--- conflicted
+++ resolved
@@ -13,23 +13,12 @@
 // limitations under the License.
 
 use crate::chain;
-<<<<<<< HEAD
-use crate::conn::{Message, MessageHandler, Tracker};
-use crate::core::core::{self, hash::Hash, hash::Hashed, CompactBlock};
-
-use crate::core::global;
-use crate::msg::{
-	BanReason, GetPeerAddrs, Headers, Locator, Msg, PeerAddrs, Ping, Pong, TxHashSetArchive,
-	TxHashSetRequest, Type,
-};
-use crate::types::{Error, NetAdapter, PeerInfo};
-=======
 use crate::conn::MessageHandler;
 use crate::core::core::{hash::Hashed, CompactBlock};
 
+use crate::core::global;
 use crate::msg::{Consumed, Headers, Message, Msg, PeerAddrs, Pong, TxHashSetArchive, Type};
 use crate::types::{AttachmentMeta, Error, NetAdapter, PeerInfo};
->>>>>>> cea546ce
 use chrono::prelude::Utc;
 use rand::{thread_rng, Rng};
 use std::fs::{self, File};
@@ -56,7 +45,7 @@
 	}
 
 	fn check_protocol_version(&self) -> Result<(), Error> {
-		let minimum_compatible_protocol_version = if global::is_floonet() { 3 } else { 2 };
+		let minimum_compatible_protocol_version = if global::is_testnet() { 3 } else { 2 };
 		//if self.adapter.total_height()? >= global::support_token_height() {
 		if self.peer_info.version.value() < minimum_compatible_protocol_version {
 			return Err(Error::LowProtocolVersion);
@@ -88,14 +77,8 @@
 			return Ok(Consumed::Disconnect);
 		}
 
-<<<<<<< HEAD
 		self.check_protocol_version()?;
 
-		match msg.header.msg_type {
-			Type::Ping => {
-				let ping: Ping = msg.body()?;
-				adapter.peer_difficulty(self.peer_info.addr, ping.total_difficulty, ping.height);
-=======
 		let consumed = match message {
 			Message::Attachment(update, _) => {
 				self.adapter.txhashset_download_update(
@@ -115,7 +98,6 @@
 					let res =
 						self.adapter
 							.txhashset_write(meta.hash.clone(), zip, &self.peer_info)?;
->>>>>>> cea546ce
 
 					debug!(
 						"handle_payload: txhashset archive for {} at {}, DONE. Data Ok: {}",
