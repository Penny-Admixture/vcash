// Copyright 2019 The Grin Developers
//
// Licensed under the Apache License, Version 2.0 (the "License");
// you may not use this file except in compliance with the License.
// You may obtain a copy of the License at
//
//     http://www.apache.org/licenses/LICENSE-2.0
//
// Unless required by applicable law or agreed to in writing, software
// distributed under the License is distributed on an "AS IS" BASIS,
// WITHOUT WARRANTIES OR CONDITIONS OF ANY KIND, either express or implied.
// See the License for the specific language governing permissions and
// limitations under the License.

use std::fs::File;
use std::io::{self, Read};
use std::net::{Shutdown, SocketAddr, TcpListener, TcpStream};
use std::path::PathBuf;
use std::sync::Arc;
use std::thread;
use std::time::Duration;

use crate::chain;
use crate::core::core;
use crate::core::core::hash::Hash;
use crate::core::global;
use crate::core::pow::Difficulty;
use crate::handshake::Handshake;
use crate::peer::Peer;
use crate::peers::Peers;
use crate::store::PeerStore;
use crate::types::{
	Capabilities, ChainAdapter, Error, NetAdapter, P2PConfig, PeerAddr, PeerInfo, ReasonForBan,
	TxHashSetRead,
};
use crate::util::StopState;
use chrono::prelude::{DateTime, Utc};

/// P2P server implementation, handling bootstrapping to find and connect to
/// peers, receiving connections from other peers and keep track of all of them.
pub struct Server {
	pub config: P2PConfig,
	capabilities: Capabilities,
	handshake: Arc<Handshake>,
	pub peers: Arc<Peers>,
	stop_state: Arc<StopState>,
	chain: Arc<chain::Chain>,
}

// TODO TLS
impl Server {
	/// Creates a new idle p2p server with no peers
	pub fn new(
		db_root: &str,
		capab: Capabilities,
		config: P2PConfig,
		adapter: Arc<dyn ChainAdapter>,
		genesis: Hash,
		stop_state: Arc<StopState>,
		chain: Arc<chain::Chain>,
	) -> Result<Server, Error> {
		Ok(Server {
			config: config.clone(),
			capabilities: capab,
			handshake: Arc::new(Handshake::new(genesis, config.clone())),
			peers: Arc::new(Peers::new(
				PeerStore::new(db_root)?,
				adapter,
				config,
				chain.clone(),
			)),
			stop_state,
			chain,
		})
	}

	/// Starts a new TCP server and listen to incoming connections. This is a
	/// blocking call until the TCP server stops.
	pub fn listen(&self) -> Result<(), Error> {
		// start TCP listener and handle incoming connections
		let addr = SocketAddr::new(self.config.host, self.config.port);
		let listener = TcpListener::bind(addr)?;
		listener.set_nonblocking(true)?;

		let sleep_time = Duration::from_millis(5);
		loop {
			// Pause peer ingress connection request. Only for tests.
			if self.stop_state.is_paused() {
				thread::sleep(Duration::from_secs(1));
				continue;
			}

			match listener.accept() {
				Ok((stream, peer_addr)) => {
					let peer_addr = PeerAddr(peer_addr);

					if self.check_undesirable(&stream) {
						// Shutdown the incoming TCP connection if it is not desired
						if let Err(e) = stream.shutdown(Shutdown::Both) {
							debug!("Error shutting down conn: {:?}", e);
						}
						continue;
					}
					match self.handle_new_peer(stream) {
						Err(Error::ConnectionClose) => debug!("shutting down, ignoring a new peer"),
						Err(e) => {
							debug!("Error accepting peer {}: {:?}", peer_addr.to_string(), e);
							let _ = self.peers.add_banned(peer_addr, ReasonForBan::BadHandshake);
						}
						Ok(_) => {}
					}
				}
				Err(ref e) if e.kind() == io::ErrorKind::WouldBlock => {
					// nothing to do, will retry in next iteration
				}
				Err(e) => {
					debug!("Couldn't establish new client connection: {:?}", e);
				}
			}
			if self.stop_state.is_stopped() {
				break;
			}
			thread::sleep(sleep_time);
		}
		Ok(())
	}

	/// Asks the server to connect to a new peer. Directly returns the peer if
	/// we're already connected to the provided address.
	pub fn connect(&self, addr: PeerAddr) -> Result<Arc<Peer>, Error> {
		if self.stop_state.is_stopped() {
			return Err(Error::ConnectionClose);
		}

		if Peer::is_denied(&self.config, addr) {
			debug!("connect_peer: peer {} denied, not connecting.", addr);
			return Err(Error::ConnectionClose);
		}

		if global::is_production_mode() {
			let hs = self.handshake.clone();
			let addrs = hs.addrs.read();
			if addrs.contains(&addr) {
				debug!("connect: ignore connecting to PeerWithSelf, addr: {}", addr);
				return Err(Error::PeerWithSelf);
			}
		}

		if let Some(p) = self.peers.get_connected_peer(addr) {
			// if we're already connected to the addr, just return the peer
			trace!("connect_peer: already connected {}", addr);
			return Ok(p);
		}

		trace!(
			"connect_peer: on {}:{}. connecting to {}",
			self.config.host,
			self.config.port,
			addr
		);
		match TcpStream::connect_timeout(&addr.0, Duration::from_secs(10)) {
			Ok(stream) => {
				let addr = SocketAddr::new(self.config.host, self.config.port);
				let total_diff = self.peers.total_difficulty()?;

				let peer = Peer::connect(
					stream,
					self.capabilities,
					total_diff,
					PeerAddr(addr),
					&self.handshake,
					self.peers.clone(),
				)?;
				self.check_is_legal(&peer)?;
				let peer = Arc::new(peer);
				self.peers.add_connected(peer.clone())?;
				Ok(peer)
			}
			Err(e) => {
				trace!(
					"connect_peer: on {}:{}. Could not connect to {}: {:?}",
					self.config.host,
					self.config.port,
					addr,
					e
				);
				Err(Error::Connection(e))
			}
		}
	}

	fn handle_new_peer(&self, stream: TcpStream) -> Result<(), Error> {
		if self.stop_state.is_stopped() {
			return Err(Error::ConnectionClose);
		}
		let total_diff = self.peers.total_difficulty()?;

		// accept the peer and add it to the server map
		let peer = Peer::accept(
			stream,
			self.capabilities,
			total_diff,
			&self.handshake,
			self.peers.clone(),
		)?;
		// check is banned
		if self.peers.is_banned(peer.info.addr) {
			return Err(Error::Banned);
		}
		self.check_is_legal(&peer)?;
		self.peers.add_connected(Arc::new(peer))?;
		Ok(())
	}

<<<<<<< HEAD
	fn check_is_legal(&self, peer: &Peer) -> Result<(), Error> {
		let head = self.chain.head_header()?;
		let self_diff = self.peers.total_difficulty()?;
		if (peer
			.info
			.total_difficulty()
			.to_num()
			.saturating_sub(self_diff.to_num())
			>= global::cut_through_horizon().into())
			&& (Utc::now().timestamp() - head.timestamp.timestamp() < 86400)
		{
			warn!(
				"Peer {} has a fraud height, total_difficulty = {}",
				peer.info.addr,
				peer.info.total_difficulty()
			);
			return Err(Error::FraudNode);
		}

		Ok(())
	}
	/// Checks whether there's any reason we don't want to accept a peer
	/// connection. There can be a couple of them:
	/// 1. The peer has been previously banned and the ban period hasn't
=======
	/// Checks whether there's any reason we don't want to accept an incoming peer
	/// connection. There can be a few of them:
	/// 1. Accepting the peer connection would exceed the configured maximum allowed
	/// inbound peer count. Note that seed nodes may wish to increase the default
	/// value for PEER_LISTENER_BUFFER_COUNT to help with network bootstrapping.
	/// A default buffer of 8 peers is allowed to help with network growth.
	/// 2. The peer has been previously banned and the ban period hasn't
>>>>>>> b4e42bef
	/// expired yet.
	/// 3. We're already connected to a peer at the same IP. While there are
	/// many reasons multiple peers can legitimately share identical IP
	/// addresses (NAT), network distribution is improved if they choose
	/// different sets of peers themselves. In addition, it prevent potential
	/// duplicate connections, malicious or not.
	fn check_undesirable(&self, stream: &TcpStream) -> bool {
		if self.peers.peer_inbound_count()
			>= self.config.peer_max_inbound_count() + self.config.peer_listener_buffer_count()
		{
			debug!("Accepting new connection will exceed peer limit, refusing connection.");
			return true;
		}
		if let Ok(peer_addr) = stream.peer_addr() {
			let peer_addr = PeerAddr(peer_addr);
			if self.peers.is_banned(peer_addr) {
				debug!("Peer {} banned, refusing connection.", peer_addr);
				return true;
			}
			// The call to is_known() can fail due to contention on the peers map.
			// If it fails we want to default to refusing the connection.
			match self.peers.is_known(peer_addr) {
				Ok(true) => {
					debug!("Peer {} already known, refusing connection.", peer_addr);
					return true;
				}
				Err(_) => {
					error!(
						"Peer {} is_known check failed, refusing connection.",
						peer_addr
					);
					return true;
				}
				_ => (),
			}
		}
		false
	}

	pub fn stop(&self) {
		self.stop_state.stop();
		self.peers.stop();
	}

	/// Pause means: stop all the current peers connection, only for tests.
	/// Note:
	/// 1. must pause the 'seed' thread also, to avoid the new egress peer connection
	/// 2. must pause the 'p2p-server' thread also, to avoid the new ingress peer connection.
	pub fn pause(&self) {
		self.peers.stop();
	}
}

/// A no-op network adapter used for testing.
pub struct DummyAdapter {}

impl ChainAdapter for DummyAdapter {
	fn total_difficulty(&self) -> Result<Difficulty, chain::Error> {
		Ok(Difficulty::min())
	}
	fn total_height(&self) -> Result<u64, chain::Error> {
		Ok(0)
	}
	fn get_transaction(&self, _h: Hash) -> Option<core::Transaction> {
		None
	}

	fn tx_kernel_received(&self, _h: Hash, _peer_info: &PeerInfo) -> Result<bool, chain::Error> {
		Ok(true)
	}
	fn transaction_received(
		&self,
		_: core::Transaction,
		_stem: bool,
	) -> Result<bool, chain::Error> {
		Ok(true)
	}
	fn compact_block_received(
		&self,
		_cb: core::CompactBlock,
		_peer_info: &PeerInfo,
	) -> Result<bool, chain::Error> {
		Ok(true)
	}
	fn header_received(
		&self,
		_bh: core::BlockHeader,
		_peer_info: &PeerInfo,
	) -> Result<bool, chain::Error> {
		Ok(true)
	}
	fn block_received(
		&self,
		_: core::Block,
		_: &PeerInfo,
		_: chain::Options,
	) -> Result<bool, chain::Error> {
		Ok(true)
	}
	fn headers_received(
		&self,
		_: &[core::BlockHeader],
		_: &PeerInfo,
	) -> Result<bool, chain::Error> {
		Ok(true)
	}
	fn locate_headers(&self, _: &[Hash]) -> Result<Vec<core::BlockHeader>, chain::Error> {
		Ok(vec![])
	}
	fn get_block(&self, _: Hash) -> Option<core::Block> {
		None
	}
	fn kernel_data_read(&self) -> Result<File, chain::Error> {
		unimplemented!()
	}
	fn kernel_data_write(&self, _reader: &mut dyn Read) -> Result<bool, chain::Error> {
		unimplemented!()
	}
	fn txhashset_read(&self, _h: Hash) -> Option<TxHashSetRead> {
		unimplemented!()
	}

	fn txhashset_archive_header(&self) -> Result<core::BlockHeader, chain::Error> {
		unimplemented!()
	}

	fn txhashset_receive_ready(&self) -> bool {
		false
	}

	fn txhashset_write(
		&self,
		_h: Hash,
		_txhashset_data: File,
		_peer_info: &PeerInfo,
	) -> Result<bool, chain::Error> {
		Ok(false)
	}

	fn txhashset_download_update(
		&self,
		_start_time: DateTime<Utc>,
		_downloaded_size: u64,
		_total_size: u64,
	) -> bool {
		false
	}

	fn get_tmp_dir(&self) -> PathBuf {
		unimplemented!()
	}

	fn get_tmpfile_pathname(&self, _tmpfile_name: String) -> PathBuf {
		unimplemented!()
	}

	fn is_chain_in_syncing(&self) -> bool {
		unimplemented!()
	}
}

impl NetAdapter for DummyAdapter {
	fn find_peer_addrs(&self, _: Capabilities) -> Vec<PeerAddr> {
		vec![]
	}
	fn peer_addrs_received(&self, _: Vec<PeerAddr>) {}
	fn peer_difficulty(&self, _: PeerAddr, _: Difficulty, _: u64) {}
	fn is_banned(&self, _: PeerAddr) -> bool {
		false
	}
}<|MERGE_RESOLUTION|>--- conflicted
+++ resolved
@@ -212,7 +212,6 @@
 		Ok(())
 	}
 
-<<<<<<< HEAD
 	fn check_is_legal(&self, peer: &Peer) -> Result<(), Error> {
 		let head = self.chain.head_header()?;
 		let self_diff = self.peers.total_difficulty()?;
@@ -234,10 +233,7 @@
 
 		Ok(())
 	}
-	/// Checks whether there's any reason we don't want to accept a peer
-	/// connection. There can be a couple of them:
-	/// 1. The peer has been previously banned and the ban period hasn't
-=======
+
 	/// Checks whether there's any reason we don't want to accept an incoming peer
 	/// connection. There can be a few of them:
 	/// 1. Accepting the peer connection would exceed the configured maximum allowed
@@ -245,7 +241,6 @@
 	/// value for PEER_LISTENER_BUFFER_COUNT to help with network bootstrapping.
 	/// A default buffer of 8 peers is allowed to help with network growth.
 	/// 2. The peer has been previously banned and the ban period hasn't
->>>>>>> b4e42bef
 	/// expired yet.
 	/// 3. We're already connected to a peer at the same IP. While there are
 	/// many reasons multiple peers can legitimately share identical IP
