// Copyright 2018-2018 The Grin Developers
//
// Licensed under the Apache License, Version 2.0 (the "License");
// you may not use this file except in compliance with the License.
// You may obtain a copy of the License at
//
//     http://www.apache.org/licenses/LICENSE-2.0
//
// Unless required by applicable law or agreed to in writing, software
// distributed under the License is distributed on an "AS IS" BASIS,
// WITHOUT WARRANTIES OR CONDITIONS OF ANY KIND, either express or implied.
// See the License for the specific language governing permissions and
// limitations under the License.

//! Provides a connection wrapper that handles the lower level tasks in sending
//! or receiving data from the TCP socket, as well as dealing with timeouts.
//!
//! Because of a few idiosyncracies in the Rust `TcpStream`, this has to use
//! async I/O to be able to both read *and* write on the connection. Which
//! forces us to go through some additional gymnastic to loop over the async
//! stream and make sure we get the right number of bytes out.

use std::fs::File;
use std::io::{self, Read, Write};
use std::mem::size_of;
use std::net::TcpStream;
use std::sync::{mpsc, Arc, RwLock};
use std::{cmp, thread, time};

use core::ser;
use msg::{read_body, read_exact, read_header, write_all, write_to_buf, MsgHeader, Type};
use types::Error;
use util::LOGGER;

/// A trait to be implemented in order to receive messages from the
/// connection. Allows providing an optional response.
pub trait MessageHandler: Send + 'static {
	fn consume<'a>(&self, msg: Message<'a>) -> Result<Option<Response<'a>>, Error>;
}

// Macro to simplify the boilerplate around async I/O error handling,
// especially with WouldBlock kind of errors.
macro_rules! try_break {
	($chan:ident, $inner:expr) => {
		match $inner {
			Ok(v) => Some(v),
			Err(Error::Connection(ref e)) if e.kind() == io::ErrorKind::WouldBlock => None,
			Err(e) => {
				let _ = $chan.send(e);
				break;
				}
			}
	};
}

/// A message as received by the connection. Provides access to the message
/// header lazily consumes the message body, handling its deserialization.
pub struct Message<'a> {
	pub header: MsgHeader,
	conn: &'a mut TcpStream,
}

impl<'a> Message<'a> {
	fn from_header(header: MsgHeader, conn: &'a mut TcpStream) -> Message<'a> {
		Message { header, conn }
	}

	/// Get the TcpStream
	pub fn get_conn(&mut self) -> TcpStream {
		return self.conn.try_clone().unwrap();
	}

	/// Read the message body from the underlying connection
	pub fn body<T>(&mut self) -> Result<T, Error>
	where
		T: ser::Readable,
	{
		read_body(&self.header, self.conn)
	}

	pub fn copy_attachment(&mut self, len: usize, writer: &mut Write) -> Result<usize, Error> {
		let mut written = 0;
		while written < len {
			let read_len = cmp::min(8000, len - written);
			let mut buf = vec![0u8; read_len];
			read_exact(
				&mut self.conn,
				&mut buf[..],
				time::Duration::from_secs(10),
				true,
			)?;
			writer.write_all(&mut buf)?;
			written += read_len;
		}
		Ok(written)
	}

	/// Respond to the message with the provided message type and body
	pub fn respond<T>(self, resp_type: Type, body: T) -> Response<'a>
	where
		T: ser::Writeable,
	{
		let body = ser::ser_vec(&body).unwrap();
		Response {
			resp_type: resp_type,
			body: body,
			conn: self.conn,
			attachment: None,
		}
	}
}

/// Response to a `Message`
pub struct Response<'a> {
	resp_type: Type,
	body: Vec<u8>,
	conn: &'a mut TcpStream,
	attachment: Option<File>,
}

impl<'a> Response<'a> {
	fn write(mut self) -> Result<(), Error> {
		let mut msg =
			ser::ser_vec(&MsgHeader::new(self.resp_type, self.body.len() as u64)).unwrap();
		msg.append(&mut self.body);
		write_all(&mut self.conn, &msg[..], time::Duration::from_secs(10))?;
		if let Some(mut file) = self.attachment {
			let mut buf = [0u8; 8000];
			loop {
				match file.read(&mut buf[..]) {
					Ok(0) => break,
					Ok(n) => write_all(&mut self.conn, &buf[..n], time::Duration::from_secs(10))?,
					Err(e) => return Err(From::from(e)),
				}
			}
		}
		Ok(())
	}

	pub fn add_attachment(&mut self, file: File) {
		self.attachment = Some(file);
	}
}

<<<<<<< HEAD
=======
pub const SEND_CHANNEL_CAP: usize = 10;

// TODO count sent and received
>>>>>>> 53b10a08
pub struct Tracker {
	/// Bytes we've sent.
	pub sent_bytes: Arc<RwLock<u64>>,
	/// Bytes we've received.
	pub received_bytes: Arc<RwLock<u64>>,
	/// Channel to allow sending data through the connection
	pub send_channel: mpsc::SyncSender<Vec<u8>>,
	/// Channel to close the connection
	pub close_channel: mpsc::Sender<()>,
	/// Channel to check for errors on the connection
	pub error_channel: mpsc::Receiver<Error>,
}

impl Tracker {
	pub fn send<T>(&self, body: T, msg_type: Type) -> Result<(), Error>
	where
		T: ser::Writeable,
	{
		let buf = write_to_buf(body, msg_type);
		let buf_len = buf.len();
		self.send_channel.try_send(buf)?;

		// Increase sent bytes counter
		if let Ok(mut sent_bytes) = self.sent_bytes.write() {
			*sent_bytes += buf_len as u64;
		}

		Ok(())
	}
}

/// Start listening on the provided connection and wraps it. Does not hang
/// the current thread, instead just returns a future and the Connection
/// itself.
pub fn listen<H>(stream: TcpStream, handler: H) -> Tracker
where
	H: MessageHandler,
{
	let (send_tx, send_rx) = mpsc::sync_channel(SEND_CHANNEL_CAP);
	let (close_tx, close_rx) = mpsc::channel();
	let (error_tx, error_rx) = mpsc::channel();

	// Counter of number of bytes received
	let received_bytes = Arc::new(RwLock::new(0));

	stream
		.set_nonblocking(true)
		.expect("Non-blocking IO not available.");
	poll(
		stream,
		handler,
		send_rx,
		error_tx,
		close_rx,
		received_bytes.clone(),
	);

	Tracker {
		sent_bytes: Arc::new(RwLock::new(0)),
		received_bytes: received_bytes.clone(),
		send_channel: send_tx,
		close_channel: close_tx,
		error_channel: error_rx,
	}
}

fn poll<H>(
	conn: TcpStream,
	handler: H,
	send_rx: mpsc::Receiver<Vec<u8>>,
	error_tx: mpsc::Sender<Error>,
	close_rx: mpsc::Receiver<()>,
	received_bytes: Arc<RwLock<u64>>,
) where
	H: MessageHandler,
{
	let mut conn = conn;
	let _ = thread::Builder::new()
		.name("peer".to_string())
		.spawn(move || {
			let sleep_time = time::Duration::from_millis(1);

			let conn = &mut conn;
			let mut retry_send = Err(());
			loop {
				// check the read end
				if let Some(h) = try_break!(error_tx, read_header(conn, None)) {
					let msg = Message::from_header(h, conn);
					trace!(
						LOGGER,
						"Received message header, type {:?}, len {}.",
						msg.header.msg_type,
						msg.header.msg_len
					);

					// Increase received bytes counter
					if let Ok(mut received_bytes) = received_bytes.write() {
						let header_size = size_of::<MsgHeader>() as u64;
						*received_bytes += header_size + msg.header.msg_len;
					}

					if let Some(Some(resp)) = try_break!(error_tx, handler.consume(msg)) {
						try_break!(error_tx, resp.write());
					}
				}

				// check the write end
				if let Ok::<Vec<u8>, ()>(data) = retry_send {
					if let None =
						try_break!(error_tx, conn.write_all(&data[..]).map_err(&From::from))
					{
						retry_send = Ok(data);
					} else {
						retry_send = Err(());
					}
				} else if let Ok(data) = send_rx.try_recv() {
					if let None =
						try_break!(error_tx, conn.write_all(&data[..]).map_err(&From::from))
					{
						retry_send = Ok(data);
					} else {
						retry_send = Err(());
					}
				} else {
					retry_send = Err(());
				}

				// check the close channel
				if let Ok(_) = close_rx.try_recv() {
					debug!(
						LOGGER,
						"Connection close with {} initiated by us",
						conn.peer_addr()
							.map(|a| a.to_string())
							.unwrap_or("?".to_owned())
					);
					break;
				}

				thread::sleep(sleep_time);
			}
		});
}<|MERGE_RESOLUTION|>--- conflicted
+++ resolved
@@ -142,12 +142,9 @@
 	}
 }
 
-<<<<<<< HEAD
-=======
 pub const SEND_CHANNEL_CAP: usize = 10;
 
 // TODO count sent and received
->>>>>>> 53b10a08
 pub struct Tracker {
 	/// Bytes we've sent.
 	pub sent_bytes: Arc<RwLock<u64>>,
