// Copyright 2020 The Grin Developers
//
// Licensed under the Apache License, Version 2.0 (the "License");
// you may not use this file except in compliance with the License.
// You may obtain a copy of the License at
//
//     http://www.apache.org/licenses/LICENSE-2.0
//
// Unless required by applicable law or agreed to in writing, software
// distributed under the License is distributed on an "AS IS" BASIS,
// WITHOUT WARRANTIES OR CONDITIONS OF ANY KIND, either express or implied.
// See the License for the specific language governing permissions and
// limitations under the License.

//! Server stat collection types, to be used by tests, logging or GUI/TUI
//! to collect information about server status

use crate::util::RwLock;
use std::sync::Arc;
use std::time::SystemTime;

use crate::core::core::hash::Hash;
use crate::core::ser::ProtocolVersion;

use chrono::prelude::*;

use crate::chain::SyncStatus;
use crate::p2p;
use grin_core::pow::Difficulty;

/// Server state info collection struct, to be passed around into internals
/// and populated when required
#[derive(Clone)]
pub struct ServerStateInfo {
	/// Stratum stats
	pub stratum_stats: Arc<RwLock<StratumStats>>,
}

impl Default for ServerStateInfo {
	fn default() -> ServerStateInfo {
		ServerStateInfo {
			stratum_stats: Arc::new(RwLock::new(StratumStats::default())),
		}
	}
}
/// Simpler thread-unaware version of above to be populated and returned to
/// consumers might be interested in, such as test results or UI
#[derive(Clone)]
pub struct ServerStats {
	/// Number of peers
	pub peer_count: u32,
	/// Chain head
	pub chain_stats: ChainStats,
	/// Header head (may differ from chain head)
	pub header_stats: ChainStats,
	/// Whether we're currently syncing
	pub sync_status: SyncStatus,
	/// Handle to current stratum server stats
	pub stratum_stats: StratumStats,
	/// Peer stats
	pub peer_stats: Vec<PeerStats>,
	/// Difficulty calculation statistics
	pub diff_stats: DiffStats,
	/// Transaction pool statistics
	pub tx_stats: Option<TxStats>,
	/// Disk usage in GB
	pub disk_usage_gb: String,
}

/// Chain Statistics
#[derive(Clone, Serialize, Debug)]
pub struct ChainStats {
	/// Height of the tip (max height of the fork)
	pub height: u64,
	/// Last block pushed to the fork
	pub last_block_h: Hash,
	/// Total difficulty accumulated on that fork
	pub total_difficulty: Difficulty,
	/// Timestamp of highest block or header
	pub latest_timestamp: DateTime<Utc>,
}
/// Transaction Statistics
#[derive(Clone, Serialize, Debug)]
pub struct TxStats {
	/// Number of transactions in the transaction pool
	pub tx_pool_size: usize,
	/// Number of transaction kernels in the transaction pool
	pub tx_pool_kernels: usize,
	/// Number of transactions in the stem pool
	pub stem_pool_size: usize,
	/// Number of transaction kernels in the stem pool
	pub stem_pool_kernels: usize,
}
/// Struct to return relevant information about stratum workers
#[derive(Clone, Serialize, Debug)]
pub struct WorkerStats {
	/// Unique ID for this worker
	pub id: String,
	/// whether stratum worker is currently connected
	pub is_connected: bool,
	/// Timestamp of most recent communication with this worker
	pub last_seen: SystemTime,
	/// which block height it starts mining
	pub initial_block_height: u64,
	/// pow difficulty this worker is using
	pub pow_difficulty: u64,
	/// number of valid shares submitted
	pub num_accepted: u64,
	/// number of invalid shares submitted
	pub num_rejected: u64,
	/// number of shares submitted too late
	pub num_stale: u64,
	/// number of valid blocks found
	pub num_blocks_found: u64,
}

/// Struct to return relevant information about the stratum server
#[derive(Clone, Serialize, Debug)]
pub struct StratumStats {
	/// whether stratum server is enabled
	pub is_enabled: bool,
	/// whether stratum server is running
	pub is_running: bool,
	/// Number of connected workers
	pub num_workers: usize,
	/// what block height we're mining at
	pub block_height: u64,
	/// current network difficulty we're working on
<<<<<<< HEAD
	pub network_difficulty: u32,
	/// cuckoo size used for mining
=======
	pub network_difficulty: u64,
	/// cuckoo size of last share submitted
>>>>>>> cea546ce
	pub edge_bits: u16,
	/// current network Hashrate (for edge_bits)
	pub network_hashrate: f64,
	/// Individual worker status
	pub worker_stats: Vec<WorkerStats>,
}

/// Stats on the last WINDOW blocks and the difficulty calculation
#[derive(Clone)]
pub struct DiffStats {
	/// latest height
	pub height: u64,
	/// Last WINDOW block data
	pub last_blocks: Vec<DiffBlock>,
	/// Average block time for last WINDOW blocks
	pub average_block_time: u64,
	/// Average WINDOW difficulty
	pub average_difficulty: u64,
	/// WINDOW size
	pub window_size: u64,
}

/// Last n blocks for difficulty calculation purposes
#[derive(Clone, Debug)]
pub struct DiffBlock {
	/// Block height (can be negative for a new chain)
	pub block_height: i64,
	/// Block hash (may be synthetic for a new chain)
	pub block_hash: Hash,
	/// Block network difficulty
	pub difficulty: u64,
	/// Time block was found (epoch seconds)
	pub time: u64,
	/// Duration since previous block (epoch seconds)
	pub duration: u64,
	/// secondary scaling
	pub secondary_scaling: u32,
	/// is secondary
	pub is_secondary: bool,
}

/// Struct to return relevant information about peers
#[derive(Clone, Debug)]
pub struct PeerStats {
	/// Current state of peer
	pub state: String,
	/// Address
	pub addr: String,
	/// version running
	pub version: ProtocolVersion,
	/// Peer user agent string.
	pub user_agent: String,
	/// difficulty reported by peer
	pub total_difficulty: u64,
	/// height reported by peer on ping
	pub height: u64,
	/// direction
	pub direction: String,
	/// Last time we saw a ping/pong from this peer.
	pub last_seen: DateTime<Utc>,
	/// Number of bytes we've sent to the peer.
	pub sent_bytes_per_sec: u64,
	/// Number of bytes we've received from the peer.
	pub received_bytes_per_sec: u64,
}

impl PartialEq for PeerStats {
	fn eq(&self, other: &PeerStats) -> bool {
		*self.addr == other.addr
	}
}

impl PartialEq for WorkerStats {
	fn eq(&self, other: &WorkerStats) -> bool {
		*self.id == other.id
	}
}

impl PartialEq for DiffBlock {
	fn eq(&self, other: &DiffBlock) -> bool {
		self.block_height == other.block_height
	}
}

impl PeerStats {
	/// Convert from a peer directly
	pub fn from_peer(peer: &p2p::Peer) -> PeerStats {
		// State
		let state = if peer.is_banned() {
			"Banned"
		} else if peer.is_connected() {
			"Connected"
		} else {
			"Disconnected"
		};
		let addr = peer.info.addr.to_string();
		let direction = match peer.info.direction {
			p2p::types::Direction::Inbound => "Inbound",
			p2p::types::Direction::Outbound => "Outbound",
		};
		PeerStats {
			state: state.to_string(),
			addr: addr,
			version: peer.info.version,
			user_agent: peer.info.user_agent.clone(),
			total_difficulty: peer.info.total_difficulty().to_num(),
			height: peer.info.height(),
			direction: direction.to_string(),
			last_seen: peer.info.last_seen(),
			sent_bytes_per_sec: peer.last_min_sent_bytes().unwrap_or(0) / 60,
			received_bytes_per_sec: peer.last_min_received_bytes().unwrap_or(0) / 60,
		}
	}
}

impl Default for WorkerStats {
	fn default() -> WorkerStats {
		WorkerStats {
			id: String::from("unknown"),
			is_connected: false,
			last_seen: SystemTime::now(),
			initial_block_height: 0,
			pow_difficulty: 0,
			num_accepted: 0,
			num_rejected: 0,
			num_stale: 0,
			num_blocks_found: 0,
		}
	}
}

impl Default for StratumStats {
	fn default() -> StratumStats {
		StratumStats {
			is_enabled: false,
			is_running: false,
			num_workers: 0,
			block_height: 0,
			network_difficulty: 0,
			edge_bits: 0,
			network_hashrate: 0.0,
			worker_stats: Vec::new(),
		}
	}
}<|MERGE_RESOLUTION|>--- conflicted
+++ resolved
@@ -126,13 +126,8 @@
 	/// what block height we're mining at
 	pub block_height: u64,
 	/// current network difficulty we're working on
-<<<<<<< HEAD
-	pub network_difficulty: u32,
-	/// cuckoo size used for mining
-=======
 	pub network_difficulty: u64,
 	/// cuckoo size of last share submitted
->>>>>>> cea546ce
 	pub edge_bits: u16,
 	/// current network Hashrate (for edge_bits)
 	pub network_hashrate: f64,
