--- conflicted
+++ resolved
@@ -99,19 +99,9 @@
 		let btc_header = AuxBitHeader::from_hex(job_info.btc_header.as_str())
 			.map_err(|e| ErrorKind::Internal(e))?;
 
-<<<<<<< HEAD
-		let btc_coinbase_result = util::from_hex(job_info.btc_coinbase.as_str());
-		if btc_coinbase_result.is_err() {
-			return Err(ErrorKind::Internal(
-				"btc coinbase fail to deserilise from hex".to_string(),
-			)
-			.into());
-		}
-=======
-		let btc_coinbase = util::from_hex(job_info.btc_coinbase.clone()).map_err(|_e| {
+		let btc_coinbase = util::from_hex(job_info.btc_coinbase.as_str()).map_err(|_e| {
 			ErrorKind::Internal("btc coinbase fail to deserilise from hex".to_string())
 		})?;
->>>>>>> 88bf6818
 
 		let mut str_vec: Vec<&str> = Vec::new();
 		let branch = job_info.btc_merkle_branch.as_str();
@@ -130,14 +120,8 @@
 		//job_info.btc_merkle_branch.as_str().split('-').collect();
 		let mut hash_vec: Vec<Hash> = Vec::new();
 		for str in str_vec {
-<<<<<<< HEAD
-			let branch_item_ret = util::from_hex(str);
-			if branch_item_ret.is_err() {
-				return Err(ErrorKind::Internal(
-=======
-			let mut branch_item = util::from_hex(str.to_string()).map_err(|_e| {
+			let mut branch_item = util::from_hex(str).map_err(|_e| {
 				ErrorKind::Internal(
->>>>>>> 88bf6818
 					format!("btc merkle branch item can not transfer to vecu8:{}", str).to_string(),
 				)
 			})?;
