--- conflicted
+++ resolved
@@ -38,19 +38,11 @@
 	"mainnet.seed.weaving.rocks",
 	"mainnet.seed.v0x2a.com",
 ];
-<<<<<<< HEAD
-const FLOONET_DNS_SEEDS: &[&str] = &[
+const TESTNET_DNS_SEEDS: &[&str] = &[
 	"floonet.seed.v.cash",
 	"floonet.seed.rebelgrin.com",
 	"floonet.seed.weaving.rocks",
 	"floonet.seed.v0x2a.com",
-=======
-const TESTNET_DNS_SEEDS: &[&str] = &[
-	"floonet.seed.grin.icu",           // gary.peverell@protonmail.com
-	"floonet.seed.713.mw",             // jasper@713.mw
-	"floonet.seed.grin.lesceller.com", // q.lesceller@gmail.com
-	"floonet.seed.grin.prokapi.com",   // hendi@prokapi.com
->>>>>>> cea546ce
 ];
 
 pub fn connect_and_monitor(
@@ -375,13 +367,8 @@
 				.iter()
 				.map(|s| {
 					s.to_string()
-<<<<<<< HEAD
-						+ if global::is_floonet() {
+						+ if global::is_testnet() {
 							":13514"
-=======
-						+ if global::is_testnet() {
-							":13414"
->>>>>>> cea546ce
 						} else {
 							":3514"
 						}
