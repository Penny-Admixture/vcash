--- conflicted
+++ resolved
@@ -195,19 +195,10 @@
 
 struct Handler {
 	id: String,
-<<<<<<< HEAD
 	workers: Arc<WorkersList>,
 	sync_state: Arc<SyncState>,
 	chain: Arc<chain::Chain>,
 	current_state: Arc<RwLock<State>>,
-=======
-	agent: String,
-	login: Option<String>,
-	stream: BufStream<TcpStream>,
-	error: bool,
-	authenticated: bool,
-	buffer: String,
->>>>>>> 391e311f
 }
 
 impl Handler {
@@ -220,7 +211,6 @@
 	) -> Self {
 		Handler {
 			id: id,
-<<<<<<< HEAD
 			workers: Arc::new(WorkersList::new(stratum_stats.clone())),
 			sync_state: sync_state,
 			chain: chain,
@@ -249,25 +239,6 @@
 					self.current_state.write().current_key_id = None;
 				}
 				res.map(|(v, _)| v)
-=======
-			agent: String::from(""),
-			login: None,
-			stream: stream,
-			error: false,
-			authenticated: false,
-			buffer: String::with_capacity(4096),
-		}
-	}
-
-	// Get Message from the worker
-	fn read_message(&mut self) -> Option<String> {
-		// Read and return a single message or None
-		match self.stream.read_line(&mut self.buffer) {
-			Ok(_) => {
-				let res = self.buffer.clone();
-				self.buffer.clear();
-				return Some(res);
->>>>>>> 391e311f
 			}
 			"keepalive" => self.handle_keepalive(),
 			"getjobtemplate" => {
@@ -277,25 +248,13 @@
 					self.handle_getjobtemplate()
 				}
 			}
-<<<<<<< HEAD
 			"status" => self.handle_status(worker_id),
 			_ => {
 				// Called undefined method
 				Err(RpcError::method_not_found())
-=======
-			Err(e) => {
-				warn!(
-					"(Server ID: {}) Error in connection with stratum client: {}",
-					self.id, e
-				);
-				self.buffer.clear();
-				self.error = true;
-				return None;
->>>>>>> 391e311f
 			}
 		};
 
-<<<<<<< HEAD
 		// Package the reply as RpcResponse json
 		let resp = match response {
 			Err(rpc_error) => RpcResponse {
@@ -311,28 +270,6 @@
 				method: request.method,
 				result: Some(response),
 				error: None,
-=======
-	// Send Message to the worker
-	fn write_message(&mut self, mut message: String) {
-		// Write and Flush the message
-		if !message.ends_with("\n") {
-			message += "\n";
-		}
-		match util::read_write::write_all(
-			&mut self.stream,
-			message.as_bytes(),
-			Duration::from_secs(1),
-		) {
-			Ok(_) => match self.stream.flush() {
-				Ok(_) => {}
-				Err(e) => {
-					warn!(
-						"(Server ID: {}) Error in connection with stratum client: {}",
-						self.id, e
-					);
-					self.error = true;
-				}
->>>>>>> 391e311f
 			},
 		};
 		serde_json::to_string(&resp).unwrap()
@@ -343,120 +280,9 @@
 		return Ok("ok".into());
 	}
 
-<<<<<<< HEAD
 	// Handle KEEPALIVE message
 	fn handle_keepalive(&self) -> Result<Value, RpcError> {
 		return Ok("ok".into());
-=======
-	// Handle an RPC request message from the worker(s)
-	fn handle_rpc_requests(&mut self, stratum_stats: &mut Arc<RwLock<StratumStats>>) {
-		let mut workers_l = self.workers.lock();
-		for num in 0..workers_l.len() {
-			match workers_l[num].read_message() {
-				Some(the_message) => {
-					// Decompose the request from the JSONRpc wrapper
-					let request: RpcRequest = match serde_json::from_str(&the_message) {
-						Ok(request) => request,
-						Err(e) => {
-							// not a valid JSON RpcRequest - disconnect the worker
-							warn!(
-								"(Server ID: {}) Failed to parse JSONRpc: {} - {:?}",
-								self.id,
-								e.description(),
-								the_message.as_bytes(),
-							);
-							workers_l[num].error = true;
-							continue;
-						}
-					};
-
-					let mut stratum_stats = stratum_stats.write();
-					let worker_stats_id = match stratum_stats
-						.worker_stats
-						.iter()
-						.position(|r| r.id == workers_l[num].id)
-					{
-						Some(id) => id,
-						None => continue,
-					};
-					stratum_stats.worker_stats[worker_stats_id].last_seen = SystemTime::now();
-
-					// Call the handler function for requested method
-					let response = match request.method.as_str() {
-						"login" => {
-							if self.current_block_versions.is_empty() {
-								continue;
-							}
-							stratum_stats.worker_stats[worker_stats_id].initial_block_height =
-								self.current_block_versions.last().unwrap().header.height;
-							self.handle_login(request.params, &mut workers_l[num])
-						}
-						"submit" => {
-							let res = self.handle_submit(
-								request.params,
-								&mut workers_l[num],
-								&mut stratum_stats.worker_stats[worker_stats_id],
-							);
-							// this key_id has been used now, reset
-							if let Ok((_, true)) = res {
-								self.current_key_id = None;
-							}
-							res.map(|(v, _)| v)
-						}
-						"keepalive" => self.handle_keepalive(),
-						"getjobtemplate" => {
-							if self.sync_state.is_syncing() {
-								let e = RpcError {
-									code: -32000,
-									message: "Node is syncing - Please wait".to_string(),
-								};
-								Err(serde_json::to_value(e).unwrap())
-							} else {
-								self.handle_getjobtemplate()
-							}
-						}
-						"status" => {
-							self.handle_status(&mut stratum_stats.worker_stats[worker_stats_id])
-						}
-						_ => {
-							// Called undefined method
-							let e = RpcError {
-								code: -32601,
-								message: "Method not found".to_string(),
-							};
-							Err(serde_json::to_value(e).unwrap())
-						}
-					};
-
-					let id = request.id.clone();
-					// Package the reply as RpcResponse json
-					let resp = match response {
-						Err(response) => RpcResponse {
-							id: id,
-							jsonrpc: String::from("2.0"),
-							method: request.method,
-							result: None,
-							error: Some(response),
-						},
-						Ok(response) => RpcResponse {
-							id: id,
-							jsonrpc: String::from("2.0"),
-							method: request.method,
-							result: Some(response),
-							error: None,
-						},
-					};
-					if let Ok(rpc_response) = serde_json::to_string(&resp) {
-						// Send the reply
-						workers_l[num].write_message(rpc_response);
-					} else {
-						warn!("handle_rpc_requests: failed responding to {:?}", request.id);
-					};
-				}
-				None => {} // No message for us from this worker
-			}
-		}
->>>>>>> 391e311f
 	}
 
 	fn handle_status(&self, worker_id: usize) -> Result<Value, RpcError> {
