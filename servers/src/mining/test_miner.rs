--- conflicted
+++ resolved
@@ -29,12 +29,8 @@
 use crate::core::global;
 use crate::mining::mine_block;
 use crate::pool;
-<<<<<<< HEAD
 use crate::util;
-use crate::util::{Mutex, StopState};
-=======
 use crate::util::StopState;
->>>>>>> 1609b041
 
 pub struct Miner {
 	config: StratumServerConfig,
