--- conflicted
+++ resolved
@@ -26,14 +26,11 @@
 serde_json = "1"
 chrono = "0.4.4"
 tokio =  "0.1.11"
-<<<<<<< HEAD
 bufstream = "~0.1"
 jsonrpc-core = "~8.0"
 url = "1.7.0"
 digest = "0.7"
-=======
 walkdir = "2.2.9"
->>>>>>> b4e42bef
 
 grin_api = { path = "../api", version = "3.0.0-alpha.1" }
 grin_chain = { path = "../chain", version = "3.0.0-alpha.1" }
