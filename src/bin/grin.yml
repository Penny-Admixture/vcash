name: vcash
version: "1.0.3"
about: Lightweight implementation of the MimbleWimble protocol.
author: The Vcash Team

args:
  - floonet:
      help: Run vcash against the Floonet (as opposed to mainnet)
      long: floonet
      takes_value: false
  - usernet:
      help: Run vcash as a local-only network. Doesn't block peer connections but will not connect to any peer or seed
      long: usernet
      takes_value: false
subcommands:
  - wallet:
      about: As of v1.1.0, the wallet has been split into a separate executable. See https://github.com/mimblewimble/grin-wallet/releases
      usage: As of v1.1.0, the wallet has been split into a separate executable. See https://github.com/mimblewimble/grin-wallet/releases to download
  - server:
      about: Control the Vcash server
      args:
        - config_file:
            help: Path to a vcash-server.toml configuration file
            short: c
            long: config_file
            takes_value: true
        - port:
            help: Port to start the P2P server on
            short: p
            long: port
            takes_value: true
        - api_port:
            help: Port on which to start the api server (e.g. transaction pool api)
            short: api
            long: api_port
            takes_value: true
        - seed:
            help: Override seed node(s) to connect to
            short: s
            long: seed
            takes_value: true
        - wallet_url:
            help: The wallet listener to which mining rewards will be sent
            short: w
            long: wallet_url
            takes_value: true
      subcommands:
        - config:
            about: Generate a configuration vcash-server.toml file in the current directory
        - run:
            about: Run the Vcash server in this console
  - client:
      about: Communicates with the Vcash server
      subcommands:
        - status:
            about: Current status of the Vcash chain
        - listconnectedpeers:
            about: Print a list of currently connected peers
        - ban:
            about: Ban peer
            args:
              - peer:
                  help: Peer ip and port (e.g. 10.12.12.13:13514)
                  short: p
                  long: peer
                  required: true
                  takes_value: true
        - unban:
            about: Unban peer
            args:
              - peer:
                  help: Peer ip and port (e.g. 10.12.12.13:13514)
                  short: p
                  long: peer
                  required: true
<<<<<<< HEAD
                  takes_value: true
  - wallet:
      about: Wallet software for Vcash
      args:
        - pass:
            help: Wallet passphrase used to encrypt wallet seed
            short: p
            long: pass
            takes_value: true
        - account:
            help: Wallet account to use for this operation
            short: a
            long: account
            takes_value: true
            default_value: default
        - data_dir:
            help: Directory in which to store wallet files
            short: dd
            long: data_dir
            takes_value: true
        - external:
            help: Listen on 0.0.0.0 interface to allow external connections (default is 127.0.0.1)
            short: e
            long: external
            takes_value: false
        - show_spent:
            help: Show spent outputs on wallet output commands
            short: s
            long: show_spent
            takes_value: false
        - api_server_address:
            help: Api address of running node on which to check inputs and post transactions
            short: r
            long: api_server_address
            takes_value: true
      subcommands:
        - account:
            about: List wallet accounts or create a new account
            args:
              - create:
                  help: Create a new wallet account with provided name
                  short: c
                  long: create
                  takes_value: true
        - listen:
            about: Runs the wallet in listening mode waiting for transactions
            args:
              - port:
                  help: Port on which to run the wallet listener
                  short: l
                  long: port
                  takes_value: true
              - method:
                  help: Which method to use for communication
                  short: m
                  long: method
                  possible_values:
                    - http
                    - keybase
                  default_value: http
                  takes_value: true
        - owner_api:
            about: Runs the wallet's local web API
#       Turned off, for now
#       - web:
#           about: Runs the local web wallet which can be accessed through a browser
        - send:
            about: Builds a transaction to send coins and sends to the specified listener directly
            args:
              - amount:
                  help: Number of coins to send with optional fraction, e.g. 12.423
                  index: 1
              - minimum_confirmations:
                  help: Minimum number of confirmations required for an output to be spendable
                  short: c
                  long: min_conf
                  default_value: "1"
                  takes_value: true
              - selection_strategy:
                  help: Coin/Output selection strategy.
                  short: s
                  long: selection
                  possible_values:
                    - all
                    - smallest
                  default_value: all
                  takes_value: true
              - estimate_selection_strategies:
                  help: Estimates all possible Coin/Output selection strategies.
                  short: e
                  long: estimate-selection
              - change_outputs:
                  help: Number of change outputs to generate (mainly for testing)
                  short: o
                  long: change_outputs
                  default_value: "1"
                  takes_value: true
              - method:
                  help: Method for sending this transaction
                  short: m
                  long: method
                  possible_values:
                    - http
                    - file
                    - self
                    - keybase
                  default_value: http
                  takes_value: true
              - dest:
                  help: Send the transaction to the provided server (start with http://) or save as file.
                  short: d
                  long: dest
                  takes_value: true
              - fluff:
                  help: Fluff the transaction (ignore Dandelion relay protocol)
                  short: f
                  long: fluff
              - message:
                  help: Optional participant message to include
                  short: g
                  long: message
                  takes_value: true
              - stored_tx:
                  help: If present, use the previously stored Unconfirmed transaction with given id
                  short: t
                  long: stored_tx
                  takes_value: true
        - receive:
            about: Processes a transaction file to accept a transfer from a sender
            args:
              - message:
                  help: Optional participant message to include
                  short: g
                  long: message
                  takes_value: true
              - input:
                  help: Partial transaction to process, expects the sender's transaction file.
                  short: i
                  long: input
                  takes_value: true
        - finalize:
            about: Processes a receiver's transaction file to finalize a transfer.
            args:
              - input:
                  help: Partial transaction to process, expects the receiver's transaction file.
                  short: i
                  long: input
                  takes_value: true
              - fluff:
                  help: Fluff the transaction (ignore Dandelion relay protocol)
                  short: f
                  long: fluff
        - outputs:
            about: Raw wallet output info (list of outputs)
        - txs:
            about: Display transaction information
            args:
              - id:
                  help: If specified, display transaction with given Id and all associated Inputs/Outputs
                  short: i
                  long: id
                  takes_value: true
        - repost:
            about: Reposts a stored, completed but unconfirmed transaction to the chain, or dumps it to a file
            args:
              - id:
                  help: Transaction ID containing the stored completed transaction
                  short: i
                  long: id
                  takes_value: true
              - dumpfile:
                  help: File name to duMp the transaction to instead of posting
                  short: m
                  long: dumpfile
                  takes_value: true
              - fluff:
                  help: Fluff the transaction (ignore Dandelion relay protocol)
                  short: f
                  long: fluff
        - cancel:
            about: Cancels an previously created transaction, freeing previously locked outputs for use again
            args:
              - id:
                  help: The ID of the transaction to cancel
                  short: i
                  long: id
                  takes_value: true
              - txid:
                  help: The TxID UUID of the transaction to cancel
                  short: t
                  long: txid
                  takes_value: true
        - info:
            about: Basic wallet contents summary
            args:
              - minimum_confirmations:
                  help: Minimum number of confirmations required for an output to be spendable
                  short: c
                  long: min_conf
                  default_value: "1"
                  takes_value: true
        - init:
            about: Initialize a new wallet seed file and database
            args:
              - here:
                  help: Create wallet files in the current directory instead of the default ~/.vcash directory
                  short: h
                  long: here
                  takes_value: false
              - short_wordlist:
                  help: Generate a 12-word recovery phrase/seed instead of default 24
                  short: s
                  long: short_wordlist
                  takes_value: false
              - recover:
                  help: Initialize new wallet using a recovery phrase
                  short: r
                  long: recover
                  takes_value: false
        - recover:
            about: Recover a wallet.seed file from a recovery phrase (default) or displays a recovery phrase for an existing seed file
            args:
              - display:
                  help: Display wallet recovery phrase
                  short: d
                  long: display
                  takes_value: false
        - restore:
            about: Restores a wallet contents from a seed file
        - check:
            about: Checks a wallet's outputs against a live node, repairing and restoring missing outputs if required
=======
                  takes_value: true
>>>>>>> fabff51d
<|MERGE_RESOLUTION|>--- conflicted
+++ resolved
@@ -73,238 +73,4 @@
                   short: p
                   long: peer
                   required: true
-<<<<<<< HEAD
-                  takes_value: true
-  - wallet:
-      about: Wallet software for Vcash
-      args:
-        - pass:
-            help: Wallet passphrase used to encrypt wallet seed
-            short: p
-            long: pass
-            takes_value: true
-        - account:
-            help: Wallet account to use for this operation
-            short: a
-            long: account
-            takes_value: true
-            default_value: default
-        - data_dir:
-            help: Directory in which to store wallet files
-            short: dd
-            long: data_dir
-            takes_value: true
-        - external:
-            help: Listen on 0.0.0.0 interface to allow external connections (default is 127.0.0.1)
-            short: e
-            long: external
-            takes_value: false
-        - show_spent:
-            help: Show spent outputs on wallet output commands
-            short: s
-            long: show_spent
-            takes_value: false
-        - api_server_address:
-            help: Api address of running node on which to check inputs and post transactions
-            short: r
-            long: api_server_address
-            takes_value: true
-      subcommands:
-        - account:
-            about: List wallet accounts or create a new account
-            args:
-              - create:
-                  help: Create a new wallet account with provided name
-                  short: c
-                  long: create
-                  takes_value: true
-        - listen:
-            about: Runs the wallet in listening mode waiting for transactions
-            args:
-              - port:
-                  help: Port on which to run the wallet listener
-                  short: l
-                  long: port
-                  takes_value: true
-              - method:
-                  help: Which method to use for communication
-                  short: m
-                  long: method
-                  possible_values:
-                    - http
-                    - keybase
-                  default_value: http
-                  takes_value: true
-        - owner_api:
-            about: Runs the wallet's local web API
-#       Turned off, for now
-#       - web:
-#           about: Runs the local web wallet which can be accessed through a browser
-        - send:
-            about: Builds a transaction to send coins and sends to the specified listener directly
-            args:
-              - amount:
-                  help: Number of coins to send with optional fraction, e.g. 12.423
-                  index: 1
-              - minimum_confirmations:
-                  help: Minimum number of confirmations required for an output to be spendable
-                  short: c
-                  long: min_conf
-                  default_value: "1"
-                  takes_value: true
-              - selection_strategy:
-                  help: Coin/Output selection strategy.
-                  short: s
-                  long: selection
-                  possible_values:
-                    - all
-                    - smallest
-                  default_value: all
-                  takes_value: true
-              - estimate_selection_strategies:
-                  help: Estimates all possible Coin/Output selection strategies.
-                  short: e
-                  long: estimate-selection
-              - change_outputs:
-                  help: Number of change outputs to generate (mainly for testing)
-                  short: o
-                  long: change_outputs
-                  default_value: "1"
-                  takes_value: true
-              - method:
-                  help: Method for sending this transaction
-                  short: m
-                  long: method
-                  possible_values:
-                    - http
-                    - file
-                    - self
-                    - keybase
-                  default_value: http
-                  takes_value: true
-              - dest:
-                  help: Send the transaction to the provided server (start with http://) or save as file.
-                  short: d
-                  long: dest
-                  takes_value: true
-              - fluff:
-                  help: Fluff the transaction (ignore Dandelion relay protocol)
-                  short: f
-                  long: fluff
-              - message:
-                  help: Optional participant message to include
-                  short: g
-                  long: message
-                  takes_value: true
-              - stored_tx:
-                  help: If present, use the previously stored Unconfirmed transaction with given id
-                  short: t
-                  long: stored_tx
-                  takes_value: true
-        - receive:
-            about: Processes a transaction file to accept a transfer from a sender
-            args:
-              - message:
-                  help: Optional participant message to include
-                  short: g
-                  long: message
-                  takes_value: true
-              - input:
-                  help: Partial transaction to process, expects the sender's transaction file.
-                  short: i
-                  long: input
-                  takes_value: true
-        - finalize:
-            about: Processes a receiver's transaction file to finalize a transfer.
-            args:
-              - input:
-                  help: Partial transaction to process, expects the receiver's transaction file.
-                  short: i
-                  long: input
-                  takes_value: true
-              - fluff:
-                  help: Fluff the transaction (ignore Dandelion relay protocol)
-                  short: f
-                  long: fluff
-        - outputs:
-            about: Raw wallet output info (list of outputs)
-        - txs:
-            about: Display transaction information
-            args:
-              - id:
-                  help: If specified, display transaction with given Id and all associated Inputs/Outputs
-                  short: i
-                  long: id
-                  takes_value: true
-        - repost:
-            about: Reposts a stored, completed but unconfirmed transaction to the chain, or dumps it to a file
-            args:
-              - id:
-                  help: Transaction ID containing the stored completed transaction
-                  short: i
-                  long: id
-                  takes_value: true
-              - dumpfile:
-                  help: File name to duMp the transaction to instead of posting
-                  short: m
-                  long: dumpfile
-                  takes_value: true
-              - fluff:
-                  help: Fluff the transaction (ignore Dandelion relay protocol)
-                  short: f
-                  long: fluff
-        - cancel:
-            about: Cancels an previously created transaction, freeing previously locked outputs for use again
-            args:
-              - id:
-                  help: The ID of the transaction to cancel
-                  short: i
-                  long: id
-                  takes_value: true
-              - txid:
-                  help: The TxID UUID of the transaction to cancel
-                  short: t
-                  long: txid
-                  takes_value: true
-        - info:
-            about: Basic wallet contents summary
-            args:
-              - minimum_confirmations:
-                  help: Minimum number of confirmations required for an output to be spendable
-                  short: c
-                  long: min_conf
-                  default_value: "1"
-                  takes_value: true
-        - init:
-            about: Initialize a new wallet seed file and database
-            args:
-              - here:
-                  help: Create wallet files in the current directory instead of the default ~/.vcash directory
-                  short: h
-                  long: here
-                  takes_value: false
-              - short_wordlist:
-                  help: Generate a 12-word recovery phrase/seed instead of default 24
-                  short: s
-                  long: short_wordlist
-                  takes_value: false
-              - recover:
-                  help: Initialize new wallet using a recovery phrase
-                  short: r
-                  long: recover
-                  takes_value: false
-        - recover:
-            about: Recover a wallet.seed file from a recovery phrase (default) or displays a recovery phrase for an existing seed file
-            args:
-              - display:
-                  help: Display wallet recovery phrase
-                  short: d
-                  long: display
-                  takes_value: false
-        - restore:
-            about: Restores a wallet contents from a seed file
-        - check:
-            about: Checks a wallet's outputs against a live node, repairing and restoring missing outputs if required
-=======
-                  takes_value: true
->>>>>>> fabff51d
+                  takes_value: true