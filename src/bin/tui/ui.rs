--- conflicted
+++ resolved
@@ -99,11 +99,7 @@
 		let mut title_string = StyledString::new();
 		title_string.append(StyledString::styled(
 			format!(
-<<<<<<< HEAD
-				"Vcash Version {} (proto: {})",
-=======
-				"Grin Version {} [{:?}]",
->>>>>>> e7d2c71c
+				"VCash Version {} [{:?}]",
 				built_info::PKG_VERSION,
 				global::get_chain_type()
 			),
