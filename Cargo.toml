[package]
<<<<<<< HEAD
name = "vcash"
version = "4.0.0"
=======
name = "grin"
version = "4.1.0-alpha.1"
>>>>>>> 06a09f25
authors = ["Grin Developers <mimblewimble@lists.launchpad.net>"]
description = "Simple, private and scalable cryptocurrency implementation based on the Mimblewimble chain format."
license = "Apache-2.0"
repository = "https://github.com/mimblewimble/grin"
keywords = [ "crypto", "grin", "mimblewimble" ]
readme = "README.md"
exclude = ["**/*.grin", "**/*.grin2"]
build = "src/build/build.rs"
edition = "2018"

[workspace]
members = ["api", "chain", "config", "core", "keychain", "p2p", "servers", "store", "util", "pool"]
exclude = ["etc/gen_gen"]

[[bin]]
name = "vcash"
path = "src/bin/grin.rs"

[dependencies]
blake2-rfc = "0.2"
chrono = "0.4.11"
clap = { version = "2.33", features = ["yaml"] }
ctrlc = { version = "3.1", features = ["termination"] }
humansize = "1.1.0"
serde = "1"
serde_json = "1"
log = "0.4"
term = "0.6"
failure = "0.1"
failure_derive = "0.1"

grin_api = { path = "./api", version = "4.1.0-alpha.1" }
grin_config = { path = "./config", version = "4.1.0-alpha.1" }
grin_chain = { path = "./chain", version = "4.1.0-alpha.1" }
grin_core = { path = "./core", version = "4.1.0-alpha.1" }
grin_keychain = { path = "./keychain", version = "4.1.0-alpha.1" }
grin_p2p = { path = "./p2p", version = "4.1.0-alpha.1" }
grin_servers = { path = "./servers", version = "4.1.0-alpha.1" }
grin_util = { path = "./util", version = "4.1.0-alpha.1" }

[dependencies.cursive]
version = "0.15"
default-features = false
features = ["pancurses-backend"]

[build-dependencies]
built = { version = "0.4", features = ["git2"]}

[dev-dependencies]
grin_chain = { path = "./chain", version = "4.1.0-alpha.1" }
grin_store = { path = "./store", version = "4.1.0-alpha.1" }<|MERGE_RESOLUTION|>--- conflicted
+++ resolved
@@ -1,11 +1,6 @@
 [package]
-<<<<<<< HEAD
 name = "vcash"
-version = "4.0.0"
-=======
-name = "grin"
 version = "4.1.0-alpha.1"
->>>>>>> 06a09f25
 authors = ["Grin Developers <mimblewimble@lists.launchpad.net>"]
 description = "Simple, private and scalable cryptocurrency implementation based on the Mimblewimble chain format."
 license = "Apache-2.0"
