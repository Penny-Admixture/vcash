// Copyright 2020 The Grin Developers
//
// Licensed under the Apache License, Version 2.0 (the "License");
// you may not use this file except in compliance with the License.
// You may obtain a copy of the License at
//
//     http://www.apache.org/licenses/LICENSE-2.0
//
// Unless required by applicable law or agreed to in writing, software
// distributed under the License is distributed on an "AS IS" BASIS,
// WITHOUT WARRANTIES OR CONDITIONS OF ANY KIND, either express or implied.
// See the License for the specific language governing permissions and
// limitations under the License.

//! Facade and handler for the rest of the blockchain implementation
//! and mostly the chain pipeline.

use crate::core::core::hash::{Hash, Hashed, ZERO_HASH};
use crate::core::core::merkle_proof::MerkleProof;
use crate::core::core::verifier_cache::VerifierCache;
use crate::core::core::{
<<<<<<< HEAD
	Block, BlockHeader, BlockSums, BlockTokenSums, Committed, Output, OutputIdentifier,
	TokenIssueProof, TokenOutput, TokenOutputIdentifier, TokenTxKernel, Transaction, TxKernel,
=======
	Block, BlockHeader, BlockSums, Committed, KernelFeatures, Output, OutputIdentifier,
	Transaction, TxKernel,
>>>>>>> ce141bee
};
use crate::core::global;
use crate::core::pow;
use crate::core::ser::{ProtocolVersion, Readable, StreamingReader};
use crate::error::{Error, ErrorKind};
use crate::pipe;
use crate::store;
use crate::txhashset;
use crate::txhashset::{PMMRHandle, TxHashSet};
use crate::types::{
	BlockStatus, ChainAdapter, CommitPos, NoStatus, Options, Tip, TxHashsetWriteStatus,
};
use crate::util::secp::pedersen::{Commitment, RangeProof};
use crate::util::RwLock;
use grin_store::Error::NotFoundErr;
use std::collections::HashMap;
use std::fs::{self, File};
use std::io::Read;
use std::path::{Path, PathBuf};
use std::sync::atomic::{AtomicUsize, Ordering};
use std::sync::Arc;
use std::time::{Duration, Instant};

/// Orphan pool size is limited by MAX_ORPHAN_SIZE
pub const MAX_ORPHAN_SIZE: usize = 200;

/// When evicting, very old orphans are evicted first
const MAX_ORPHAN_AGE_SECS: u64 = 300;

#[derive(Debug, Clone)]
struct Orphan {
	block: Block,
	opts: Options,
	added: Instant,
}

pub struct OrphanBlockPool {
	// blocks indexed by their hash
	orphans: RwLock<HashMap<Hash, Orphan>>,
	// additional index of height -> hash
	// so we can efficiently identify a child block (ex-orphan) after processing a block
	height_idx: RwLock<HashMap<u64, Vec<Hash>>>,
	// accumulated number of evicted block because of MAX_ORPHAN_SIZE limitation
	evicted: AtomicUsize,
}

impl OrphanBlockPool {
	fn new() -> OrphanBlockPool {
		OrphanBlockPool {
			orphans: RwLock::new(HashMap::new()),
			height_idx: RwLock::new(HashMap::new()),
			evicted: AtomicUsize::new(0),
		}
	}

	fn len(&self) -> usize {
		let orphans = self.orphans.read();
		orphans.len()
	}

	fn len_evicted(&self) -> usize {
		self.evicted.load(Ordering::Relaxed)
	}

	fn add(&self, orphan: Orphan) {
		let mut orphans = self.orphans.write();
		let mut height_idx = self.height_idx.write();
		{
			let height_hashes = height_idx
				.entry(orphan.block.header.height)
				.or_insert_with(|| vec![]);
			height_hashes.push(orphan.block.hash());
			orphans.insert(orphan.block.hash(), orphan);
		}

		if orphans.len() > MAX_ORPHAN_SIZE {
			let old_len = orphans.len();

			// evict too old
			orphans.retain(|_, ref mut x| {
				x.added.elapsed() < Duration::from_secs(MAX_ORPHAN_AGE_SECS)
			});
			// evict too far ahead
			let mut heights = height_idx.keys().cloned().collect::<Vec<u64>>();
			heights.sort_unstable();
			for h in heights.iter().rev() {
				if let Some(hs) = height_idx.remove(h) {
					for h in hs {
						let _ = orphans.remove(&h);
					}
				}
				if orphans.len() < MAX_ORPHAN_SIZE {
					break;
				}
			}
			// cleanup index
			height_idx.retain(|_, ref mut xs| xs.iter().any(|x| orphans.contains_key(&x)));

			self.evicted
				.fetch_add(old_len - orphans.len(), Ordering::Relaxed);
		}
	}

	/// Get an orphan from the pool indexed by the hash of its parent, removing
	/// it at the same time, preventing clone
	fn remove_by_height(&self, height: u64) -> Option<Vec<Orphan>> {
		let mut orphans = self.orphans.write();
		let mut height_idx = self.height_idx.write();
		height_idx
			.remove(&height)
			.map(|hs| hs.iter().filter_map(|h| orphans.remove(h)).collect())
	}

	pub fn contains(&self, hash: &Hash) -> bool {
		let orphans = self.orphans.read();
		orphans.contains_key(hash)
	}
}

/// Facade to the blockchain block processing pipeline and storage. Provides
/// the current view of the TxHashSet according to the chain state. Also
/// maintains locking for the pipeline to avoid conflicting processing.
pub struct Chain {
	db_root: String,
	store: Arc<store::ChainStore>,
	adapter: Arc<dyn ChainAdapter + Send + Sync>,
	orphans: Arc<OrphanBlockPool>,
	txhashset: Arc<RwLock<txhashset::TxHashSet>>,
	header_pmmr: Arc<RwLock<txhashset::PMMRHandle<BlockHeader>>>,
	sync_pmmr: Arc<RwLock<txhashset::PMMRHandle<BlockHeader>>>,
	verifier_cache: Arc<RwLock<dyn VerifierCache>>,
	// POW verification function
	pow_verifier: fn(&BlockHeader) -> Result<(), pow::Error>,
	archive_mode: bool,
	genesis: BlockHeader,
}

impl Chain {
	/// Initializes the blockchain and returns a new Chain instance. Does a
	/// check on the current chain head to make sure it exists and creates one
	/// based on the genesis block if necessary.
	pub fn init(
		db_root: String,
		adapter: Arc<dyn ChainAdapter + Send + Sync>,
		genesis: Block,
		pow_verifier: fn(&BlockHeader) -> Result<(), pow::Error>,
		verifier_cache: Arc<RwLock<dyn VerifierCache>>,
		archive_mode: bool,
	) -> Result<Chain, Error> {
		let store = Arc::new(store::ChainStore::new(&db_root)?);

		// open the txhashset, creating a new one if necessary
		let mut txhashset = txhashset::TxHashSet::open(db_root.clone(), store.clone(), None)?;

		let mut header_pmmr = PMMRHandle::new(
			Path::new(&db_root).join("header").join("header_head"),
			false,
			ProtocolVersion(1),
			None,
		)?;
		let mut sync_pmmr = PMMRHandle::new(
			Path::new(&db_root).join("header").join("sync_head"),
			false,
			ProtocolVersion(1),
			None,
		)?;

		setup_head(
			&genesis,
			&store,
			&mut header_pmmr,
			&mut sync_pmmr,
			&mut txhashset,
		)?;

		// Initialize the output_pos index based on UTXO set
		// and NRD kernel_pos index based recent kernel history.
		{
			let batch = store.batch()?;
			txhashset.init_output_pos_index(&header_pmmr, &batch)?;
<<<<<<< HEAD
			txhashset.init_token_output_pos_index(&header_pmmr, &batch)?;
=======
			txhashset.init_recent_kernel_pos_index(&header_pmmr, &batch)?;
>>>>>>> ce141bee
			batch.commit()?;
		}

		let chain = Chain {
			db_root,
			store,
			adapter,
			orphans: Arc::new(OrphanBlockPool::new()),
			txhashset: Arc::new(RwLock::new(txhashset)),
			header_pmmr: Arc::new(RwLock::new(header_pmmr)),
			sync_pmmr: Arc::new(RwLock::new(sync_pmmr)),
			pow_verifier,
			verifier_cache,
			archive_mode,
			genesis: genesis.header,
		};

		// DB migrations to be run prior to the chain being used.
		{
			// Migrate full blocks to protocol version v2.
			chain.migrate_db_v1_v2()?;
		}

		chain.log_heads()?;

		Ok(chain)
	}

	/// Return our shared header MMR handle.
	pub fn header_pmmr(&self) -> Arc<RwLock<PMMRHandle<BlockHeader>>> {
		self.header_pmmr.clone()
	}

	/// Return our shared txhashset instance.
	pub fn txhashset(&self) -> Arc<RwLock<TxHashSet>> {
		self.txhashset.clone()
	}

	/// Shared store instance.
	pub fn store(&self) -> Arc<store::ChainStore> {
		self.store.clone()
	}

	fn log_heads(&self) -> Result<(), Error> {
		let log_head = |name, head: Tip| {
			debug!(
				"{}: {} @ {} [{}]",
				name,
				head.total_difficulty.to_num(),
				head.height,
				head.hash(),
			);
		};
		log_head("head", self.head()?);
		log_head("header_head", self.header_head()?);
		log_head("sync_head", self.get_sync_head()?);
		Ok(())
	}

	/// Processes a single block, then checks for orphans, processing
	/// those as well if they're found
	pub fn process_block(&self, b: Block, opts: Options) -> Result<Option<Tip>, Error> {
		let height = b.header.height;
		let res = self.process_block_single(b, opts);
		if res.is_ok() {
			self.check_orphans(height + 1);
		}
		res
	}

	fn determine_status(&self, head: Option<Tip>, prev_head: Tip) -> BlockStatus {
		// We have more work if the chain head is updated.
		let is_more_work = head.is_some();

		let mut is_next_block = false;
		let mut reorg_depth = None;
		if let Some(head) = head {
			if head.prev_block_h == prev_head.last_block_h {
				is_next_block = true;
			} else {
				reorg_depth = Some(prev_head.height.saturating_sub(head.height) + 1);
			}
		}

		match (is_more_work, is_next_block) {
			(true, true) => BlockStatus::Next,
			(true, false) => BlockStatus::Reorg(reorg_depth.unwrap_or(0)),
			(false, _) => BlockStatus::Fork,
		}
	}

	/// Attempt to add a new block to the chain.
	/// Returns true if it has been added to the longest chain
	/// or false if it has added to a fork (or orphan?).
	fn process_block_single(&self, b: Block, opts: Options) -> Result<Option<Tip>, Error> {
		// Process the header first.
		// If invalid then fail early.
		// If valid then continue with block processing with header_head committed to db etc.
		self.process_block_header(&b.header, opts)?;

		let (maybe_new_head, prev_head) = {
			let mut header_pmmr = self.header_pmmr.write();
			let mut txhashset = self.txhashset.write();
			let batch = self.store.batch()?;
			let mut ctx = self.new_ctx(opts, batch, &mut header_pmmr, &mut txhashset)?;

			let prev_head = ctx.batch.head()?;

			let maybe_new_head = pipe::process_block(&b, &mut ctx);

			// We have flushed txhashset extension changes to disk
			// but not yet committed the batch.
			// A node shutdown at this point can be catastrophic...
			// We prevent this via the stop_lock (see above).
			if maybe_new_head.is_ok() {
				ctx.batch.commit()?;
			}

			// release the lock and let the batch go before post-processing
			(maybe_new_head, prev_head)
		};

		match maybe_new_head {
			Ok(head) => {
				let status = self.determine_status(head.clone(), prev_head);

				// notifying other parts of the system of the update
				self.adapter.block_accepted(&b, status, opts);

				Ok(head)
			}
			Err(e) => match e.kind() {
				ErrorKind::Orphan => {
					let block_hash = b.hash();
					let orphan = Orphan {
						block: b,
						opts: opts,
						added: Instant::now(),
					};

					self.orphans.add(orphan);

					debug!(
						"process_block: orphan: {:?}, # orphans {}{}",
						block_hash,
						self.orphans.len(),
						if self.orphans.len_evicted() > 0 {
							format!(", # evicted {}", self.orphans.len_evicted())
						} else {
							String::new()
						},
					);
					Err(ErrorKind::Orphan.into())
				}
				ErrorKind::Unfit(ref msg) => {
					debug!(
						"Block {} at {} is unfit at this time: {}",
						b.hash(),
						b.header.height,
						msg
					);
					Err(ErrorKind::Unfit(msg.clone()).into())
				}
				ErrorKind::BitDifficultyTooLow
				| ErrorKind::BadBitDiffbits
				| ErrorKind::InvalidCoinbase
				| ErrorKind::InvalidMerklebranch => {
					info!(
						"Rejected block {} at {}: {:?}",
						b.hash(),
						b.header.height,
						e
					);
					Err(ErrorKind::BadAuxDataBlock.into())
				}
				_ => {
					info!(
						"Rejected block {} at {}: {:?}",
						b.hash(),
						b.header.height,
						e
					);
					Err(ErrorKind::Other(format!("{:?}", e)).into())
				}
			},
		}
	}

	/// Process a block header received during "header first" propagation.
	/// Note: This will update header MMR and corresponding header_head
	/// if total work increases (on the header chain).
	pub fn process_block_header(&self, bh: &BlockHeader, opts: Options) -> Result<(), Error> {
		let mut header_pmmr = self.header_pmmr.write();
		let mut txhashset = self.txhashset.write();
		let batch = self.store.batch()?;
		let mut ctx = self.new_ctx(opts, batch, &mut header_pmmr, &mut txhashset)?;
		pipe::process_block_header(bh, &mut ctx)?;
		ctx.batch.commit()?;
		Ok(())
	}

	/// Attempt to add new headers to the header chain (or fork).
	/// This is only ever used during sync and is based on sync_head.
	/// We update header_head here if our total work increases.
	pub fn sync_block_headers(&self, headers: &[BlockHeader], opts: Options) -> Result<(), Error> {
		let mut sync_pmmr = self.sync_pmmr.write();
		let mut header_pmmr = self.header_pmmr.write();
		let mut txhashset = self.txhashset.write();

		// Sync the chunk of block headers, updating sync_head as necessary.
		{
			let batch = self.store.batch()?;
			let mut ctx = self.new_ctx(opts, batch, &mut sync_pmmr, &mut txhashset)?;
			pipe::sync_block_headers(headers, &mut ctx)?;
			ctx.batch.commit()?;
		}

		// Now "process" the last block header, updating header_head to match sync_head.
		if let Some(header) = headers.last() {
			let batch = self.store.batch()?;
			let mut ctx = self.new_ctx(opts, batch, &mut header_pmmr, &mut txhashset)?;
			pipe::process_block_header(header, &mut ctx)?;
			ctx.batch.commit()?;
		}

		Ok(())
	}

	fn new_ctx<'a>(
		&self,
		opts: Options,
		batch: store::Batch<'a>,
		header_pmmr: &'a mut txhashset::PMMRHandle<BlockHeader>,
		txhashset: &'a mut txhashset::TxHashSet,
	) -> Result<pipe::BlockContext<'a>, Error> {
		Ok(pipe::BlockContext {
			opts,
			pow_verifier: self.pow_verifier,
			verifier_cache: self.verifier_cache.clone(),
			header_pmmr,
			txhashset,
			batch,
		})
	}

	/// Check if hash is for a known orphan.
	pub fn is_orphan(&self, hash: &Hash) -> bool {
		self.orphans.contains(hash)
	}

	/// Get the OrphanBlockPool accumulated evicted number of blocks
	pub fn orphans_evicted_len(&self) -> usize {
		self.orphans.len_evicted()
	}

	/// Check for orphans, once a block is successfully added
	fn check_orphans(&self, mut height: u64) {
		let initial_height = height;

		// Is there an orphan in our orphans that we can now process?
		loop {
			trace!(
				"check_orphans: at {}, # orphans {}",
				height,
				self.orphans.len(),
			);

			let mut orphan_accepted = false;
			let mut height_accepted = height;

			if let Some(orphans) = self.orphans.remove_by_height(height) {
				let orphans_len = orphans.len();
				for (i, orphan) in orphans.into_iter().enumerate() {
					debug!(
						"check_orphans: get block {} at {}{}",
						orphan.block.hash(),
						height,
						if orphans_len > 1 {
							format!(", no.{} of {} orphans", i, orphans_len)
						} else {
							String::new()
						},
					);
					let height = orphan.block.header.height;
					let res = self.process_block_single(orphan.block, orphan.opts);
					if res.is_ok() {
						orphan_accepted = true;
						height_accepted = height;
					}
				}

				if orphan_accepted {
					// We accepted a block, so see if we can accept any orphans
					height = height_accepted + 1;
					continue;
				}
			}
			break;
		}

		if initial_height != height {
			debug!(
				"check_orphans: {} blocks accepted since height {}, remaining # orphans {}",
				height - initial_height,
				initial_height,
				self.orphans.len(),
			);
		}
	}

	/// TODO - where do we call this from? And do we need a rewind first?
	/// For the given commitment find the unspent output and return the
	/// associated Return an error if the output does not exist or has been
	/// spent. This querying is done in a way that is consistent with the
	/// current chain state, specifically the current winning (valid, most
	/// work) fork.
	pub fn get_unspent(&self, output_ref: &OutputIdentifier) -> Result<Option<CommitPos>, Error> {
		self.txhashset.read().get_unspent(output_ref)
	}

	/// TODO - where do we call this from? And do we need a rewind first?
	/// For the given commitment find the unspent output and return the
	/// associated Return an error if the output does not exist or has been
	/// spent. This querying is done in a way that is consistent with the
	/// current chain state, specifically the current winning (valid, most
	/// work) fork.
	pub fn get_token_unspent(
		&self,
		output_ref: &TokenOutputIdentifier,
	) -> Result<Option<CommitPos>, Error> {
		self.txhashset.read().get_token_unspent(output_ref)
	}

	/// Retrieves an unspent output using its PMMR position
	pub fn get_unspent_output_at(&self, pos: u64) -> Result<Output, Error> {
		let header_pmmr = self.header_pmmr.read();
		let txhashset = self.txhashset.read();
		txhashset::utxo_view(&header_pmmr, &txhashset, |utxo, _| {
			utxo.get_unspent_output_at(pos)
		})
	}

<<<<<<< HEAD
	/// Retrieves an unspent output using its PMMR position
	pub fn get_unspent_token_output_at(&self, pos: u64) -> Result<TokenOutput, Error> {
		let header_pmmr = self.header_pmmr.read();
		let txhashset = self.txhashset.read();
		txhashset::utxo_view(&header_pmmr, &txhashset, |utxo, _| {
			utxo.get_unspent_token_output_at(pos)
		})
	}

	/// Validate the tx against the current UTXO set.
=======
	/// Validate the tx against the current UTXO set and recent kernels (NRD relative lock heights).
>>>>>>> ce141bee
	pub fn validate_tx(&self, tx: &Transaction) -> Result<(), Error> {
		self.validate_tx_against_utxo(tx)?;
		self.validate_tx_kernels(tx)?;
		Ok(())
	}

	/// Validates NRD relative height locks against "recent" kernel history.
	/// Applies the kernels to the current kernel MMR in a readonly extension.
	/// The extension and the db batch are discarded.
	/// The batch ensures duplicate NRD kernels within the tx are handled correctly.
	fn validate_tx_kernels(&self, tx: &Transaction) -> Result<(), Error> {
		let has_nrd_kernel = tx.kernels().iter().any(|k| match k.features {
			KernelFeatures::NoRecentDuplicate { .. } => true,
			_ => false,
		});
		if !has_nrd_kernel {
			return Ok(());
		}
		let mut header_pmmr = self.header_pmmr.write();
		let mut txhashset = self.txhashset.write();
		txhashset::extending_readonly(&mut header_pmmr, &mut txhashset, |ext, batch| {
			let height = self.next_block_height()?;
			ext.extension.apply_kernels(tx.kernels(), height, batch)
		})
	}

	fn validate_tx_against_utxo(&self, tx: &Transaction) -> Result<(), Error> {
		let header_pmmr = self.header_pmmr.read();
		let txhashset = self.txhashset.read();
		txhashset::utxo_view(&header_pmmr, &txhashset, |utxo, batch| {
			utxo.validate_tx(tx, batch)
		})
	}

	fn next_block_height(&self) -> Result<u64, Error> {
		let bh = self.head_header()?;
		Ok(bh.height + 1)
	}

	/// Verify we are not attempting to spend a coinbase output
	/// that has not yet sufficiently matured.
	pub fn verify_coinbase_maturity(&self, tx: &Transaction) -> Result<(), Error> {
		let height = self.next_block_height()?;
		let header_pmmr = self.header_pmmr.read();
		let txhashset = self.txhashset.read();
		txhashset::utxo_view(&header_pmmr, &txhashset, |utxo, batch| {
			utxo.verify_coinbase_maturity(&tx.inputs(), height, batch)?;
			Ok(())
		})
	}

	/// Verify that the tx has a lock_height that is less than or equal to
	/// the height of the next block.
	pub fn verify_tx_lock_height(&self, tx: &Transaction) -> Result<(), Error> {
		let height = self.next_block_height()?;
		if tx.lock_height() <= height {
			Ok(())
		} else {
			Err(ErrorKind::TxLockHeight.into())
		}
	}

	/// Validate the current chain state.
	pub fn validate(&self, fast_validation: bool) -> Result<(), Error> {
		let header = self.store.head_header()?;

		// Lets just treat an "empty" node that just got started up as valid.
		if header.height == 0 {
			return Ok(());
		}

		let mut header_pmmr = self.header_pmmr.write();
		let mut txhashset = self.txhashset.write();

		// Now create an extension from the txhashset and validate against the
		// latest block header. Rewind the extension to the specified header to
		// ensure the view is consistent.
		txhashset::extending_readonly(&mut header_pmmr, &mut txhashset, |ext, batch| {
			pipe::rewind_and_apply_fork(&header, ext, batch)?;
			ext.extension
				.validate(&self.genesis, fast_validation, &NoStatus, &header)?;
			Ok(())
		})
	}

	/// Sets the txhashset roots on a brand new block by applying the block on
	/// the current txhashset state.
	pub fn set_txhashset_roots(&self, b: &mut Block) -> Result<(), Error> {
		let mut header_pmmr = self.header_pmmr.write();
		let mut txhashset = self.txhashset.write();

		let (prev_root, roots, sizes) =
			txhashset::extending_readonly(&mut header_pmmr, &mut txhashset, |ext, batch| {
				let previous_header = batch.get_previous_header(&b.header)?;
				pipe::rewind_and_apply_fork(&previous_header, ext, batch)?;

				let extension = &mut ext.extension;
				let header_extension = &mut ext.header_extension;

				// Retrieve the header root before we apply the new block
				let prev_root = header_extension.root()?;

				// Apply the latest block to the chain state via the extension.
				extension.apply_block(b, batch)?;

				Ok((prev_root, extension.roots()?, extension.sizes()))
			})?;

		// Set the output and kernel MMR sizes.
		// Note: We need to do this *before* calculating the roots as the output_root
		// depends on the output_mmr_size
		{
			// Carefully destructure these correctly...
			let (
				output_mmr_size,
				_,
				kernel_mmr_size,
				token_output_mmr_size,
				_,
				token_issue_proof_mmr_size,
				token_kernel_mmr_size,
			) = sizes;
			b.header.output_mmr_size = output_mmr_size;
			b.header.kernel_mmr_size = kernel_mmr_size;
			b.header.token_output_mmr_size = token_output_mmr_size;
			b.header.token_issue_proof_mmr_size = token_issue_proof_mmr_size;
			b.header.token_kernel_mmr_size = token_kernel_mmr_size;
		}

		// Set the prev_root on the header.
		b.header.prev_root = prev_root;

		// Set the output, rangeproof and kernel MMR roots.
		b.header.output_root = roots.output_root(&b.header);
		b.header.range_proof_root = roots.rproof_root;
		b.header.kernel_root = roots.kernel_root;
		b.header.token_output_root = roots.token_output_root;
		b.header.token_range_proof_root = roots.token_rproof_root;
		b.header.token_issue_proof_root = roots.token_issue_proof_root;
		b.header.token_kernel_root = roots.token_kernel_root;

		Ok(())
	}

	/// Return a Merkle proof for the given commitment from the store.
	pub fn get_merkle_proof(
		&self,
		output: &OutputIdentifier,
		header: &BlockHeader,
	) -> Result<MerkleProof, Error> {
		let mut header_pmmr = self.header_pmmr.write();
		let mut txhashset = self.txhashset.write();
		let merkle_proof =
			txhashset::extending_readonly(&mut header_pmmr, &mut txhashset, |ext, batch| {
				pipe::rewind_and_apply_fork(&header, ext, batch)?;
				ext.extension.merkle_proof(output, batch)
			})?;

		Ok(merkle_proof)
	}

	/// Return a merkle proof valid for the current output pmmr state at the
	/// given pos
	pub fn get_merkle_proof_for_pos(&self, commit: Commitment) -> Result<MerkleProof, Error> {
		let mut txhashset = self.txhashset.write();
		txhashset.merkle_proof(commit)
	}

	/// Return a merkle proof valid for the current token output pmmr state at the
	/// given pos
	pub fn get_token_merkle_proof_for_pos(&self, commit: Commitment) -> Result<MerkleProof, Error> {
		let mut txhashset = self.txhashset.write();
		txhashset.token_merkle_proof(commit)
	}

	/// Provides a reading view into the current kernel state.
	pub fn kernel_data_read(&self) -> Result<File, Error> {
		let txhashset = self.txhashset.read();
		txhashset::rewindable_kernel_view(&txhashset, |view, _| view.kernel_data_read())
	}

	/// Writes kernels provided to us (via a kernel data download).
	/// Currently does not write these to disk and simply deserializes
	/// the provided data.
	/// TODO - Write this data to disk and validate the rebuilt kernel MMR.
	pub fn kernel_data_write(&self, reader: &mut dyn Read) -> Result<(), Error> {
		let mut count = 0;
		let mut stream = StreamingReader::new(reader, ProtocolVersion::local());
		while let Ok(_kernel) = TxKernel::read(&mut stream) {
			count += 1;
		}

		debug!("kernel_data_write: read {} kernels", count);

		Ok(())
	}

	/// Provides a reading view into the current txhashset state as well as
	/// the required indexes for a consumer to rewind to a consistent state
	/// at the provided block hash.
	pub fn txhashset_read(&self, h: Hash) -> Result<(u64, u64, u64, u64, File), Error> {
		// now we want to rewind the txhashset extension and
		// sync a "rewound" copy of the leaf_set files to disk
		// so we can send these across as part of the zip file.
		// The fast sync client does *not* have the necessary data
		// to rewind after receiving the txhashset zip.
		let header = self.get_block_header(&h)?;

		let mut header_pmmr = self.header_pmmr.write();
		let mut txhashset = self.txhashset.write();
		txhashset::extending_readonly(&mut header_pmmr, &mut txhashset, |ext, batch| {
			pipe::rewind_and_apply_fork(&header, ext, batch)?;
			ext.extension.snapshot(batch)?;

			// prepare the zip
			txhashset::zip_read(self.db_root.clone(), &header).map(|file| {
				(
					header.output_mmr_size,
					header.kernel_mmr_size,
					header.token_output_mmr_size,
					header.token_issue_proof_mmr_size,
					file,
				)
			})
		})
	}

	/// To support the ability to download the txhashset from multiple peers in parallel,
	/// the peers must all agree on the exact binary representation of the txhashset.
	/// This means compacting and rewinding to the exact same header.
	/// Since compaction is a heavy operation, peers can agree to compact every 12 hours,
	/// and no longer support requesting arbitrary txhashsets.
	/// Here we return the header of the txhashset we are currently offering to peers.
	pub fn txhashset_archive_header(&self) -> Result<BlockHeader, Error> {
		let sync_threshold = global::state_sync_threshold() as u64;
		let body_head = self.head()?;
		let archive_interval = global::txhashset_archive_interval();
		let mut txhashset_height = body_head.height.saturating_sub(sync_threshold);
		txhashset_height = txhashset_height.saturating_sub(txhashset_height % archive_interval);

		debug!(
			"txhashset_archive_header: body_head - {}, {}, txhashset height - {}",
			body_head.last_block_h, body_head.height, txhashset_height,
		);

		self.get_header_by_height(txhashset_height)
	}

	// Special handling to make sure the whole kernel set matches each of its
	// roots in each block header, without truncation. We go back header by
	// header, rewind and check each root. This fixes a potential weakness in
	// fast sync where a reorg past the horizon could allow a whole rewrite of
	// the kernel set.
	fn validate_kernel_history(
		&self,
		header: &BlockHeader,
		txhashset: &txhashset::TxHashSet,
	) -> Result<(), Error> {
		debug!("validate_kernel_history: rewinding and validating kernel history (readonly)");

		let mut count = 0;
		let mut current = header.clone();
		txhashset::rewindable_kernel_view(&txhashset, |view, batch| {
			while current.height > 0 {
				view.rewind(&current)?;
				view.validate_root()?;
				current = batch.get_previous_header(&current)?;
				count += 1;
			}
			Ok(())
		})?;

		debug!(
			"validate_kernel_history: validated kernel root on {} headers",
			count,
		);

		Ok(())
	}

	/// Rebuild the sync MMR based on current header_head.
	/// We rebuild the sync MMR when first entering sync mode so ensure we
	/// have an MMR we can safely rewind based on the headers received from a peer.
	pub fn rebuild_sync_mmr(&self, head: &Tip) -> Result<(), Error> {
		let mut sync_pmmr = self.sync_pmmr.write();
		let mut batch = self.store.batch()?;
		let header = batch.get_block_header(&head.hash())?;
		txhashset::header_extending(&mut sync_pmmr, &mut batch, |ext, batch| {
			pipe::rewind_and_apply_header_fork(&header, ext, batch)?;
			Ok(())
		})?;
		batch.commit()?;
		Ok(())
	}

	/// Check chain status whether a txhashset downloading is needed
	pub fn check_txhashset_needed(
		&self,
		caller: String,
		hashes: &mut Option<Vec<Hash>>,
	) -> Result<bool, Error> {
		let horizon = global::cut_through_horizon() as u64;
		let body_head = self.head()?;
		let header_head = self.header_head()?;
		let sync_head = self.get_sync_head()?;

		debug!(
			"{}: body_head - {}, {}, header_head - {}, {}, sync_head - {}, {}",
			caller,
			body_head.last_block_h,
			body_head.height,
			header_head.last_block_h,
			header_head.height,
			sync_head.last_block_h,
			sync_head.height,
		);

		if body_head.total_difficulty >= header_head.total_difficulty {
			debug!(
				"{}: no need txhashset. header_head.total_difficulty: {} <= body_head.total_difficulty: {}",
				caller, header_head.total_difficulty, body_head.total_difficulty,
			);
			return Ok(false);
		}

		let mut oldest_height = 0;
		let mut oldest_hash = ZERO_HASH;

		// Start with body_head (head of the full block chain)
		let mut current = self.get_block_header(&body_head.last_block_h);
		if current.is_err() {
			error!(
				"{}: body_head not found in chain db: {} at {}",
				caller, body_head.last_block_h, body_head.height,
			);
			return Ok(false);
		}

		//
		// TODO - Investigate finding the "common header" by comparing header_mmr and
		// sync_mmr (bytes will be identical up to the common header).
		//
		// Traverse back through the full block chain from body head until we find a header
		// that "is on current chain", which is the "fork point" between existing header chain
		// and full block chain.
		while let Ok(header) = current {
			// break out of the while loop when we find a header common
			// between the header chain and the current body chain
			if self.is_on_current_chain(&header).is_ok() {
				oldest_height = header.height;
				oldest_hash = header.hash();
				break;
			}

			current = self.get_previous_header(&header);
		}

		// Traverse back through the header chain from header_head back to this fork point.
		// These are the blocks that we need to request in body sync (we have the header but not the full block).
		if let Some(hs) = hashes {
			let mut h = self.get_block_header(&header_head.last_block_h);
			while let Ok(header) = h {
				if header.height <= oldest_height {
					break;
				}
				hs.push(header.hash());
				h = self.get_previous_header(&header);
			}
		}

		if oldest_height < header_head.height.saturating_sub(horizon) {
			if oldest_hash != ZERO_HASH {
				// this is the normal case. for example:
				// body head height is 1 (and not a fork), oldest_height will be 1
				// body head height is 0 (a typical fresh node), oldest_height will be 0
				// body head height is 10,001 (but at a fork with depth 1), oldest_height will be 10,000
				// body head height is 10,005 (but at a fork with depth 5), oldest_height will be 10,000
				debug!(
					"{}: need a state sync for txhashset. oldest block which is not on local chain: {} at {}",
					caller, oldest_hash, oldest_height,
				);
			} else {
				// this is the abnormal case, when is_on_current_chain() always return Err, and even for genesis block.
				error!("{}: corrupted storage? state sync is needed", caller);
			}
			Ok(true)
		} else {
			Ok(false)
		}
	}

	/// Clean the temporary sandbox folder
	pub fn clean_txhashset_sandbox(&self) {
		txhashset::clean_txhashset_folder(&self.get_tmp_dir());
	}

	/// Specific tmp dir.
	/// Normally it's ~/.grin/main/tmp for mainnet
	/// or ~/.grin/floo/tmp for floonet
	pub fn get_tmp_dir(&self) -> PathBuf {
		let mut tmp_dir = PathBuf::from(self.db_root.clone());
		tmp_dir = tmp_dir
			.parent()
			.expect("fail to get parent of db_root dir")
			.to_path_buf();
		tmp_dir.push("tmp");
		tmp_dir
	}

	/// Get a tmp file path in above specific tmp dir (create tmp dir if not exist)
	/// Delete file if tmp file already exists
	pub fn get_tmpfile_pathname(&self, tmpfile_name: String) -> PathBuf {
		let mut tmp = self.get_tmp_dir();
		if !tmp.exists() {
			if let Err(e) = fs::create_dir(tmp.clone()) {
				warn!("fail to create tmp folder on {:?}. err: {}", tmp, e);
			}
		}
		tmp.push(tmpfile_name);
		if tmp.exists() {
			if let Err(e) = fs::remove_file(tmp.clone()) {
				warn!("fail to clean existing tmp file: {:?}. err: {}", tmp, e);
			}
		}
		tmp
	}

	/// Writes a reading view on a txhashset state that's been provided to us.
	/// If we're willing to accept that new state, the data stream will be
	/// read as a zip file, unzipped and the resulting state files should be
	/// rewound to the provided indexes.
	pub fn txhashset_write(
		&self,
		h: Hash,
		txhashset_data: File,
		status: &dyn TxHashsetWriteStatus,
	) -> Result<bool, Error> {
		status.on_setup();

		// Initial check whether this txhashset is needed or not
		let mut hashes: Option<Vec<Hash>> = None;
		if !self.check_txhashset_needed("txhashset_write".to_owned(), &mut hashes)? {
			warn!("txhashset_write: txhashset received but it's not needed! ignored.");
			return Err(ErrorKind::InvalidTxHashSet("not needed".to_owned()).into());
		}

		let header = match self.get_block_header(&h) {
			Ok(header) => header,
			Err(_) => {
				warn!("txhashset_write: cannot find block header");
				// This is a bannable reason
				return Ok(true);
			}
		};

		// Write txhashset to sandbox (in the Grin specific tmp dir)
		let sandbox_dir = self.get_tmp_dir();
		txhashset::clean_txhashset_folder(&sandbox_dir);
		txhashset::zip_write(sandbox_dir.clone(), txhashset_data.try_clone()?, &header)?;

		let mut txhashset = txhashset::TxHashSet::open(
			sandbox_dir
				.to_str()
				.expect("invalid sandbox folder")
				.to_owned(),
			self.store.clone(),
			Some(&header),
		)?;

		// Validate the full kernel history.
		// Check kernel MMR root for every block header.
		// Check NRD relative height rules for full kernel history.
		{
			self.validate_kernel_history(&header, &txhashset)?;

			let header_pmmr = self.header_pmmr.read();
			let batch = self.store.batch()?;
			txhashset.verify_kernel_pos_index(&self.genesis, &header_pmmr, &batch)?;
		}

		// all good, prepare a new batch and update all the required records
		debug!("txhashset_write: rewinding a 2nd time (writeable)");

		let mut header_pmmr = self.header_pmmr.write();
		let mut batch = self.store.batch()?;
		txhashset::extending(
			&mut header_pmmr,
			&mut txhashset,
			&mut batch,
			|ext, batch| {
				let extension = &mut ext.extension;
				extension.rewind(&header, batch)?;

				// Validate the extension, generating the utxo_sum and kernel_sum.
				// Full validation, including rangeproofs and kernel signature verification.
				let (utxo_sum, kernel_sum, block_token_sums) =
					extension.validate(&self.genesis, false, status, &header)?;

				// Save the block_sums (utxo_sum, kernel_sum) to the db for use later.
				batch.save_block_sums(
					&header.hash(),
					BlockSums {
						utxo_sum,
						kernel_sum,
					},
				)?;
				batch.save_block_token_sums(&header.hash(), &block_token_sums)?;
				Ok(())
			},
		)?;

		debug!("txhashset_write: finished validating and rebuilding");

		status.on_save();

		// Save the new head to the db and rebuild the header by height index.
		{
			let tip = Tip::from_header(&header);
			batch.save_body_head(&tip)?;

			// Reset the body tail to the body head after a txhashset write
			batch.save_body_tail(&tip)?;
		}

		// Rebuild our output_pos index in the db based on fresh UTXO set.
		txhashset.init_output_pos_index(&header_pmmr, &batch)?;
		txhashset.init_token_output_pos_index(&header_pmmr, &batch)?;

		// Rebuild our NRD kernel_pos index based on recent kernel history.
		txhashset.init_recent_kernel_pos_index(&header_pmmr, &batch)?;

		// Commit all the changes to the db.
		batch.commit()?;

		debug!("txhashset_write: finished committing the batch (head etc.)");

		// Sandbox full validation ok, go to overwrite txhashset on db root
		{
			let mut txhashset_ref = self.txhashset.write();

			// Before overwriting, drop file handlers in underlying txhashset
			txhashset_ref.release_backend_files();

			// Move sandbox to overwrite
			txhashset.release_backend_files();
			txhashset::txhashset_replace(sandbox_dir, PathBuf::from(self.db_root.clone()))?;

			// Re-open on db root dir
			txhashset = txhashset::TxHashSet::open(
				self.db_root.clone(),
				self.store.clone(),
				Some(&header),
			)?;

			// Replace the chain txhashset with the newly built one.
			*txhashset_ref = txhashset;
		}

		debug!("txhashset_write: replaced our txhashset with the new one");

		status.on_done();

		Ok(false)
	}

	/// Cleanup old blocks from the db.
	/// Determine the cutoff height from the horizon and the current block height.
	/// *Only* runs if we are not in archive mode.
	fn remove_historical_blocks(
		&self,
		header_pmmr: &txhashset::PMMRHandle<BlockHeader>,
		batch: &store::Batch<'_>,
	) -> Result<(), Error> {
		if self.archive_mode {
			return Ok(());
		}

		let horizon = global::cut_through_horizon() as u64;
		let head = batch.head()?;

		let tail = match batch.tail() {
			Ok(tail) => tail,
			Err(_) => Tip::from_header(&self.genesis),
		};

		let cutoff = head.height.saturating_sub(horizon);

		debug!(
			"remove_historical_blocks: head height: {}, tail height: {}, horizon: {}, cutoff: {}",
			head.height, tail.height, horizon, cutoff,
		);

		if cutoff == 0 {
			return Ok(());
		}

		let mut count = 0;
		let tail_hash = header_pmmr.get_header_hash_by_height(head.height - horizon)?;
		let tail = batch.get_block_header(&tail_hash)?;

		// Remove old blocks (including short lived fork blocks) which height < tail.height
		// here b is a block
		for (_, b) in batch.blocks_iter()? {
			if b.header.height < tail.height {
				let _ = batch.delete_block(&b.hash());
				count += 1;
			}
		}

		batch.save_body_tail(&Tip::from_header(&tail))?;

		debug!(
			"remove_historical_blocks: removed {} blocks. tail height: {}",
			count, tail.height
		);

		Ok(())
	}

	/// Triggers chain compaction.
	///
	/// * compacts the txhashset based on current prune_list
	/// * removes historical blocks and associated data from the db (unless archive mode)
	///
	pub fn compact(&self) -> Result<(), Error> {
		// A node may be restarted multiple times in a short period of time.
		// We compact at most once per 60 blocks in this situation by comparing
		// current "head" and "tail" height to our cut-through horizon and
		// allowing an additional 60 blocks in height before allowing a further compaction.
		if let (Ok(tail), Ok(head)) = (self.tail(), self.head()) {
			let horizon = global::cut_through_horizon() as u64;
			let threshold = horizon.saturating_add(60);
			let next_compact = tail.height.saturating_add(threshold);
			if next_compact > head.height {
				debug!(
					"compact: skipping startup compaction (next at {})",
					next_compact
				);
				return Ok(());
			}
		}

		// Take a write lock on the txhashet and start a new writeable db batch.
		let header_pmmr = self.header_pmmr.read();
		let mut txhashset = self.txhashset.write();
		let batch = self.store.batch()?;

		// Compact the txhashset itself (rewriting the pruned backend files).
		{
			let head_header = batch.head_header()?;
			let current_height = head_header.height;
			let horizon_height =
				current_height.saturating_sub(global::cut_through_horizon().into());
			let horizon_hash = header_pmmr.get_header_hash_by_height(horizon_height)?;
			let horizon_header = batch.get_block_header(&horizon_hash)?;

			txhashset.compact(&horizon_header, &batch)?;
		}

		// If we are not in archival mode remove historical blocks from the db.
		if !self.archive_mode {
			self.remove_historical_blocks(&header_pmmr, &batch)?;
		}

		// Make sure our output_pos index is consistent with the UTXO set.
		txhashset.init_output_pos_index(&header_pmmr, &batch)?;
		txhashset.init_token_output_pos_index(&header_pmmr, &batch)?;

		// Rebuild our NRD kernel_pos index based on recent kernel history.
		txhashset.init_recent_kernel_pos_index(&header_pmmr, &batch)?;

		// Commit all the above db changes.
		batch.commit()?;

		Ok(())
	}

	/// returns the last n nodes inserted into the output sum tree
	pub fn get_last_n_output(&self, distance: u64) -> Vec<(Hash, OutputIdentifier)> {
		self.txhashset.read().last_n_output(distance)
	}

	/// returns the last n nodes inserted into the token output sum tree
	pub fn get_last_n_token_output(&self, distance: u64) -> Vec<(Hash, TokenOutputIdentifier)> {
		self.txhashset.read().last_n_token_output(distance)
	}

	/// as above, for rangeproofs
	pub fn get_last_n_rangeproof(&self, distance: u64) -> Vec<(Hash, RangeProof)> {
		self.txhashset.read().last_n_rangeproof(distance)
	}

	/// as above, for token rangeproofs
	pub fn get_last_n_token_rangeproof(&self, distance: u64) -> Vec<(Hash, RangeProof)> {
		self.txhashset.read().last_n_token_rangeproof(distance)
	}

	/// as above, for kernels
	pub fn get_last_n_kernel(&self, distance: u64) -> Vec<(Hash, TxKernel)> {
		self.txhashset.read().last_n_kernel(distance)
	}

	/// as above, for token issue proof
	pub fn get_last_n_token_issue_proof(&self, distance: u64) -> Vec<(Hash, TokenIssueProof)> {
		self.txhashset.read().last_n_token_issue_proof(distance)
	}

	/// Return Commit's MMR position
	pub fn get_output_pos(&self, commit: &Commitment) -> Result<u64, Error> {
		Ok(self.txhashset.read().get_output_pos(commit)?)
	}

	/// as above, for kernels
	pub fn get_token_output_pos(&self, commit: &Commitment) -> Result<u64, Error> {
		Ok(self.txhashset.read().get_token_output_pos(commit)?)
	}

	/// outputs by insertion index
	pub fn unspent_outputs_by_pmmr_index(
		&self,
		start_index: u64,
		max_count: u64,
		max_pmmr_index: Option<u64>,
	) -> Result<(u64, u64, Vec<Output>), Error> {
		let txhashset = self.txhashset.read();
		let last_index = match max_pmmr_index {
			Some(i) => i,
			None => txhashset.highest_output_insertion_index(),
		};
		let outputs = txhashset.outputs_by_pmmr_index(start_index, max_count, max_pmmr_index);
		let rangeproofs =
			txhashset.rangeproofs_by_pmmr_index(start_index, max_count, max_pmmr_index);
		if outputs.0 != rangeproofs.0 || outputs.1.len() != rangeproofs.1.len() {
			return Err(ErrorKind::TxHashSetErr(String::from(
				"Output and rangeproof sets don't match",
			))
			.into());
		}
		let mut output_vec: Vec<Output> = vec![];
		for (ref x, &y) in outputs.1.iter().zip(rangeproofs.1.iter()) {
			output_vec.push(Output {
				commit: x.commit,
				features: x.features,
				proof: y,
			});
		}
		Ok((outputs.0, last_index, output_vec))
	}

	/// outputs by insertion index
	pub fn unspent_token_outputs_by_pmmr_index(
		&self,
		start_index: u64,
		max_count: u64,
		max_pmmr_index: Option<u64>,
	) -> Result<(u64, u64, Vec<TokenOutput>), Error> {
		let txhashset = self.txhashset.read();
		let last_index = match max_pmmr_index {
			Some(i) => i,
			None => txhashset.highest_token_output_insertion_index(),
		};
		let outputs = txhashset.token_outputs_by_pmmr_index(start_index, max_count, max_pmmr_index);
		let rangeproofs =
			txhashset.token_rangeproofs_by_pmmr_index(start_index, max_count, max_pmmr_index);
		if outputs.0 != rangeproofs.0 || outputs.1.len() != rangeproofs.1.len() {
			return Err(ErrorKind::TxHashSetErr(String::from(
				"Token Output and rangeproof sets don't match",
			))
			.into());
		}
		let mut output_vec: Vec<TokenOutput> = vec![];
		for (ref x, &y) in outputs.1.iter().zip(rangeproofs.1.iter()) {
			output_vec.push(TokenOutput {
				commit: x.commit,
				features: x.features,
				proof: y,
				token_type: x.token_type,
			});
		}
		Ok((outputs.0, last_index, output_vec))
	}

	/// Return unspent outputs as above, but bounded between a particular range of blocks
	pub fn block_height_range_to_pmmr_indices(
		&self,
		start_block_height: u64,
		end_block_height: Option<u64>,
	) -> Result<(u64, u64), Error> {
		let end_block_height = match end_block_height {
			Some(h) => h,
			None => self.head_header()?.height,
		};
		// Return headers at the given heights
		let prev_to_start_header =
			self.get_header_by_height(start_block_height.saturating_sub(1))?;
		let end_header = self.get_header_by_height(end_block_height)?;
		Ok((
			prev_to_start_header.output_mmr_size + 1,
			end_header.output_mmr_size,
		))
	}

	/// Return unspent outputs as above, but bounded between a particular range of blocks
	pub fn block_height_range_to_token_pmmr_indices(
		&self,
		start_block_height: u64,
		end_block_height: Option<u64>,
	) -> Result<(u64, u64), Error> {
		let end_block_height = match end_block_height {
			Some(h) => h,
			None => self.head_header()?.height,
		};
		// Return headers at the given heights
		let prev_to_start_header =
			self.get_header_by_height(start_block_height.saturating_sub(1))?;
		let end_header = self.get_header_by_height(end_block_height)?;
		Ok((
			prev_to_start_header.token_output_mmr_size + 1,
			end_header.token_output_mmr_size,
		))
	}

	/// Orphans pool size
	pub fn orphans_len(&self) -> usize {
		self.orphans.len()
	}

	/// Tip (head) of the block chain.
	pub fn head(&self) -> Result<Tip, Error> {
		self.store
			.head()
			.map_err(|e| ErrorKind::StoreErr(e, "chain head".to_owned()).into())
	}

	/// Tail of the block chain in this node after compact (cross-block cut-through)
	pub fn tail(&self) -> Result<Tip, Error> {
		self.store
			.tail()
			.map_err(|e| ErrorKind::StoreErr(e, "chain tail".to_owned()).into())
	}

	/// Tip (head) of the header chain.
	pub fn header_head(&self) -> Result<Tip, Error> {
		self.store
			.header_head()
			.map_err(|e| ErrorKind::StoreErr(e, "header head".to_owned()).into())
	}

	/// Block header for the chain head
	pub fn head_header(&self) -> Result<BlockHeader, Error> {
		self.store
			.head_header()
			.map_err(|e| ErrorKind::StoreErr(e, "chain head header".to_owned()).into())
	}

	/// Gets a block by hash
	pub fn get_block(&self, h: &Hash) -> Result<Block, Error> {
		self.store
			.get_block(h)
			.map_err(|e| ErrorKind::StoreErr(e, "chain get block".to_owned()).into())
	}

	/// Gets a block header by hash
	pub fn get_block_header(&self, h: &Hash) -> Result<BlockHeader, Error> {
		self.store
			.get_block_header(h)
			.map_err(|e| ErrorKind::StoreErr(e, "chain get header".to_owned()).into())
	}

	/// Get previous block header.
	pub fn get_previous_header(&self, header: &BlockHeader) -> Result<BlockHeader, Error> {
		self.store
			.get_previous_header(header)
			.map_err(|e| ErrorKind::StoreErr(e, "chain get previous header".to_owned()).into())
	}

	/// Get block_sums by header hash.
	pub fn get_block_sums(&self, h: &Hash) -> Result<BlockSums, Error> {
		self.store
			.get_block_sums(h)
			.map_err(|e| ErrorKind::StoreErr(e, "chain get block_sums".to_owned()).into())
	}

	/// Get block_token_sums by header hash.
	pub fn get_block_token_sums(&self, h: &Hash) -> Result<BlockTokenSums, Error> {
		self.store
			.get_block_token_sums(h)
			.map_err(|e| ErrorKind::StoreErr(e, "chain get block_token_sums".to_owned()).into())
	}

	/// Gets the block header at the provided height.
	/// Note: Takes a read lock on the header_pmmr.
	pub fn get_header_by_height(&self, height: u64) -> Result<BlockHeader, Error> {
		let hash = self.get_header_hash_by_height(height)?;
		self.get_block_header(&hash)
	}

	/// Gets the header hash at the provided height.
	/// Note: Takes a read lock on the header_pmmr.
	fn get_header_hash_by_height(&self, height: u64) -> Result<Hash, Error> {
		self.header_pmmr.read().get_header_hash_by_height(height)
	}

	/// Migrate our local db from v1 to v2.
	/// This covers blocks which themselves contain transactions.
	/// Transaction kernels changed in v2 due to "variable size kernels".
	fn migrate_db_v1_v2(&self) -> Result<(), Error> {
		let store_v1 = self.store.with_version(ProtocolVersion(1));
		let batch = store_v1.batch()?;
		for (_, block) in batch.blocks_iter()? {
			batch.migrate_block(&block, ProtocolVersion(2))?;
		}
		batch.commit()?;
		Ok(())
	}

	/// Gets the block header in which a given output appears in the txhashset.
	pub fn get_header_for_output(
		&self,
		output_ref: &OutputIdentifier,
	) -> Result<BlockHeader, Error> {
		let header_pmmr = self.header_pmmr.read();
		let txhashset = self.txhashset.read();
		let output_pos = match txhashset.get_unspent(output_ref)? {
			Some(o) => o,
			None => return Err(ErrorKind::OutputNotFound.into()),
		};
		let hash = header_pmmr.get_header_hash_by_height(output_pos.height)?;
		Ok(self.get_block_header(&hash)?)
	}

	/// Gets the block header in which a given token output appears in the txhashset.
	pub fn get_header_for_token_output(
		&self,
		output_ref: &TokenOutputIdentifier,
	) -> Result<BlockHeader, Error> {
		let header_pmmr = self.header_pmmr.read();
		let txhashset = self.txhashset.read();
		let output_pos = match txhashset.get_token_unspent(output_ref)? {
			Some(o) => o,
			None => return Err(ErrorKind::OutputNotFound.into()),
		};
		let hash = header_pmmr.get_header_hash_by_height(output_pos.height)?;
		Ok(self.get_block_header(&hash)?)
	}

	/// Gets the kernel with a given excess and the block height it is included in.
	pub fn get_kernel_height(
		&self,
		excess: &Commitment,
		min_height: Option<u64>,
		max_height: Option<u64>,
	) -> Result<Option<(TxKernel, u64, u64)>, Error> {
		let min_index = match min_height {
			Some(h) => Some(self.get_header_by_height(h - 1)?.kernel_mmr_size + 1),
			None => None,
		};

		let max_index = match max_height {
			Some(h) => Some(self.get_header_by_height(h)?.kernel_mmr_size),
			None => None,
		};

		let (kernel, mmr_index) = match self
			.txhashset
			.read()
			.find_kernel(&excess, min_index, max_index)
		{
			Some(k) => k,
			None => return Ok(None),
		};

		let header = self.get_header_for_kernel_index(mmr_index, min_height, max_height)?;

		Ok(Some((kernel, header.height, mmr_index)))
	}

	/// Gets the token kernel with a given excess and the block height it is included in.
	pub fn get_token_kernel_height(
		&self,
		excess: &Commitment,
		min_height: Option<u64>,
		max_height: Option<u64>,
	) -> Result<Option<(TokenTxKernel, u64, u64)>, Error> {
		let min_index = match min_height {
			Some(h) => Some(self.get_header_by_height(h - 1)?.token_kernel_mmr_size + 1),
			None => None,
		};

		let max_index = match max_height {
			Some(h) => Some(self.get_header_by_height(h)?.token_kernel_mmr_size),
			None => None,
		};

		let (kernel, mmr_index) = match self
			.txhashset
			.read()
			.find_token_kernel(&excess, min_index, max_index)
		{
			Some(k) => k,
			None => return Ok(None),
		};

		let header = self.get_header_for_token_kernel_index(mmr_index, min_height, max_height)?;

		Ok(Some((kernel, header.height, mmr_index)))
	}

	/// Gets the block header in which a given kernel mmr index appears in the txhashset.
	pub fn get_header_for_kernel_index(
		&self,
		kernel_mmr_index: u64,
		min_height: Option<u64>,
		max_height: Option<u64>,
	) -> Result<BlockHeader, Error> {
		let header_pmmr = self.header_pmmr.read();

		let mut min = min_height.unwrap_or(0).saturating_sub(1);
		let mut max = match max_height {
			Some(h) => h,
			None => self.head()?.height,
		};

		loop {
			let search_height = max - (max - min) / 2;
			let hash = header_pmmr.get_header_hash_by_height(search_height)?;
			let h = self.get_block_header(&hash)?;
			if search_height == 0 {
				return Ok(h);
			}
			let hash_prev = header_pmmr.get_header_hash_by_height(search_height - 1)?;
			let h_prev = self.get_block_header(&hash_prev)?;
			if kernel_mmr_index > h.kernel_mmr_size {
				min = search_height;
			} else if kernel_mmr_index < h_prev.kernel_mmr_size {
				max = search_height;
			} else {
				if kernel_mmr_index == h_prev.kernel_mmr_size {
					return Ok(h_prev);
				}
				return Ok(h);
			}
		}
	}

	/// Gets the block header in which a given token kernel mmr index appears in the txhashset.
	pub fn get_header_for_token_kernel_index(
		&self,
		token_kernel_mmr_index: u64,
		min_height: Option<u64>,
		max_height: Option<u64>,
	) -> Result<BlockHeader, Error> {
		let header_pmmr = self.header_pmmr.read();

		let mut min = min_height.unwrap_or(0).saturating_sub(1);
		let mut max = match max_height {
			Some(h) => h,
			None => self.head()?.height,
		};

		loop {
			let search_height = max - (max - min) / 2;
			let hash = header_pmmr.get_header_hash_by_height(search_height)?;
			let h = self.get_block_header(&hash)?;
			if search_height == 0 {
				return Ok(h);
			}
			let hash_prev = header_pmmr.get_header_hash_by_height(search_height - 1)?;
			let h_prev = self.get_block_header(&hash_prev)?;
			if token_kernel_mmr_index > h.token_kernel_mmr_size {
				min = search_height;
			} else if token_kernel_mmr_index < h_prev.token_kernel_mmr_size {
				max = search_height;
			} else {
				if token_kernel_mmr_index == h_prev.token_kernel_mmr_size {
					return Ok(h_prev);
				}
				return Ok(h);
			}
		}
	}

	/// Verifies the given block header is actually on the current chain.
	/// Checks the header_by_height index to verify the header is where we say
	/// it is
	pub fn is_on_current_chain(&self, header: &BlockHeader) -> Result<(), Error> {
		let chain_header = self.get_header_by_height(header.height)?;
		if chain_header.hash() == header.hash() {
			Ok(())
		} else {
			Err(ErrorKind::Other("not on current chain".to_string()).into())
		}
	}

	/// Get the tip of the current "sync" header chain.
	/// This may be significantly different to current header chain.
	pub fn get_sync_head(&self) -> Result<Tip, Error> {
		let hash = self.sync_pmmr.read().head_hash()?;
		let header = self.store.get_block_header(&hash)?;
		Ok(Tip::from_header(&header))
	}

	/// Builds an iterator on blocks starting from the current chain head and
	/// running backward. Specialized to return information pertaining to block
	/// difficulty calculation (timestamp and previous difficulties).
	pub fn difficulty_iter(&self) -> Result<store::DifficultyIter<'_>, Error> {
		let head = self.head()?;
		let store = self.store.clone();
		Ok(store::DifficultyIter::from(head.last_block_h, store))
	}

	/// Check whether we have a block without reading it
	pub fn block_exists(&self, h: Hash) -> Result<bool, Error> {
		self.store
			.block_exists(&h)
			.map_err(|e| ErrorKind::StoreErr(e, "chain block exists".to_owned()).into())
	}
}

fn setup_head(
	genesis: &Block,
	store: &store::ChainStore,
	header_pmmr: &mut txhashset::PMMRHandle<BlockHeader>,
	sync_pmmr: &mut txhashset::PMMRHandle<BlockHeader>,
	txhashset: &mut txhashset::TxHashSet,
) -> Result<(), Error> {
	let mut batch = store.batch()?;

	// Apply the genesis header to header and sync MMRs.
	{
		if batch.get_block_header(&genesis.hash()).is_err() {
			batch.save_block_header(&genesis.header)?;
		}

		if header_pmmr.last_pos == 0 {
			txhashset::header_extending(header_pmmr, &mut batch, |ext, _| {
				ext.apply_header(&genesis.header)
			})?;
		}

		if sync_pmmr.last_pos == 0 {
			txhashset::header_extending(sync_pmmr, &mut batch, |ext, _| {
				ext.apply_header(&genesis.header)
			})?;
		}
	}

	// Setup our header_head if we do not already have one.
	// Migrating back to header_head in db and some nodes may note have one.
	if batch.header_head().is_err() {
		let hash = header_pmmr.head_hash()?;
		let header = batch.get_block_header(&hash)?;
		batch.save_header_head(&Tip::from_header(&header))?;
	}

	// check if we have a head in store, otherwise the genesis block is it
	let head_res = batch.head();
	let mut head: Tip;
	match head_res {
		Ok(h) => {
			head = h;
			loop {
				// Use current chain tip if we have one.
				// Note: We are rewinding and validating against a writeable extension.
				// If validation is successful we will truncate the backend files
				// to match the provided block header.
				let header = batch.get_block_header(&head.last_block_h)?;

				let res = txhashset::extending(header_pmmr, txhashset, &mut batch, |ext, batch| {
					pipe::rewind_and_apply_fork(&header, ext, batch)?;

					let extension = &mut ext.extension;

					extension.validate_roots(&header)?;

					// now check we have the "block sums" for the block in question
					// if we have no sums (migrating an existing node) we need to go
					// back to the txhashset and sum the outputs and kernels
					if header.height > 0 && batch.get_block_sums(&header.hash()).is_err() {
						debug!(
							"init: building (missing) block sums for {} @ {}",
							header.height,
							header.hash()
						);

						// Do a full (and slow) validation of the txhashset extension
						// to calculate the utxo_sum and kernel_sum at this block height.
						let (utxo_sum, kernel_sum) =
							extension.validate_kernel_sums(&genesis.header, &header)?;

						// Save the block_sums to the db for use later.
						batch.save_block_sums(
							&header.hash(),
							BlockSums {
								utxo_sum,
								kernel_sum,
							},
						)?;
					}

					if batch.get_block_token_sums(&header.hash()).is_err() {
						debug!(
							"init: building (missing) block token sums for {} @ {}",
							header.height,
							header.hash()
						);

						// Do a full (and slow) validation of the txhashset extension
						// to calculate the block_token_sums at this block height.
						let block_token_sums = extension.validate_token_kernel_sums()?;

						// Save the block_token_sums to the db for use later.
						batch.save_block_token_sums(&header.hash(), &block_token_sums)?;
					}

					debug!(
						"init: rewinding and validating before we start... {} at {}",
						header.hash(),
						header.height,
					);
					Ok(())
				});

				if res.is_ok() {
					break;
				} else {
					// We may have corrupted the MMR backend files last time we stopped the
					// node. If this happens we rewind to the previous header,
					// delete the "bad" block and try again.
					let prev_header = batch.get_block_header(&head.prev_block_h)?;

					txhashset::extending(header_pmmr, txhashset, &mut batch, |ext, batch| {
						pipe::rewind_and_apply_fork(&prev_header, ext, batch)
					})?;

					// Now "undo" the latest block and forget it ever existed.
					// We will request it from a peer during sync as necessary.
					{
						let _ = batch.delete_block(&header.hash());
						head = Tip::from_header(&prev_header);
						batch.save_body_head(&head)?;
					}
				}
			}
		}
		Err(NotFoundErr(_)) => {
			let mut sums = BlockSums::default();

			// Save the genesis header with a "zero" header_root.
			// We will update this later once we have the correct header_root.
			batch.save_block(&genesis)?;
			batch.save_spent_index(&genesis.hash(), &vec![])?;
			batch.save_body_head(&Tip::from_header(&genesis.header))?;

			if !genesis.kernels().is_empty() {
				let (utxo_sum, kernel_sum) = (sums, genesis as &dyn Committed).verify_kernel_sums(
					genesis.header.overage(),
					genesis.header.total_kernel_offset(),
				)?;
				sums = BlockSums {
					utxo_sum,
					kernel_sum,
				};
			}
			txhashset::extending(header_pmmr, txhashset, &mut batch, |ext, batch| {
				ext.extension.apply_block(&genesis, batch)
			})?;

			// Save the block_sums to the db for use later.
			batch.save_block_sums(&genesis.hash(), sums)?;
			batch.save_block_token_sums(&genesis.hash(), &BlockTokenSums::default())?;

			info!("init: saved genesis: {:?}", genesis.hash());
		}
		Err(e) => return Err(ErrorKind::StoreErr(e, "chain init load head".to_owned()).into()),
	};
	batch.commit()?;
	Ok(())
}<|MERGE_RESOLUTION|>--- conflicted
+++ resolved
@@ -19,13 +19,11 @@
 use crate::core::core::merkle_proof::MerkleProof;
 use crate::core::core::verifier_cache::VerifierCache;
 use crate::core::core::{
-<<<<<<< HEAD
-	Block, BlockHeader, BlockSums, BlockTokenSums, Committed, Output, OutputIdentifier,
-	TokenIssueProof, TokenOutput, TokenOutputIdentifier, TokenTxKernel, Transaction, TxKernel,
-=======
 	Block, BlockHeader, BlockSums, Committed, KernelFeatures, Output, OutputIdentifier,
 	Transaction, TxKernel,
->>>>>>> ce141bee
+};
+use crate::core::core::{
+	BlockTokenSums, TokenIssueProof, TokenOutput, TokenOutputIdentifier, TokenTxKernel,
 };
 use crate::core::global;
 use crate::core::pow;
@@ -206,11 +204,9 @@
 		{
 			let batch = store.batch()?;
 			txhashset.init_output_pos_index(&header_pmmr, &batch)?;
-<<<<<<< HEAD
 			txhashset.init_token_output_pos_index(&header_pmmr, &batch)?;
-=======
+
 			txhashset.init_recent_kernel_pos_index(&header_pmmr, &batch)?;
->>>>>>> ce141bee
 			batch.commit()?;
 		}
 
@@ -553,7 +549,6 @@
 		})
 	}
 
-<<<<<<< HEAD
 	/// Retrieves an unspent output using its PMMR position
 	pub fn get_unspent_token_output_at(&self, pos: u64) -> Result<TokenOutput, Error> {
 		let header_pmmr = self.header_pmmr.read();
@@ -563,10 +558,7 @@
 		})
 	}
 
-	/// Validate the tx against the current UTXO set.
-=======
 	/// Validate the tx against the current UTXO set and recent kernels (NRD relative lock heights).
->>>>>>> ce141bee
 	pub fn validate_tx(&self, tx: &Transaction) -> Result<(), Error> {
 		self.validate_tx_against_utxo(tx)?;
 		self.validate_tx_kernels(tx)?;
