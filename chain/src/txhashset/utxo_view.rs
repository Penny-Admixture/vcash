// Copyright 2020 The Grin Developers
//
// Licensed under the Apache License, Version 2.0 (the "License");
// you may not use this file except in compliance with the License.
// You may obtain a copy of the License at
//
//     http://www.apache.org/licenses/LICENSE-2.0
//
// Unless required by applicable law or agreed to in writing, software
// distributed under the License is distributed on an "AS IS" BASIS,
// WITHOUT WARRANTIES OR CONDITIONS OF ANY KIND, either express or implied.
// See the License for the specific language governing permissions and
// limitations under the License.

//! Lightweight readonly view into output MMR for convenience.

use crate::core::core::hash::{Hash, Hashed};
use crate::core::core::pmmr::{self, ReadonlyPMMR};
<<<<<<< HEAD
use crate::core::core::{
	Block, BlockHeader, Input, Output, TokenInput, TokenIssueProof, TokenOutput, Transaction,
};
=======
use crate::core::core::{Block, BlockHeader, Input, Output, OutputIdentifier, Transaction};
>>>>>>> 6bdf31f2
use crate::core::global;
use crate::error::{Error, ErrorKind};
use crate::store::Batch;
use crate::util::secp::pedersen::RangeProof;
use grin_store::pmmr::PMMRBackend;

/// Readonly view of the UTXO set (based on output MMR).
pub struct UTXOView<'a> {
<<<<<<< HEAD
	output_pmmr: ReadonlyPMMR<'a, Output, PMMRBackend<Output>>,
	token_output_pmmr: ReadonlyPMMR<'a, TokenOutput, PMMRBackend<TokenOutput>>,
	issue_token_pmmr: ReadonlyPMMR<'a, TokenIssueProof, PMMRBackend<TokenIssueProof>>,
=======
>>>>>>> 6bdf31f2
	header_pmmr: ReadonlyPMMR<'a, BlockHeader, PMMRBackend<BlockHeader>>,
	output_pmmr: ReadonlyPMMR<'a, Output, PMMRBackend<Output>>,
	rproof_pmmr: ReadonlyPMMR<'a, RangeProof, PMMRBackend<RangeProof>>,
	token_rproof_pmmr: ReadonlyPMMR<'a, RangeProof, PMMRBackend<RangeProof>>,
}

impl<'a> UTXOView<'a> {
	/// Build a new UTXO view.
	pub fn new(
<<<<<<< HEAD
		output_pmmr: ReadonlyPMMR<'a, Output, PMMRBackend<Output>>,
		token_output_pmmr: ReadonlyPMMR<'a, TokenOutput, PMMRBackend<TokenOutput>>,
		issue_token_pmmr: ReadonlyPMMR<'a, TokenIssueProof, PMMRBackend<TokenIssueProof>>,
=======
>>>>>>> 6bdf31f2
		header_pmmr: ReadonlyPMMR<'a, BlockHeader, PMMRBackend<BlockHeader>>,
		output_pmmr: ReadonlyPMMR<'a, Output, PMMRBackend<Output>>,
		rproof_pmmr: ReadonlyPMMR<'a, RangeProof, PMMRBackend<RangeProof>>,
		token_rproof_pmmr: ReadonlyPMMR<'a, RangeProof, PMMRBackend<RangeProof>>,
	) -> UTXOView<'a> {
		UTXOView {
<<<<<<< HEAD
			output_pmmr,
			token_output_pmmr,
			issue_token_pmmr,
=======
>>>>>>> 6bdf31f2
			header_pmmr,
			output_pmmr,
			rproof_pmmr,
			token_rproof_pmmr,
		}
	}

	/// Validate a block against the current UTXO set.
	/// Every input must spend an output that currently exists in the UTXO set.
	/// No duplicate outputs.
	pub fn validate_block(&self, block: &Block, batch: &Batch<'_>) -> Result<(), Error> {
		for output in block.outputs() {
			self.validate_output(output, batch)?;
		}

		for input in block.inputs() {
			self.validate_input(input, batch)?;
		}

		for output in block.token_outputs() {
			self.validate_token_output(output, batch)?;
		}

		for input in block.token_inputs() {
			self.validate_token_input(input, batch)?;
		}

		Ok(())
	}

	/// Validate a transaction against the current UTXO set.
	/// Every input must spend an output that currently exists in the UTXO set.
	/// No duplicate outputs.
	pub fn validate_tx(&self, tx: &Transaction, batch: &Batch<'_>) -> Result<(), Error> {
		for output in tx.outputs() {
			self.validate_output(output, batch)?;
		}

		for input in tx.inputs() {
			self.validate_input(input, batch)?;
		}

		for output in tx.token_outputs() {
			self.validate_token_output(output, batch)?;
		}

		for input in tx.token_inputs() {
			self.validate_token_input(input, batch)?;
		}

		Ok(())
	}

	// Input is valid if it is spending an (unspent) output
	// that currently exists in the output MMR.
	// Compare against the entry in output MMR at the expected pos.
	fn validate_input(&self, input: &Input, batch: &Batch<'_>) -> Result<(), Error> {
		if let Ok(pos) = batch.get_output_pos(&input.commitment()) {
			if let Some(out) = self.output_pmmr.get_data(pos) {
				if OutputIdentifier::from(input) == out {
					return Ok(());
				}
			}
		}
		Err(ErrorKind::AlreadySpent(input.commitment()).into())
	}

	// Output is valid if it would not result in a duplicate commitment in the output MMR.
	fn validate_output(&self, output: &Output, batch: &Batch<'_>) -> Result<(), Error> {
		if let Ok(pos) = batch.get_output_pos(&output.commitment()) {
			if let Some(out_mmr) = self.output_pmmr.get_data(pos) {
				if out_mmr.commitment() == output.commitment() {
					return Err(ErrorKind::DuplicateCommitment(output.commitment()).into());
				}
			}
		}
		Ok(())
	}

	// TokenInput is valid if it is spending an (unspent) output
	// that currently exists in the token_output MMR.
	// Compare the hash in the token_output MMR at the expected pos.
	fn validate_token_input(
		&self,
		token_input: &TokenInput,
		batch: &Batch<'_>,
	) -> Result<(), Error> {
		if let Ok((pos, _)) = batch.get_token_output_pos_height(&token_input.commitment()) {
			if let Some(hash) = self.token_output_pmmr.get_hash(pos) {
				if hash == token_input.hash_with_index(pos - 1) {
					return Ok(());
				}
			}
		}
		Err(ErrorKind::AlreadySpent(token_input.commitment()).into())
	}

	// Token_Output is valid if it would not result in a duplicate commitment in the token_output MMR.
	fn validate_token_output(
		&self,
		token_output: &TokenOutput,
		batch: &Batch<'_>,
	) -> Result<(), Error> {
		if let Ok((pos, _)) = batch.get_token_output_pos_height(&token_output.commitment()) {
			if let Some(out_mmr) = self.token_output_pmmr.get_data(pos) {
				if out_mmr.commitment() == token_output.commitment() {
					return Err(ErrorKind::DuplicateCommitment(token_output.commitment()).into());
				}
			}
		}

		if token_output.is_tokenissue() {
			if let Ok(pos) = batch.get_token_issue_proof_pos(&token_output.token_type()) {
				if let Some(out_mmr) = self.issue_token_pmmr.get_data(pos) {
					if out_mmr.token_type() == token_output.token_type() {
						return Err(ErrorKind::DuplicateTokenKey(token_output.token_type()).into());
					}
				}
			}
		}

		Ok(())
	}

	/// Retrieves an unspent output using its PMMR position
	pub fn get_unspent_output_at(&self, pos: u64) -> Result<Output, Error> {
		match self.output_pmmr.get_data(pos) {
			Some(output_id) => match self.rproof_pmmr.get_data(pos) {
				Some(rproof) => Ok(output_id.into_output(rproof)),
				None => Err(ErrorKind::RangeproofNotFound.into()),
			},
			None => Err(ErrorKind::OutputNotFound.into()),
		}
	}

	/// Retrieves an unspent token output using its PMMR position
	pub fn get_unspent_token_output_at(&self, pos: u64) -> Result<TokenOutput, Error> {
		match self.token_output_pmmr.get_data(pos) {
			Some(output_id) => match self.token_rproof_pmmr.get_data(pos) {
				Some(rproof) => Ok(output_id.into_output(rproof)),
				None => Err(ErrorKind::RangeproofNotFound.into()),
			},
			None => Err(ErrorKind::OutputNotFound.into()),
		}
	}

	/// Verify we are not attempting to spend any coinbase outputs
	/// that have not sufficiently matured.
	pub fn verify_coinbase_maturity(
		&self,
		inputs: &[Input],
		height: u64,
		batch: &Batch<'_>,
	) -> Result<(), Error> {
		// Find the greatest output pos of any coinbase
		// outputs we are attempting to spend.
		let pos = inputs
			.iter()
			.filter(|x| x.is_coinbase())
			.filter_map(|x| batch.get_output_pos(&x.commitment()).ok())
			.max()
			.unwrap_or(0);

		if pos > 0 {
			// If we have not yet reached 1440 blocks then
			// we can fail immediately as coinbase cannot be mature.
			if height < global::coinbase_maturity() {
				return Err(ErrorKind::ImmatureCoinbase.into());
			}

			// Find the "cutoff" pos in the output MMR based on the
			// header from 1,000 blocks ago.
			let cutoff_height = height.saturating_sub(global::coinbase_maturity());
			let cutoff_header = self.get_header_by_height(cutoff_height, batch)?;
			let cutoff_pos = cutoff_header.output_mmr_size;

			// If any output pos exceed the cutoff_pos
			// we know they have not yet sufficiently matured.
			if pos > cutoff_pos {
				return Err(ErrorKind::ImmatureCoinbase.into());
			}
		}

		Ok(())
	}

	/// Get the header hash for the specified pos from the underlying MMR backend.
	fn get_header_hash(&self, pos: u64) -> Option<Hash> {
		self.header_pmmr.get_data(pos).map(|x| x.hash())
	}

	/// Get the header at the specified height based on the current state of the extension.
	/// Derives the MMR pos from the height (insertion index) and retrieves the header hash.
	/// Looks the header up in the db by hash.
	pub fn get_header_by_height(
		&self,
		height: u64,
		batch: &Batch<'_>,
	) -> Result<BlockHeader, Error> {
		let pos = pmmr::insertion_to_pmmr_index(height + 1);
		if let Some(hash) = self.get_header_hash(pos) {
			let header = batch.get_block_header(&hash)?;
			Ok(header)
		} else {
			Err(ErrorKind::Other("get header by height".to_string()).into())
		}
	}
}<|MERGE_RESOLUTION|>--- conflicted
+++ resolved
@@ -16,13 +16,8 @@
 
 use crate::core::core::hash::{Hash, Hashed};
 use crate::core::core::pmmr::{self, ReadonlyPMMR};
-<<<<<<< HEAD
-use crate::core::core::{
-	Block, BlockHeader, Input, Output, TokenInput, TokenIssueProof, TokenOutput, Transaction,
-};
-=======
 use crate::core::core::{Block, BlockHeader, Input, Output, OutputIdentifier, Transaction};
->>>>>>> 6bdf31f2
+use crate::core::core::{TokenInput, TokenIssueProof, TokenOutput, TokenOutputIdentifier};
 use crate::core::global;
 use crate::error::{Error, ErrorKind};
 use crate::store::Batch;
@@ -31,14 +26,10 @@
 
 /// Readonly view of the UTXO set (based on output MMR).
 pub struct UTXOView<'a> {
-<<<<<<< HEAD
+	header_pmmr: ReadonlyPMMR<'a, BlockHeader, PMMRBackend<BlockHeader>>,
 	output_pmmr: ReadonlyPMMR<'a, Output, PMMRBackend<Output>>,
 	token_output_pmmr: ReadonlyPMMR<'a, TokenOutput, PMMRBackend<TokenOutput>>,
 	issue_token_pmmr: ReadonlyPMMR<'a, TokenIssueProof, PMMRBackend<TokenIssueProof>>,
-=======
->>>>>>> 6bdf31f2
-	header_pmmr: ReadonlyPMMR<'a, BlockHeader, PMMRBackend<BlockHeader>>,
-	output_pmmr: ReadonlyPMMR<'a, Output, PMMRBackend<Output>>,
 	rproof_pmmr: ReadonlyPMMR<'a, RangeProof, PMMRBackend<RangeProof>>,
 	token_rproof_pmmr: ReadonlyPMMR<'a, RangeProof, PMMRBackend<RangeProof>>,
 }
@@ -46,26 +37,18 @@
 impl<'a> UTXOView<'a> {
 	/// Build a new UTXO view.
 	pub fn new(
-<<<<<<< HEAD
+		header_pmmr: ReadonlyPMMR<'a, BlockHeader, PMMRBackend<BlockHeader>>,
 		output_pmmr: ReadonlyPMMR<'a, Output, PMMRBackend<Output>>,
 		token_output_pmmr: ReadonlyPMMR<'a, TokenOutput, PMMRBackend<TokenOutput>>,
 		issue_token_pmmr: ReadonlyPMMR<'a, TokenIssueProof, PMMRBackend<TokenIssueProof>>,
-=======
->>>>>>> 6bdf31f2
-		header_pmmr: ReadonlyPMMR<'a, BlockHeader, PMMRBackend<BlockHeader>>,
-		output_pmmr: ReadonlyPMMR<'a, Output, PMMRBackend<Output>>,
 		rproof_pmmr: ReadonlyPMMR<'a, RangeProof, PMMRBackend<RangeProof>>,
 		token_rproof_pmmr: ReadonlyPMMR<'a, RangeProof, PMMRBackend<RangeProof>>,
 	) -> UTXOView<'a> {
 		UTXOView {
-<<<<<<< HEAD
+			header_pmmr,
 			output_pmmr,
 			token_output_pmmr,
 			issue_token_pmmr,
-=======
->>>>>>> 6bdf31f2
-			header_pmmr,
-			output_pmmr,
 			rproof_pmmr,
 			token_rproof_pmmr,
 		}
@@ -131,6 +114,24 @@
 		Err(ErrorKind::AlreadySpent(input.commitment()).into())
 	}
 
+	// TokenInput is valid if it is spending an (unspent) output
+	// that currently exists in the token_output MMR.
+	// Compare the hash in the token output MMR at the expected pos.
+	fn validate_token_input(
+		&self,
+		token_input: &TokenInput,
+		batch: &Batch<'_>,
+	) -> Result<(), Error> {
+		if let Ok(pos) = batch.get_token_output_pos(&token_input.commitment()) {
+			if let Some(out) = self.token_output_pmmr.get_data(pos) {
+				if TokenOutputIdentifier::from(token_input) == out {
+					return Ok(());
+				}
+			}
+		}
+		Err(ErrorKind::AlreadySpent(token_input.commitment()).into())
+	}
+
 	// Output is valid if it would not result in a duplicate commitment in the output MMR.
 	fn validate_output(&self, output: &Output, batch: &Batch<'_>) -> Result<(), Error> {
 		if let Ok(pos) = batch.get_output_pos(&output.commitment()) {
@@ -143,31 +144,13 @@
 		Ok(())
 	}
 
-	// TokenInput is valid if it is spending an (unspent) output
-	// that currently exists in the token_output MMR.
-	// Compare the hash in the token_output MMR at the expected pos.
-	fn validate_token_input(
-		&self,
-		token_input: &TokenInput,
-		batch: &Batch<'_>,
-	) -> Result<(), Error> {
-		if let Ok((pos, _)) = batch.get_token_output_pos_height(&token_input.commitment()) {
-			if let Some(hash) = self.token_output_pmmr.get_hash(pos) {
-				if hash == token_input.hash_with_index(pos - 1) {
-					return Ok(());
-				}
-			}
-		}
-		Err(ErrorKind::AlreadySpent(token_input.commitment()).into())
-	}
-
 	// Token_Output is valid if it would not result in a duplicate commitment in the token_output MMR.
 	fn validate_token_output(
 		&self,
 		token_output: &TokenOutput,
 		batch: &Batch<'_>,
 	) -> Result<(), Error> {
-		if let Ok((pos, _)) = batch.get_token_output_pos_height(&token_output.commitment()) {
+		if let Ok(pos) = batch.get_token_output_pos(&token_output.commitment()) {
 			if let Some(out_mmr) = self.token_output_pmmr.get_data(pos) {
 				if out_mmr.commitment() == token_output.commitment() {
 					return Err(ErrorKind::DuplicateCommitment(token_output.commitment()).into());
