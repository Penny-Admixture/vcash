// Copyright 2020 The Grin Developers
//
// Licensed under the Apache License, Version 2.0 (the "License");
// you may not use this file except in compliance with the License.
// You may obtain a copy of the License at
//
//     http://www.apache.org/licenses/LICENSE-2.0
//
// Unless required by applicable law or agreed to in writing, software
// distributed under the License is distributed on an "AS IS" BASIS,
// WITHOUT WARRANTIES OR CONDITIONS OF ANY KIND, either express or implied.
// See the License for the specific language governing permissions and
// limitations under the License.

//! Lightweight readonly view into output MMR for convenience.

use crate::core::core::hash::{Hash, Hashed};
use crate::core::core::pmmr::{self, ReadonlyPMMR};
<<<<<<< HEAD
use crate::core::core::{Block, BlockHeader, Input, Output, OutputIdentifier, Transaction};
use crate::core::core::{TokenInput, TokenIssueProof, TokenOutput, TokenOutputIdentifier};
=======
use crate::core::core::{Block, BlockHeader, Inputs, Output, OutputIdentifier, Transaction};
>>>>>>> 06a09f25
use crate::core::global;
use crate::error::{Error, ErrorKind};
use crate::store::Batch;
use crate::types::CommitPos;
use crate::util::secp::pedersen::{Commitment, RangeProof};
use grin_store::pmmr::PMMRBackend;

/// Readonly view of the UTXO set (based on output MMR).
pub struct UTXOView<'a> {
	header_pmmr: ReadonlyPMMR<'a, BlockHeader, PMMRBackend<BlockHeader>>,
<<<<<<< HEAD
	output_pmmr: ReadonlyPMMR<'a, Output, PMMRBackend<Output>>,
	token_output_pmmr: ReadonlyPMMR<'a, TokenOutput, PMMRBackend<TokenOutput>>,
	issue_token_pmmr: ReadonlyPMMR<'a, TokenIssueProof, PMMRBackend<TokenIssueProof>>,
=======
	output_pmmr: ReadonlyPMMR<'a, OutputIdentifier, PMMRBackend<OutputIdentifier>>,
>>>>>>> 06a09f25
	rproof_pmmr: ReadonlyPMMR<'a, RangeProof, PMMRBackend<RangeProof>>,
	token_rproof_pmmr: ReadonlyPMMR<'a, RangeProof, PMMRBackend<RangeProof>>,
}

impl<'a> UTXOView<'a> {
	/// Build a new UTXO view.
	pub fn new(
		header_pmmr: ReadonlyPMMR<'a, BlockHeader, PMMRBackend<BlockHeader>>,
<<<<<<< HEAD
		output_pmmr: ReadonlyPMMR<'a, Output, PMMRBackend<Output>>,
		token_output_pmmr: ReadonlyPMMR<'a, TokenOutput, PMMRBackend<TokenOutput>>,
		issue_token_pmmr: ReadonlyPMMR<'a, TokenIssueProof, PMMRBackend<TokenIssueProof>>,
=======
		output_pmmr: ReadonlyPMMR<'a, OutputIdentifier, PMMRBackend<OutputIdentifier>>,
>>>>>>> 06a09f25
		rproof_pmmr: ReadonlyPMMR<'a, RangeProof, PMMRBackend<RangeProof>>,
		token_rproof_pmmr: ReadonlyPMMR<'a, RangeProof, PMMRBackend<RangeProof>>,
	) -> UTXOView<'a> {
		UTXOView {
			header_pmmr,
			output_pmmr,
			token_output_pmmr,
			issue_token_pmmr,
			rproof_pmmr,
			token_rproof_pmmr,
		}
	}

	/// Validate a block against the current UTXO set.
	/// Every input must spend an output that currently exists in the UTXO set.
	/// No duplicate outputs.
	pub fn validate_block(
		&self,
		block: &Block,
		batch: &Batch<'_>,
	) -> Result<Vec<(OutputIdentifier, CommitPos)>, Error> {
		for output in block.outputs() {
			self.validate_output(output, batch)?;
		}
<<<<<<< HEAD

		for input in block.inputs() {
			self.validate_input(input, batch)?;
		}

		for output in block.token_outputs() {
			self.validate_token_output(output, batch)?;
		}

		for input in block.token_inputs() {
			self.validate_token_input(input, batch)?;
		}

		Ok(())
=======
		self.validate_inputs(&block.inputs(), batch)
>>>>>>> 06a09f25
	}

	/// Validate a transaction against the current UTXO set.
	/// Every input must spend an output that currently exists in the UTXO set.
	/// No duplicate outputs.
	pub fn validate_tx(
		&self,
		tx: &Transaction,
		batch: &Batch<'_>,
	) -> Result<Vec<(OutputIdentifier, CommitPos)>, Error> {
		for output in tx.outputs() {
			self.validate_output(output, batch)?;
		}
		self.validate_inputs(&tx.inputs(), batch)
	}

	/// Validate the provided inputs.
	/// Returns a vec of output identifiers corresponding to outputs
	/// that would be spent by the provided inputs.
	pub fn validate_inputs(
		&self,
		inputs: &Inputs,
		batch: &Batch<'_>,
	) -> Result<Vec<(OutputIdentifier, CommitPos)>, Error> {
		match inputs {
			Inputs::CommitOnly(inputs) => {
				let outputs_spent: Result<Vec<_>, Error> = inputs
					.iter()
					.map(|input| {
						self.validate_input(input.commitment(), batch)
							.and_then(|(out, pos)| Ok((out, pos)))
					})
					.collect();
				outputs_spent
			}
			Inputs::FeaturesAndCommit(inputs) => {
				let outputs_spent: Result<Vec<_>, Error> = inputs
					.iter()
					.map(|input| {
						self.validate_input(input.commitment(), batch)
							.and_then(|(out, pos)| {
								// Unspent output found.
								// Check input matches full output identifier.
								if out == input.into() {
									Ok((out, pos))
								} else {
									error!("input mismatch: {:?}, {:?}, {:?}", out, pos, input);
									Err(ErrorKind::Other("input mismatch".into()).into())
								}
							})
					})
					.collect();
				outputs_spent
			}
		}
<<<<<<< HEAD

		for output in tx.token_outputs() {
			self.validate_token_output(output, batch)?;
		}

		for input in tx.token_inputs() {
			self.validate_token_input(input, batch)?;
		}

		Ok(())
=======
>>>>>>> 06a09f25
	}

	// Input is valid if it is spending an (unspent) output
	// that currently exists in the output MMR.
	// Note: We lookup by commitment. Caller must compare the full input as necessary.
	fn validate_input(
		&self,
		input: Commitment,
		batch: &Batch<'_>,
	) -> Result<(OutputIdentifier, CommitPos), Error> {
		let pos = batch.get_output_pos_height(&input)?;
		if let Some(pos) = pos {
			if let Some(out) = self.output_pmmr.get_data(pos.pos) {
				if out.commitment() == input {
					return Ok((out, pos));
				} else {
					error!("input mismatch: {:?}, {:?}, {:?}", out, pos, input);
					return Err(ErrorKind::Other(
						"input mismatch (output_pos index mismatch?)".into(),
					)
					.into());
				}
			}
		}
		Err(ErrorKind::AlreadySpent(input).into())
	}

	// TokenInput is valid if it is spending an (unspent) output
	// that currently exists in the token_output MMR.
	// Compare the hash in the token output MMR at the expected pos.
	fn validate_token_input(
		&self,
		token_input: &TokenInput,
		batch: &Batch<'_>,
	) -> Result<(), Error> {
		if let Ok(pos) = batch.get_token_output_pos(&token_input.commitment()) {
			if let Some(out) = self.token_output_pmmr.get_data(pos) {
				if TokenOutputIdentifier::from(token_input) == out {
					return Ok(());
				}
			}
		}
		Err(ErrorKind::AlreadySpent(token_input.commitment()).into())
	}

	// Output is valid if it would not result in a duplicate commitment in the output MMR.
	fn validate_output(&self, output: &Output, batch: &Batch<'_>) -> Result<(), Error> {
		if let Ok(pos) = batch.get_output_pos(&output.commitment()) {
			if let Some(out_mmr) = self.output_pmmr.get_data(pos) {
				if out_mmr.commitment() == output.commitment() {
					return Err(ErrorKind::DuplicateCommitment(output.commitment()).into());
				}
			}
		}
		Ok(())
	}

	// Token_Output is valid if it would not result in a duplicate commitment in the token_output MMR.
	fn validate_token_output(
		&self,
		token_output: &TokenOutput,
		batch: &Batch<'_>,
	) -> Result<(), Error> {
		if let Ok(pos) = batch.get_token_output_pos(&token_output.commitment()) {
			if let Some(out_mmr) = self.token_output_pmmr.get_data(pos) {
				if out_mmr.commitment() == token_output.commitment() {
					return Err(ErrorKind::DuplicateCommitment(token_output.commitment()).into());
				}
			}
		}

		if token_output.is_tokenissue() {
			if let Ok(pos) = batch.get_token_issue_proof_pos(&token_output.token_type()) {
				if let Some(out_mmr) = self.issue_token_pmmr.get_data(pos) {
					if out_mmr.token_type() == token_output.token_type() {
						return Err(ErrorKind::DuplicateTokenKey(token_output.token_type()).into());
					}
				}
			}
		}

		Ok(())
	}

	/// Retrieves an unspent output using its PMMR position
	pub fn get_unspent_output_at(&self, pos: u64) -> Result<Output, Error> {
		match self.output_pmmr.get_data(pos) {
			Some(output_id) => match self.rproof_pmmr.get_data(pos) {
				Some(rproof) => Ok(output_id.into_output(rproof)),
				None => Err(ErrorKind::RangeproofNotFound.into()),
			},
			None => Err(ErrorKind::OutputNotFound.into()),
		}
	}

	/// Retrieves an unspent token output using its PMMR position
	pub fn get_unspent_token_output_at(&self, pos: u64) -> Result<TokenOutput, Error> {
		match self.token_output_pmmr.get_data(pos) {
			Some(output_id) => match self.token_rproof_pmmr.get_data(pos) {
				Some(rproof) => Ok(output_id.into_output(rproof)),
				None => Err(ErrorKind::RangeproofNotFound.into()),
			},
			None => Err(ErrorKind::OutputNotFound.into()),
		}
	}

	/// Verify we are not attempting to spend any coinbase outputs
	/// that have not sufficiently matured.
	pub fn verify_coinbase_maturity(
		&self,
		inputs: &Inputs,
		height: u64,
		batch: &Batch<'_>,
	) -> Result<(), Error> {
		let inputs: Vec<_> = inputs.into();

		// Lookup the outputs being spent.
		let spent: Result<Vec<_>, _> = inputs
			.iter()
			.map(|x| self.validate_input(x.commitment(), batch))
			.collect();

		// Find the max pos of any coinbase being spent.
		let pos = spent?
			.iter()
			.filter_map(|(out, pos)| {
				if out.features.is_coinbase() {
					Some(pos.pos)
				} else {
					None
				}
			})
			.max();

		if let Some(pos) = pos {
			// If we have not yet reached 1440 blocks then
			// we can fail immediately as coinbase cannot be mature.
			if height < global::coinbase_maturity() {
				return Err(ErrorKind::ImmatureCoinbase.into());
			}

			// Find the "cutoff" pos in the output MMR based on the
			// header from 1,000 blocks ago.
			let cutoff_height = height.saturating_sub(global::coinbase_maturity());
			let cutoff_header = self.get_header_by_height(cutoff_height, batch)?;
			let cutoff_pos = cutoff_header.output_mmr_size;

			// If any output pos exceed the cutoff_pos
			// we know they have not yet sufficiently matured.
			if pos > cutoff_pos {
				return Err(ErrorKind::ImmatureCoinbase.into());
			}
		}

		Ok(())
	}

	/// Get the header hash for the specified pos from the underlying MMR backend.
	fn get_header_hash(&self, pos: u64) -> Option<Hash> {
		self.header_pmmr.get_data(pos).map(|x| x.hash())
	}

	/// Get the header at the specified height based on the current state of the extension.
	/// Derives the MMR pos from the height (insertion index) and retrieves the header hash.
	/// Looks the header up in the db by hash.
	pub fn get_header_by_height(
		&self,
		height: u64,
		batch: &Batch<'_>,
	) -> Result<BlockHeader, Error> {
		let pos = pmmr::insertion_to_pmmr_index(height + 1);
		if let Some(hash) = self.get_header_hash(pos) {
			let header = batch.get_block_header(&hash)?;
			Ok(header)
		} else {
			Err(ErrorKind::Other("get header by height".to_string()).into())
		}
	}
}<|MERGE_RESOLUTION|>--- conflicted
+++ resolved
@@ -16,12 +16,8 @@
 
 use crate::core::core::hash::{Hash, Hashed};
 use crate::core::core::pmmr::{self, ReadonlyPMMR};
-<<<<<<< HEAD
-use crate::core::core::{Block, BlockHeader, Input, Output, OutputIdentifier, Transaction};
+use crate::core::core::{Block, BlockHeader, Inputs, Output, OutputIdentifier, Transaction};
 use crate::core::core::{TokenInput, TokenIssueProof, TokenOutput, TokenOutputIdentifier};
-=======
-use crate::core::core::{Block, BlockHeader, Inputs, Output, OutputIdentifier, Transaction};
->>>>>>> 06a09f25
 use crate::core::global;
 use crate::error::{Error, ErrorKind};
 use crate::store::Batch;
@@ -32,13 +28,9 @@
 /// Readonly view of the UTXO set (based on output MMR).
 pub struct UTXOView<'a> {
 	header_pmmr: ReadonlyPMMR<'a, BlockHeader, PMMRBackend<BlockHeader>>,
-<<<<<<< HEAD
-	output_pmmr: ReadonlyPMMR<'a, Output, PMMRBackend<Output>>,
-	token_output_pmmr: ReadonlyPMMR<'a, TokenOutput, PMMRBackend<TokenOutput>>,
+	output_pmmr: ReadonlyPMMR<'a, OutputIdentifier, PMMRBackend<OutputIdentifier>>,
+	token_output_pmmr: ReadonlyPMMR<'a, TokenOutputIdentifier, PMMRBackend<TokenOutputIdentifier>>,
 	issue_token_pmmr: ReadonlyPMMR<'a, TokenIssueProof, PMMRBackend<TokenIssueProof>>,
-=======
-	output_pmmr: ReadonlyPMMR<'a, OutputIdentifier, PMMRBackend<OutputIdentifier>>,
->>>>>>> 06a09f25
 	rproof_pmmr: ReadonlyPMMR<'a, RangeProof, PMMRBackend<RangeProof>>,
 	token_rproof_pmmr: ReadonlyPMMR<'a, RangeProof, PMMRBackend<RangeProof>>,
 }
@@ -47,13 +39,13 @@
 	/// Build a new UTXO view.
 	pub fn new(
 		header_pmmr: ReadonlyPMMR<'a, BlockHeader, PMMRBackend<BlockHeader>>,
-<<<<<<< HEAD
-		output_pmmr: ReadonlyPMMR<'a, Output, PMMRBackend<Output>>,
-		token_output_pmmr: ReadonlyPMMR<'a, TokenOutput, PMMRBackend<TokenOutput>>,
+		output_pmmr: ReadonlyPMMR<'a, OutputIdentifier, PMMRBackend<OutputIdentifier>>,
+		token_output_pmmr: ReadonlyPMMR<
+			'a,
+			TokenOutputIdentifier,
+			PMMRBackend<TokenOutputIdentifier>,
+		>,
 		issue_token_pmmr: ReadonlyPMMR<'a, TokenIssueProof, PMMRBackend<TokenIssueProof>>,
-=======
-		output_pmmr: ReadonlyPMMR<'a, OutputIdentifier, PMMRBackend<OutputIdentifier>>,
->>>>>>> 06a09f25
 		rproof_pmmr: ReadonlyPMMR<'a, RangeProof, PMMRBackend<RangeProof>>,
 		token_rproof_pmmr: ReadonlyPMMR<'a, RangeProof, PMMRBackend<RangeProof>>,
 	) -> UTXOView<'a> {
@@ -78,11 +70,6 @@
 		for output in block.outputs() {
 			self.validate_output(output, batch)?;
 		}
-<<<<<<< HEAD
-
-		for input in block.inputs() {
-			self.validate_input(input, batch)?;
-		}
 
 		for output in block.token_outputs() {
 			self.validate_token_output(output, batch)?;
@@ -92,10 +79,7 @@
 			self.validate_token_input(input, batch)?;
 		}
 
-		Ok(())
-=======
 		self.validate_inputs(&block.inputs(), batch)
->>>>>>> 06a09f25
 	}
 
 	/// Validate a transaction against the current UTXO set.
@@ -109,6 +93,15 @@
 		for output in tx.outputs() {
 			self.validate_output(output, batch)?;
 		}
+
+		for output in tx.token_outputs() {
+			self.validate_token_output(output, batch)?;
+		}
+
+		for input in tx.token_inputs() {
+			self.validate_token_input(input, batch)?;
+		}
+
 		self.validate_inputs(&tx.inputs(), batch)
 	}
 
@@ -151,19 +144,6 @@
 				outputs_spent
 			}
 		}
-<<<<<<< HEAD
-
-		for output in tx.token_outputs() {
-			self.validate_token_output(output, batch)?;
-		}
-
-		for input in tx.token_inputs() {
-			self.validate_token_input(input, batch)?;
-		}
-
-		Ok(())
-=======
->>>>>>> 06a09f25
 	}
 
 	// Input is valid if it is spending an (unspent) output
