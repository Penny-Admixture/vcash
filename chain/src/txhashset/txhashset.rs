--- conflicted
+++ resolved
@@ -406,7 +406,6 @@
 			.get_last_n_insertions(distance)
 	}
 
-<<<<<<< HEAD
 	/// as above, for token issue proof
 	pub fn last_n_token_issue_proof(&self, distance: u64) -> Vec<(Hash, TokenIssueProof)> {
 		ReadonlyPMMR::at(
@@ -414,7 +413,8 @@
 			self.token_issue_proof_pmmr_h.last_pos,
 		)
 		.get_last_n_insertions(distance)
-=======
+	}
+
 	/// Efficient view into the kernel PMMR based on size in header.
 	pub fn kernel_pmmr_at(
 		&self,
@@ -437,7 +437,6 @@
 		header: &BlockHeader,
 	) -> ReadonlyPMMR<RangeProof, PMMRBackend<RangeProof>> {
 		ReadonlyPMMR::at(&self.rproof_pmmr_h.backend, header.output_mmr_size)
->>>>>>> 9ed0cd65
 	}
 
 	/// Convenience function to query the db for a header by its hash.
@@ -1528,16 +1527,11 @@
 	pub fn utxo_view(&'a self, header_ext: &'a HeaderExtension<'a>) -> UTXOView<'a> {
 		UTXOView::new(
 			header_ext.pmmr.readonly_pmmr(),
-<<<<<<< HEAD
-			self.output_pmmr.readonly_pmmr(),
-			self.token_output_pmmr.readonly_pmmr(),
-			self.token_issue_proof_pmmr.readonly_pmmr(),
-			self.rproof_pmmr.readonly_pmmr(),
-			self.token_rproof_pmmr.readonly_pmmr(),
-=======
 			self.output_readonly_pmmr(),
+			self.token_output_readonly_pmmr(),
+			self.token_issue_proof_readonly_pmmr(),
 			self.rproof_readonly_pmmr(),
->>>>>>> 9ed0cd65
+			self.token_rproof_readonly_pmmr(),
 		)
 	}
 
@@ -1548,6 +1542,13 @@
 		self.output_pmmr.readonly_pmmr()
 	}
 
+	/// Readonly view of our token output data.
+	pub fn token_output_readonly_pmmr(
+		&self,
+	) -> ReadonlyPMMR<TokenOutputIdentifier, PMMRBackend<TokenOutputIdentifier>> {
+		self.token_output_pmmr.readonly_pmmr()
+	}
+
 	/// Take a snapshot of our bitmap accumulator
 	pub fn bitmap_accumulator(&self) -> BitmapAccumulator {
 		self.bitmap_accumulator.clone()
@@ -1561,6 +1562,18 @@
 	/// Readonly view of our rangeproof data.
 	pub fn rproof_readonly_pmmr(&self) -> ReadonlyPMMR<RangeProof, PMMRBackend<RangeProof>> {
 		self.rproof_pmmr.readonly_pmmr()
+	}
+
+	/// Readonly view of our token rangeproof data.
+	pub fn token_rproof_readonly_pmmr(&self) -> ReadonlyPMMR<RangeProof, PMMRBackend<RangeProof>> {
+		self.token_rproof_pmmr.readonly_pmmr()
+	}
+
+	/// Readonly view of our token issue proof data.
+	pub fn token_issue_proof_readonly_pmmr(
+		&self,
+	) -> ReadonlyPMMR<TokenIssueProof, PMMRBackend<TokenIssueProof>> {
+		self.token_issue_proof_pmmr.readonly_pmmr()
 	}
 
 	/// Apply a new block to the current txhashet extension (output, rangeproof, kernel MMRs).
