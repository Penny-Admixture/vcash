// Copyright 2020 The Grin Developers
//
// Licensed under the Apache License, Version 2.0 (the "License");
// you may not use this file except in compliance with the License.
// You may obtain a copy of the License at
//
//     http://www.apache.org/licenses/LICENSE-2.0
//
// Unless required by applicable law or agreed to in writing, software
// distributed under the License is distributed on an "AS IS" BASIS,
// WITHOUT WARRANTIES OR CONDITIONS OF ANY KIND, either express or implied.
// See the License for the specific language governing permissions and
// limitations under the License.

//! Utility structs to handle the 3 MMRs (output, rangeproof,
//! kernel) along the overall header MMR conveniently and transactionally.

use crate::core::core::committed::Committed;
use crate::core::core::hash::{Hash, Hashed};
use crate::core::core::merkle_proof::MerkleProof;
use crate::core::core::pmmr::{self, Backend, ReadonlyPMMR, RewindablePMMR, PMMR};
<<<<<<< HEAD
use crate::core::core::{
	Block, BlockHeader, BlockTokenSums, Input, Output, OutputIdentifier, TokenInput,
	TokenIssueProof, TokenKey, TokenOutput, TokenOutputIdentifier, TokenTxKernel, TxKernel,
};
use crate::core::ser::{PMMRIndexHashable, PMMRable, ProtocolVersion};
=======
use crate::core::core::{Block, BlockHeader, Input, Output, OutputIdentifier, TxKernel};
use crate::core::ser::{PMMRable, ProtocolVersion};
>>>>>>> 6bdf31f2
use crate::error::{Error, ErrorKind};
use crate::store::{Batch, ChainStore};
use crate::txhashset::bitmap_accumulator::BitmapAccumulator;
use crate::txhashset::{RewindableKernelView, UTXOView};
use crate::types::{CommitPos, OutputRoots, Tip, TxHashSetRoots, TxHashsetWriteStatus};
use crate::util::secp::pedersen::{Commitment, RangeProof};
use crate::util::{file, secp_static, zip};
use croaring::Bitmap;
use grin_store;
use grin_store::pmmr::{clean_files_by_prefix, PMMRBackend};
use std::collections::HashMap;
use std::fs::{self, File};
use std::path::{Path, PathBuf};
use std::sync::Arc;
use std::time::Instant;

const TXHASHSET_SUBDIR: &str = "txhashset";

const OUTPUT_SUBDIR: &str = "output";
const RANGE_PROOF_SUBDIR: &str = "rangeproof";
const TOKEN_OUTPUT_SUBDIR: &str = "tokenoutput";
const TOKEN_RANGE_PROOF_SUBDIR: &str = "tokenrangeproof";
const TOKEN_ISSUE_PROOF_SUBDIR: &str = "tokenissueproof";
const KERNEL_SUBDIR: &str = "kernel";
const TOKEN_KERNEL_SUBDIR: &str = "tokenkernel";

const TXHASHSET_ZIP: &str = "txhashset_snapshot";

/// Convenience wrapper around a single prunable MMR backend.
pub struct PMMRHandle<T: PMMRable> {
	/// The backend storage for the MMR.
	pub backend: PMMRBackend<T>,
	/// The last position accessible via this MMR handle (backend may continue out beyond this).
	pub last_pos: u64,
}

impl<T: PMMRable> PMMRHandle<T> {
	/// Constructor to create a PMMR handle from an existing directory structure on disk.
	/// Creates the backend files as necessary if they do not already exist.
	pub fn new(
		root_dir: &str,
		sub_dir: &str,
		file_name: &str,
		prunable: bool,
		version: ProtocolVersion,
		header: Option<&BlockHeader>,
	) -> Result<PMMRHandle<T>, Error> {
		let path = Path::new(root_dir).join(sub_dir).join(file_name);
		fs::create_dir_all(path.clone())?;
		let path_str = path
			.to_str()
			.ok_or_else(|| ErrorKind::Other("invalid file path".to_owned()))?;
		let backend = PMMRBackend::new(path_str.to_string(), prunable, version, header)?;
		let last_pos = backend.unpruned_size();
		Ok(PMMRHandle { backend, last_pos })
	}
}

impl PMMRHandle<BlockHeader> {
	/// Get the header hash at the specified height based on the current header MMR state.
	pub fn get_header_hash_by_height(&self, height: u64) -> Result<Hash, Error> {
		let pos = pmmr::insertion_to_pmmr_index(height + 1);
		let header_pmmr = ReadonlyPMMR::at(&self.backend, self.last_pos);
		if let Some(entry) = header_pmmr.get_data(pos) {
			Ok(entry.hash())
		} else {
			Err(ErrorKind::Other("get header hash by height".to_string()).into())
		}
	}

	/// Get the header hash for the head of the header chain based on current MMR state.
	/// Find the last leaf pos based on MMR size and return its header hash.
	pub fn head_hash(&self) -> Result<Hash, Error> {
		if self.last_pos == 0 {
			return Err(ErrorKind::Other("MMR empty, no head".to_string()).into());
		}
		let header_pmmr = ReadonlyPMMR::at(&self.backend, self.last_pos);
		let leaf_pos = pmmr::bintree_rightmost(self.last_pos);
		if let Some(entry) = header_pmmr.get_data(leaf_pos) {
			Ok(entry.hash())
		} else {
			Err(ErrorKind::Other("failed to find head hash".to_string()).into())
		}
	}
}

/// An easy to manipulate structure holding the 3 MMRs necessary to
/// validate blocks and capturing the output set, associated rangeproofs and the
/// kernels. Also handles the index of Commitments to positions in the
/// output and rangeproof MMRs.
///
/// Note that the index is never authoritative, only the trees are
/// guaranteed to indicate whether an output is spent or not. The index
/// may have commitments that have already been spent, even with
/// pruning enabled.
pub struct TxHashSet {
	output_pmmr_h: PMMRHandle<Output>,
	rproof_pmmr_h: PMMRHandle<RangeProof>,
	kernel_pmmr_h: PMMRHandle<TxKernel>,

	token_output_pmmr_h: PMMRHandle<TokenOutput>,
	token_rproof_pmmr_h: PMMRHandle<RangeProof>,
	token_issue_proof_pmmr_h: PMMRHandle<TokenIssueProof>,
	token_kernel_pmmr_h: PMMRHandle<TokenTxKernel>,

	bitmap_accumulator: BitmapAccumulator,

	// chain store used as index of commitments to MMR positions
	commit_index: Arc<ChainStore>,
}

impl TxHashSet {
	/// Open an existing or new set of backends for the TxHashSet
	pub fn open(
		root_dir: String,
		commit_index: Arc<ChainStore>,
		header: Option<&BlockHeader>,
	) -> Result<TxHashSet, Error> {
		let output_pmmr_h = PMMRHandle::new(
			&root_dir,
			TXHASHSET_SUBDIR,
			OUTPUT_SUBDIR,
			true,
			ProtocolVersion(1),
			header,
		)?;

		let rproof_pmmr_h = PMMRHandle::new(
			&root_dir,
			TXHASHSET_SUBDIR,
			RANGE_PROOF_SUBDIR,
			true,
			ProtocolVersion(1),
			header,
		)?;
		let token_output_pmmr_h = PMMRHandle::new(
			&root_dir,
			TXHASHSET_SUBDIR,
			TOKEN_OUTPUT_SUBDIR,
			true,
			ProtocolVersion(1),
			header,
		)?;
		let token_rproof_pmmr_h = PMMRHandle::new(
			&root_dir,
			TXHASHSET_SUBDIR,
			TOKEN_RANGE_PROOF_SUBDIR,
			true,
			ProtocolVersion(1),
			header,
		)?;
		let token_issue_proof_pmmr_h = PMMRHandle::new(
			&root_dir,
			TXHASHSET_SUBDIR,
			TOKEN_ISSUE_PROOF_SUBDIR,
			false,
			ProtocolVersion(1),
			header,
		)?;
		let token_kernel_pmmr_h = PMMRHandle::new(
			&root_dir,
			TXHASHSET_SUBDIR,
			TOKEN_KERNEL_SUBDIR,
			false, // not prunable
			ProtocolVersion(1),
			None,
		)?;

		// Initialize the bitmap accumulator from the current output PMMR.
		let bitmap_accumulator = TxHashSet::bitmap_accumulator(&output_pmmr_h)?;

		let mut maybe_kernel_handle: Option<PMMRHandle<TxKernel>> = None;
		let versions = vec![ProtocolVersion(2), ProtocolVersion(1)];
		for version in versions {
			let handle = PMMRHandle::new(
				&root_dir,
				TXHASHSET_SUBDIR,
				KERNEL_SUBDIR,
				false, // not prunable
				version,
				None,
			)?;
			if handle.last_pos == 0 {
				debug!(
					"attempting to open (empty) kernel PMMR using {:?} - SUCCESS",
					version
				);
				maybe_kernel_handle = Some(handle);
				break;
			}
			let kernel: Option<TxKernel> = ReadonlyPMMR::at(&handle.backend, 1).get_data(1);
			if let Some(kernel) = kernel {
				if kernel.verify().is_ok() {
					debug!(
						"attempting to open kernel PMMR using {:?} - SUCCESS",
						version
					);
					maybe_kernel_handle = Some(handle);
					break;
				} else {
					debug!(
						"attempting to open kernel PMMR using {:?} - FAIL (verify failed)",
						version
					);
				}
			} else {
				debug!(
					"attempting to open kernel PMMR using {:?} - FAIL (read failed)",
					version
				);
			}
		}
		if let Some(kernel_pmmr_h) = maybe_kernel_handle {
			Ok(TxHashSet {
				output_pmmr_h,
				rproof_pmmr_h,
				kernel_pmmr_h,
				token_output_pmmr_h,
				token_rproof_pmmr_h,
				token_issue_proof_pmmr_h,
				token_kernel_pmmr_h,
				bitmap_accumulator,
				commit_index,
			})
		} else {
			Err(ErrorKind::TxHashSetErr("failed to open kernel PMMR".to_string()).into())
		}
	}

	// Build a new bitmap accumulator for the provided output PMMR.
	fn bitmap_accumulator(pmmr_h: &PMMRHandle<Output>) -> Result<BitmapAccumulator, Error> {
		let pmmr = ReadonlyPMMR::at(&pmmr_h.backend, pmmr_h.last_pos);
		let size = pmmr::n_leaves(pmmr_h.last_pos);
		let mut bitmap_accumulator = BitmapAccumulator::new();
		bitmap_accumulator.init(&mut pmmr.leaf_idx_iter(0), size)?;
		Ok(bitmap_accumulator)
	}

	/// Close all backend file handles
	pub fn release_backend_files(&mut self) {
		self.output_pmmr_h.backend.release_files();
		self.rproof_pmmr_h.backend.release_files();
		self.kernel_pmmr_h.backend.release_files();
		self.token_output_pmmr_h.backend.release_files();
		self.token_rproof_pmmr_h.backend.release_files();
		self.token_issue_proof_pmmr_h.backend.release_files();
		self.token_kernel_pmmr_h.backend.release_files();
	}

	/// Check if an output is unspent.
	/// We look in the index to find the output MMR pos.
	/// Then we check the entry in the output MMR and confirm the hash matches.
	pub fn get_unspent(&self, output_id: &OutputIdentifier) -> Result<Option<CommitPos>, Error> {
		let commit = output_id.commit;
		match self.commit_index.get_output_pos_height(&commit) {
			Ok(Some((pos, height))) => {
				let output_pmmr: ReadonlyPMMR<'_, Output, _> =
					ReadonlyPMMR::at(&self.output_pmmr_h.backend, self.output_pmmr_h.last_pos);
				if let Some(out) = output_pmmr.get_data(pos) {
					if OutputIdentifier::from(out) == *output_id {
						Ok(Some(CommitPos { pos, height }))
					} else {
						Ok(None)
					}
				} else {
					Ok(None)
				}
			}
			Ok(None) => Ok(None),
			Err(e) => Err(ErrorKind::StoreErr(e, "txhashset unspent check".to_string()).into()),
		}
	}

	/// returns the last N nodes inserted into the tree (i.e. the 'bottom'
	/// nodes at level 0
	/// TODO: These need to return the actual data from the flat-files instead
	/// of hashes now
	pub fn last_n_output(&self, distance: u64) -> Vec<(Hash, OutputIdentifier)> {
		ReadonlyPMMR::at(&self.output_pmmr_h.backend, self.output_pmmr_h.last_pos)
			.get_last_n_insertions(distance)
	}

	/// as above, for range proofs
	pub fn last_n_rangeproof(&self, distance: u64) -> Vec<(Hash, RangeProof)> {
		ReadonlyPMMR::at(&self.rproof_pmmr_h.backend, self.rproof_pmmr_h.last_pos)
			.get_last_n_insertions(distance)
	}

	/// as above, for kernels
	pub fn last_n_kernel(&self, distance: u64) -> Vec<(Hash, TxKernel)> {
		ReadonlyPMMR::at(&self.kernel_pmmr_h.backend, self.kernel_pmmr_h.last_pos)
			.get_last_n_insertions(distance)
	}

	/// Check if an token output is unspent.
	/// We look in the index to find the token output MMR pos.
	/// Then we check the entry in the token output MMR and confirm the hash matches.
	pub fn is_token_unspent(&self, output_id: &TokenOutputIdentifier) -> Result<CommitPos, Error> {
		let commit = output_id.commit;
		match self.commit_index.get_token_output_pos_height(&commit) {
			Ok((pos, height)) => {
				let output_pmmr: ReadonlyPMMR<'_, TokenOutput, _> = ReadonlyPMMR::at(
					&self.token_output_pmmr_h.backend,
					self.token_output_pmmr_h.last_pos,
				);
				if let Some(hash) = output_pmmr.get_hash(pos) {
					if hash == output_id.hash_with_index(pos - 1) {
						Ok(CommitPos { pos, height })
					} else {
						Err(ErrorKind::TxHashSetErr("txhashset hash mismatch".to_string()).into())
					}
				} else {
					Err(ErrorKind::OutputNotFound.into())
				}
			}
			Err(grin_store::Error::NotFoundErr(_)) => Err(ErrorKind::OutputNotFound.into()),
			Err(e) => Err(ErrorKind::StoreErr(e, "txhashset unspent check".to_string()).into()),
		}
	}

	/// returns the last N nodes inserted into the tree (i.e. the 'bottom'
	/// nodes at level 0
	/// TODO: These need to return the actual data from the flat-files instead
	/// of hashes now
	pub fn last_n_token_output(&self, distance: u64) -> Vec<(Hash, TokenOutputIdentifier)> {
		ReadonlyPMMR::at(
			&self.token_output_pmmr_h.backend,
			self.token_output_pmmr_h.last_pos,
		)
		.get_last_n_insertions(distance)
	}

	/// as above, for token range proofs
	pub fn last_n_token_rangeproof(&self, distance: u64) -> Vec<(Hash, RangeProof)> {
		ReadonlyPMMR::at(
			&self.token_rproof_pmmr_h.backend,
			self.token_rproof_pmmr_h.last_pos,
		)
		.get_last_n_insertions(distance)
	}

	/// as above, for token issue proof
	pub fn last_n_token_issue_proof(&self, distance: u64) -> Vec<(Hash, TokenIssueProof)> {
		ReadonlyPMMR::at(
			&self.token_issue_proof_pmmr_h.backend,
			self.token_issue_proof_pmmr_h.last_pos,
		)
		.get_last_n_insertions(distance)
	}

	/// Convenience function to query the db for a header by its hash.
	pub fn get_block_header(&self, hash: &Hash) -> Result<BlockHeader, Error> {
		Ok(self.commit_index.get_block_header(&hash)?)
	}

	/// returns outputs from the given pmmr index up to the
	/// specified limit. Also returns the last index actually populated
	/// max index is the last PMMR index to consider, not leaf index
	pub fn outputs_by_pmmr_index(
		&self,
		start_index: u64,
		max_count: u64,
		max_index: Option<u64>,
	) -> (u64, Vec<OutputIdentifier>) {
		ReadonlyPMMR::at(&self.output_pmmr_h.backend, self.output_pmmr_h.last_pos)
			.elements_from_pmmr_index(start_index, max_count, max_index)
	}

	/// highest output insertion index available
	pub fn highest_output_insertion_index(&self) -> u64 {
		self.output_pmmr_h.last_pos
	}

	/// As above, for rangeproofs
	pub fn rangeproofs_by_pmmr_index(
		&self,
		start_index: u64,
		max_count: u64,
		max_index: Option<u64>,
	) -> (u64, Vec<RangeProof>) {
		ReadonlyPMMR::at(&self.rproof_pmmr_h.backend, self.rproof_pmmr_h.last_pos)
			.elements_from_pmmr_index(start_index, max_count, max_index)
	}

	/// Find a kernel with a given excess. Work backwards from `max_index` to `min_index`
	pub fn find_kernel(
		&self,
		excess: &Commitment,
		min_index: Option<u64>,
		max_index: Option<u64>,
	) -> Option<(TxKernel, u64)> {
		let min_index = min_index.unwrap_or(1);
		let max_index = max_index.unwrap_or(self.kernel_pmmr_h.last_pos);

		let pmmr = ReadonlyPMMR::at(&self.kernel_pmmr_h.backend, self.kernel_pmmr_h.last_pos);
		let mut index = max_index + 1;
		while index > min_index {
			index -= 1;
			if let Some(kernel) = pmmr.get_data(index) {
				if &kernel.excess == excess {
					return Some((kernel, index));
				}
			}
		}
		None
	}

	/// Find a token kernel with a given excess. Work backwards from `max_index` to `min_index`
	pub fn find_token_kernel(
		&self,
		excess: &Commitment,
		min_index: Option<u64>,
		max_index: Option<u64>,
	) -> Option<(TokenTxKernel, u64)> {
		let min_index = min_index.unwrap_or(1);
		let max_index = max_index.unwrap_or(self.token_kernel_pmmr_h.last_pos);

		let pmmr = ReadonlyPMMR::at(
			&self.token_kernel_pmmr_h.backend,
			self.token_kernel_pmmr_h.last_pos,
		);
		let mut index = max_index + 1;
		while index > min_index {
			index -= 1;
			if let Some(kernel) = pmmr.get_data(index) {
				if &kernel.excess == excess {
					return Some((kernel, index));
				}
			}
		}
		None
	}

	/// Get MMR roots.
	pub fn roots(&self) -> TxHashSetRoots {
		let output_pmmr =
			ReadonlyPMMR::at(&self.output_pmmr_h.backend, self.output_pmmr_h.last_pos);
		let rproof_pmmr =
			ReadonlyPMMR::at(&self.rproof_pmmr_h.backend, self.rproof_pmmr_h.last_pos);
		let kernel_pmmr =
			ReadonlyPMMR::at(&self.kernel_pmmr_h.backend, self.kernel_pmmr_h.last_pos);

		let token_output_pmmr = ReadonlyPMMR::at(
			&self.token_output_pmmr_h.backend,
			self.token_output_pmmr_h.last_pos,
		);
		let token_rproof_pmmr = ReadonlyPMMR::at(
			&self.token_rproof_pmmr_h.backend,
			self.token_rproof_pmmr_h.last_pos,
		);
		let token_issue_proof_pmmr = ReadonlyPMMR::at(
			&self.token_issue_proof_pmmr_h.backend,
			self.token_issue_proof_pmmr_h.last_pos,
		);
		let token_kernel_pmmr = ReadonlyPMMR::at(
			&self.token_kernel_pmmr_h.backend,
			self.token_kernel_pmmr_h.last_pos,
		);

		TxHashSetRoots {
			output_roots: OutputRoots {
				pmmr_root: output_pmmr.root(),
				bitmap_root: self.bitmap_accumulator.root(),
			},
			rproof_root: rproof_pmmr.root(),
			kernel_root: kernel_pmmr.root(),
			token_output_root: token_output_pmmr.root(),
			token_rproof_root: token_rproof_pmmr.root(),
			token_issue_proof_root: token_issue_proof_pmmr.root(),
			token_kernel_root: token_kernel_pmmr.root(),
		}
	}

	/// Return Commit's MMR position
	pub fn get_output_pos(&self, commit: &Commitment) -> Result<u64, Error> {
		Ok(self.commit_index.get_output_pos(&commit)?)
	}

	/// build a new merkle proof for the given position.
	pub fn merkle_proof(&mut self, commit: Commitment) -> Result<MerkleProof, Error> {
		let pos = self.commit_index.get_output_pos(&commit)?;
		PMMR::at(&mut self.output_pmmr_h.backend, self.output_pmmr_h.last_pos)
			.merkle_proof(pos)
			.map_err(|_| ErrorKind::MerkleProof.into())
	}

	/// Compact the MMR data files and flush the rm logs
	pub fn compact(
		&mut self,
		horizon_header: &BlockHeader,
		batch: &Batch<'_>,
	) -> Result<(), Error> {
		debug!("txhashset: starting compaction...");

		let head_header = batch.head_header()?;

		let rewind_rm_pos = input_pos_to_rewind(&horizon_header, &head_header, batch)?;
		let token_rewind_rm_pos = token_input_pos_to_rewind(&horizon_header, &head_header, batch)?;

		debug!("txhashset: check_compact output mmr backend...");
		self.output_pmmr_h
			.backend
			.check_compact(horizon_header.output_mmr_size, &rewind_rm_pos)?;

		debug!("txhashset: check_compact rangeproof mmr backend...");
		self.rproof_pmmr_h
			.backend
			.check_compact(horizon_header.output_mmr_size, &rewind_rm_pos)?;

		debug!("txhashset: check_compact token_output mmr backend...");
		self.token_output_pmmr_h
			.backend
			.check_compact(horizon_header.token_output_mmr_size, &token_rewind_rm_pos)?;

		debug!("txhashset: check_compact token_rangeproof mmr backend...");
		self.token_rproof_pmmr_h.backend.check_compact(
			horizon_header.token_issue_proof_mmr_size,
			&token_rewind_rm_pos,
		)?;

		debug!("txhashset: ... compaction finished");

		Ok(())
	}

	/// (Re)build the output_pos index to be consistent with the current UTXO set.
	/// Remove any "stale" index entries that do not correspond to outputs in the UTXO set.
	/// Add any missing index entries based on UTXO set.
	pub fn init_output_pos_index(
		&self,
		header_pmmr: &PMMRHandle<BlockHeader>,
		batch: &Batch<'_>,
	) -> Result<(), Error> {
		let now = Instant::now();

		let output_pmmr =
			ReadonlyPMMR::at(&self.output_pmmr_h.backend, self.output_pmmr_h.last_pos);

		// Iterate over the current output_pos index, removing any entries that
		// do not point to to the expected output.
		let mut removed_count = 0;
		for (key, (pos, _)) in batch.output_pos_iter()? {
			if let Some(out) = output_pmmr.get_data(pos) {
				if let Ok(pos_via_mmr) = batch.get_output_pos(&out.commitment()) {
					// If the pos matches and the index key matches the commitment
					// then keep the entry, other we want to clean it up.
					if pos == pos_via_mmr && batch.is_match_output_pos_key(&key, &out.commitment())
					{
						continue;
					}
				}
			}
			batch.delete(&key)?;
			removed_count += 1;
		}
		debug!(
			"init_output_pos_index: removed {} stale index entries",
			removed_count
		);

		let mut outputs_pos: Vec<(Commitment, u64)> = vec![];
		for pos in output_pmmr.leaf_pos_iter() {
			if let Some(out) = output_pmmr.get_data(pos) {
				outputs_pos.push((out.commit, pos));
			}
		}

		debug!("init_output_pos_index: {} utxos", outputs_pos.len());

		outputs_pos.retain(|x| {
			batch
				.get_output_pos_height(&x.0)
				.map(|p| p.is_none())
				.unwrap_or(true)
		});

		debug!(
			"init_output_pos_index: {} utxos with missing index entries",
			outputs_pos.len()
		);

		if outputs_pos.is_empty() {
			return Ok(());
		}

		let total_outputs = outputs_pos.len();
		let max_height = batch.head()?.height;

		let mut i = 0;
		for search_height in 0..max_height {
			let hash = header_pmmr.get_header_hash_by_height(search_height + 1)?;
			let h = batch.get_block_header(&hash)?;
			while i < total_outputs {
				let (commit, pos) = outputs_pos[i];
				if pos > h.output_mmr_size {
					// Note: MMR position is 1-based and not 0-based, so here must be '>' instead of '>='
					break;
				}
				batch.save_output_pos_height(&commit, pos, h.height)?;
				i += 1;
			}
		}
		debug!(
			"init_height_pos_index: added entries for {} utxos, took {}s",
			total_outputs,
			now.elapsed().as_secs(),
		);
		Ok(())
	}

	/// (Re)build the token output_pos index to be consistent with the current UTXO set.
	/// Remove any "stale" index entries that do not correspond to outputs in the UTXO set.
	/// Add any missing index entries based on UTXO set.
	pub fn init_token_output_pos_index(
		&self,
		header_pmmr: &PMMRHandle<BlockHeader>,
		batch: &Batch<'_>,
	) -> Result<(), Error> {
		let now = Instant::now();

		let output_pmmr = ReadonlyPMMR::at(
			&self.token_output_pmmr_h.backend,
			self.token_output_pmmr_h.last_pos,
		);

		// Iterate over the current output_pos index, removing any entries that
		// do not point to to the expected output.
		let mut removed_count = 0;
		for (key, (pos, _)) in batch.token_output_pos_iter()? {
			if let Some(out) = output_pmmr.get_data(pos) {
				if let Ok((pos_via_mmr, _)) = batch.get_token_output_pos_height(&out.commitment()) {
					// If the pos matches and the index key matches the commitment
					// then keep the entry, other we want to clean it up.
					if pos == pos_via_mmr
						&& batch.is_match_token_output_pos_key(&key, &out.commitment())
					{
						continue;
					}
				}
			}
			batch.delete(&key)?;
			removed_count += 1;
		}
		debug!(
			"init_token_output_pos_index: removed {} stale index entries",
			removed_count
		);

		let mut outputs_pos: Vec<(Commitment, u64)> = vec![];
		for pos in output_pmmr.leaf_pos_iter() {
			if let Some(out) = output_pmmr.get_data(pos) {
				outputs_pos.push((out.commit, pos));
			}
		}

		debug!("init_token_output_pos_index: {} utxos", outputs_pos.len());

		outputs_pos.retain(|x| batch.get_token_output_pos_height(&x.0).is_err());

		debug!(
			"init_output_pos_index: {} utxos with missing index entries",
			outputs_pos.len()
		);

		if outputs_pos.is_empty() {
			return Ok(());
		}

		let total_outputs = outputs_pos.len();
		let max_height = batch.head()?.height;

		let mut i = 0;
		for search_height in 0..max_height {
			let hash = header_pmmr.get_header_hash_by_height(search_height + 1)?;
			let h = batch.get_block_header(&hash)?;
			while i < total_outputs {
				let (commit, pos) = outputs_pos[i];
				if pos > h.token_output_mmr_size {
					// Note: MMR position is 1-based and not 0-based, so here must be '>' instead of '>='
					break;
				}
				batch.save_token_output_pos_height(&commit, pos, h.height)?;
				i += 1;
			}
		}
		debug!(
			"init_token_output_pos_index: added entries for {} utxos, took {}s",
			total_outputs,
			now.elapsed().as_secs(),
		);
		Ok(())
	}

	/// returns outputs from the given insertion (leaf) index up to the
	/// specified limit. Also returns the last index actually populated
	pub fn token_outputs_by_pmmr_index(
		&self,
		start_index: u64,
		max_count: u64,
		max_index: Option<u64>,
	) -> (u64, Vec<TokenOutputIdentifier>) {
		ReadonlyPMMR::at(
			&self.token_output_pmmr_h.backend,
			self.token_output_pmmr_h.last_pos,
		)
		.elements_from_pmmr_index(start_index, max_count, max_index)
	}

	/// highest output insertion index available
	pub fn highest_token_output_insertion_index(&self) -> u64 {
		pmmr::n_leaves(self.token_output_pmmr_h.last_pos)
	}

	/// As above, for rangeproofs
	pub fn token_rangeproofs_by_pmmr_index(
		&self,
		start_index: u64,
		max_count: u64,
		max_index: Option<u64>,
	) -> (u64, Vec<RangeProof>) {
		ReadonlyPMMR::at(
			&self.token_rproof_pmmr_h.backend,
			self.token_rproof_pmmr_h.last_pos,
		)
		.elements_from_pmmr_index(start_index, max_count, max_index)
	}

	/// Return Commit's MMR position
	pub fn get_token_output_pos(&self, commit: &Commitment) -> Result<u64, Error> {
		Ok(self.commit_index.get_token_output_pos_height(&commit)?.0)
	}

	/// build a new merkle proof for the given position.
	pub fn token_merkle_proof(&mut self, commit: Commitment) -> Result<MerkleProof, Error> {
		let pos = self.commit_index.get_token_output_pos_height(&commit)?.0;
		PMMR::at(
			&mut self.token_output_pmmr_h.backend,
			self.token_output_pmmr_h.last_pos,
		)
		.merkle_proof(pos)
		.map_err(|_| ErrorKind::MerkleProof.into())
	}
}

/// Starts a new unit of work to extend (or rewind) the chain with additional
/// blocks. Accepts a closure that will operate within that unit of work.
/// The closure has access to an Extension object that allows the addition
/// of blocks to the txhashset and the checking of the current tree roots.
///
/// The unit of work is always discarded (always rollback) as this is read-only.
pub fn extending_readonly<F, T>(
	handle: &mut PMMRHandle<BlockHeader>,
	trees: &mut TxHashSet,
	inner: F,
) -> Result<T, Error>
where
	F: FnOnce(&mut ExtensionPair<'_>, &Batch<'_>) -> Result<T, Error>,
{
	let commit_index = trees.commit_index.clone();
	let batch = commit_index.batch()?;

	trace!("Starting new txhashset (readonly) extension.");

	let head = batch.head()?;

	// Find header head based on current header MMR (the rightmost leaf node in the MMR).
	let header_head = {
		let hash = handle.head_hash()?;
		let header = batch.get_block_header(&hash)?;
		Tip::from_header(&header)
	};

	let res = {
		let header_pmmr = PMMR::at(&mut handle.backend, handle.last_pos);
		let mut header_extension = HeaderExtension::new(header_pmmr, header_head);
		let mut extension = Extension::new(trees, head);
		let mut extension_pair = ExtensionPair {
			header_extension: &mut header_extension,
			extension: &mut extension,
		};
		inner(&mut extension_pair, &batch)
	};

	trace!("Rollbacking txhashset (readonly) extension.");

	handle.backend.discard();

	trees.output_pmmr_h.backend.discard();
	trees.rproof_pmmr_h.backend.discard();
	trees.kernel_pmmr_h.backend.discard();

	trees.token_output_pmmr_h.backend.discard();
	trees.token_rproof_pmmr_h.backend.discard();
	trees.token_issue_proof_pmmr_h.backend.discard();
	trees.token_kernel_pmmr_h.backend.discard();

	trace!("TxHashSet (readonly) extension done.");

	res
}

/// Readonly view on the UTXO set.
/// Based on the current txhashset output_pmmr.
pub fn utxo_view<F, T>(
	handle: &PMMRHandle<BlockHeader>,
	trees: &TxHashSet,
	inner: F,
) -> Result<T, Error>
where
	F: FnOnce(&UTXOView<'_>, &Batch<'_>) -> Result<T, Error>,
{
	let res: Result<T, Error>;
	{
		let header_pmmr = ReadonlyPMMR::at(&handle.backend, handle.last_pos);
		let output_pmmr =
			ReadonlyPMMR::at(&trees.output_pmmr_h.backend, trees.output_pmmr_h.last_pos);
<<<<<<< HEAD
		let header_pmmr = ReadonlyPMMR::at(&handle.backend, handle.last_pos);
		let token_output_pmmr = ReadonlyPMMR::at(
			&trees.token_output_pmmr_h.backend,
			trees.token_output_pmmr_h.last_pos,
		);
		let token_issue_proof_pmmr = ReadonlyPMMR::at(
			&trees.token_issue_proof_pmmr_h.backend,
			trees.token_issue_proof_pmmr_h.last_pos,
		);
=======
>>>>>>> 6bdf31f2
		let rproof_pmmr =
			ReadonlyPMMR::at(&trees.rproof_pmmr_h.backend, trees.rproof_pmmr_h.last_pos);

		let token_rproof_pmmr = ReadonlyPMMR::at(
			&trees.token_rproof_pmmr_h.backend,
			trees.token_rproof_pmmr_h.last_pos,
		);

		// Create a new batch here to pass into the utxo_view.
		// Discard it (rollback) after we finish with the utxo_view.
		let batch = trees.commit_index.batch()?;
<<<<<<< HEAD
		let utxo = UTXOView::new(
			output_pmmr,
			token_output_pmmr,
			token_issue_proof_pmmr,
			header_pmmr,
			rproof_pmmr,
			token_rproof_pmmr,
		);
=======
		let utxo = UTXOView::new(header_pmmr, output_pmmr, rproof_pmmr);
>>>>>>> 6bdf31f2
		res = inner(&utxo, &batch);
	}
	res
}

/// Rewindable (but still readonly) view on the kernel MMR.
/// The underlying backend is readonly. But we permit the PMMR to be "rewound"
/// via last_pos.
/// We create a new db batch for this view and discard it (rollback)
/// when we are done with the view.
pub fn rewindable_kernel_view<F, T>(trees: &TxHashSet, inner: F) -> Result<T, Error>
where
	F: FnOnce(&mut RewindableKernelView<'_>, &Batch<'_>) -> Result<T, Error>,
{
	let res: Result<T, Error>;
	{
		let kernel_pmmr =
			RewindablePMMR::at(&trees.kernel_pmmr_h.backend, trees.kernel_pmmr_h.last_pos);

		let token_kernel_pmmr = RewindablePMMR::at(
			&trees.token_kernel_pmmr_h.backend,
			trees.token_kernel_pmmr_h.last_pos,
		);

		// Create a new batch here to pass into the kernel_view.
		// Discard it (rollback) after we finish with the kernel_view.
		let batch = trees.commit_index.batch()?;
		let header = batch.head_header()?;
		let mut view = RewindableKernelView::new(kernel_pmmr, token_kernel_pmmr, header);
		res = inner(&mut view, &batch);
	}
	res
}

/// Starts a new unit of work to extend the chain with additional blocks,
/// accepting a closure that will work within that unit of work. The closure
/// has access to an Extension object that allows the addition of blocks to
/// the txhashset and the checking of the current tree roots.
///
/// If the closure returns an error, modifications are canceled and the unit
/// of work is abandoned. Otherwise, the unit of work is permanently applied.
pub fn extending<'a, F, T>(
	header_pmmr: &'a mut PMMRHandle<BlockHeader>,
	trees: &'a mut TxHashSet,
	batch: &'a mut Batch<'_>,
	inner: F,
) -> Result<T, Error>
where
	F: FnOnce(&mut ExtensionPair<'_>, &Batch<'_>) -> Result<T, Error>,
{
	let sizes: (u64, u64, u64, u64, u64, u64, u64);
	let res: Result<T, Error>;
	let rollback: bool;
	let bitmap_accumulator: BitmapAccumulator;

	let head = batch.head()?;

	// Find header head based on current header MMR (the rightmost leaf node in the MMR).
	let header_head = {
		let hash = header_pmmr.head_hash()?;
		let header = batch.get_block_header(&hash)?;
		Tip::from_header(&header)
	};

	// create a child transaction so if the state is rolled back by itself, all
	// index saving can be undone
	let child_batch = batch.child()?;
	{
		trace!("Starting new txhashset extension.");

		let header_pmmr = PMMR::at(&mut header_pmmr.backend, header_pmmr.last_pos);
		let mut header_extension = HeaderExtension::new(header_pmmr, header_head);
		let mut extension = Extension::new(trees, head);
		let mut extension_pair = ExtensionPair {
			header_extension: &mut header_extension,
			extension: &mut extension,
		};
		res = inner(&mut extension_pair, &child_batch);

		rollback = extension_pair.extension.rollback;
		sizes = extension_pair.extension.sizes();
		bitmap_accumulator = extension_pair.extension.bitmap_accumulator.clone();
	}

	// During an extension we do not want to modify the header_extension (and only read from it).
	// So make sure we discard any changes to the header MMR backed.
	header_pmmr.backend.discard();

	match res {
		Err(e) => {
			debug!("Error returned, discarding txhashset extension: {}", e);
			trees.output_pmmr_h.backend.discard();
			trees.rproof_pmmr_h.backend.discard();
			trees.kernel_pmmr_h.backend.discard();
			trees.token_output_pmmr_h.backend.discard();
			trees.token_rproof_pmmr_h.backend.discard();
			trees.token_issue_proof_pmmr_h.backend.discard();
			trees.token_kernel_pmmr_h.backend.discard();
			Err(e)
		}
		Ok(r) => {
			if rollback {
				trace!("Rollbacking txhashset extension. sizes {:?}", sizes);
				trees.output_pmmr_h.backend.discard();
				trees.rproof_pmmr_h.backend.discard();
				trees.kernel_pmmr_h.backend.discard();
				trees.token_output_pmmr_h.backend.discard();
				trees.token_rproof_pmmr_h.backend.discard();
				trees.token_issue_proof_pmmr_h.backend.discard();
				trees.token_kernel_pmmr_h.backend.discard();
			} else {
				trace!("Committing txhashset extension. sizes {:?}", sizes);
				child_batch.commit()?;
				trees.output_pmmr_h.backend.sync()?;
				trees.rproof_pmmr_h.backend.sync()?;
				trees.kernel_pmmr_h.backend.sync()?;
				trees.output_pmmr_h.last_pos = sizes.0;
				trees.rproof_pmmr_h.last_pos = sizes.1;
				trees.kernel_pmmr_h.last_pos = sizes.2;
				trees.token_output_pmmr_h.backend.sync()?;
				trees.token_rproof_pmmr_h.backend.sync()?;
				trees.token_issue_proof_pmmr_h.backend.sync()?;
				trees.token_kernel_pmmr_h.backend.sync()?;
				trees.output_pmmr_h.last_pos = sizes.0;
				trees.rproof_pmmr_h.last_pos = sizes.1;
				trees.kernel_pmmr_h.last_pos = sizes.2;
				trees.token_output_pmmr_h.last_pos = sizes.3;
				trees.token_rproof_pmmr_h.last_pos = sizes.4;
				trees.token_issue_proof_pmmr_h.last_pos = sizes.5;
				trees.token_kernel_pmmr_h.last_pos = sizes.6;

				// Update our bitmap_accumulator based on our extension
				trees.bitmap_accumulator = bitmap_accumulator;
			}

			trace!("TxHashSet extension done.");
			Ok(r)
		}
	}
}

/// Start a new header MMR unit of work.
/// This MMR can be extended individually beyond the other (output, rangeproof and kernel) MMRs
/// to allow headers to be validated before we receive the full block data.
pub fn header_extending<'a, F, T>(
	handle: &'a mut PMMRHandle<BlockHeader>,
	batch: &'a mut Batch<'_>,
	inner: F,
) -> Result<T, Error>
where
	F: FnOnce(&mut HeaderExtension<'_>, &Batch<'_>) -> Result<T, Error>,
{
	let size: u64;
	let res: Result<T, Error>;
	let rollback: bool;

	// create a child transaction so if the state is rolled back by itself, all
	// index saving can be undone
	let child_batch = batch.child()?;

	// Find chain head based on current MMR (the rightmost leaf node in the MMR).
	let head = match handle.head_hash() {
		Ok(hash) => {
			let header = child_batch.get_block_header(&hash)?;
			Tip::from_header(&header)
		}
		Err(_) => Tip::default(),
	};

	{
		let pmmr = PMMR::at(&mut handle.backend, handle.last_pos);
		let mut extension = HeaderExtension::new(pmmr, head);
		res = inner(&mut extension, &child_batch);

		rollback = extension.rollback;
		size = extension.size();
	}

	match res {
		Err(e) => {
			handle.backend.discard();
			Err(e)
		}
		Ok(r) => {
			if rollback {
				handle.backend.discard();
			} else {
				child_batch.commit()?;
				handle.backend.sync()?;
				handle.last_pos = size;
			}
			Ok(r)
		}
	}
}

/// A header extension to allow the header MMR to extend beyond the other MMRs individually.
/// This is to allow headers to be validated against the MMR before we have the full block data.
pub struct HeaderExtension<'a> {
	head: Tip,

	pmmr: PMMR<'a, BlockHeader, PMMRBackend<BlockHeader>>,

	/// Rollback flag.
	rollback: bool,
}

impl<'a> HeaderExtension<'a> {
	fn new(
		pmmr: PMMR<'a, BlockHeader, PMMRBackend<BlockHeader>>,
		head: Tip,
	) -> HeaderExtension<'a> {
		HeaderExtension {
			head,
			pmmr,
			rollback: false,
		}
	}

	/// Get the header hash for the specified pos from the underlying MMR backend.
	fn get_header_hash(&self, pos: u64) -> Option<Hash> {
		self.pmmr.get_data(pos).map(|x| x.hash())
	}

	/// The head representing the furthest extent of the current extension.
	pub fn head(&self) -> Tip {
		self.head.clone()
	}

	/// Get the header at the specified height based on the current state of the header extension.
	/// Derives the MMR pos from the height (insertion index) and retrieves the header hash.
	/// Looks the header up in the db by hash.
	pub fn get_header_by_height(
		&self,
		height: u64,
		batch: &Batch<'_>,
	) -> Result<BlockHeader, Error> {
		let pos = pmmr::insertion_to_pmmr_index(height + 1);
		if let Some(hash) = self.get_header_hash(pos) {
			Ok(batch.get_block_header(&hash)?)
		} else {
			Err(ErrorKind::Other("get header by height".to_string()).into())
		}
	}

	/// Compares the provided header to the header in the header MMR at that height.
	/// If these match we know the header is on the current chain.
	pub fn is_on_current_chain(
		&self,
		header: &BlockHeader,
		batch: &Batch<'_>,
	) -> Result<(), Error> {
		if header.height > self.head.height {
			return Err(ErrorKind::Other("not on current chain, out beyond".to_string()).into());
		}
		let chain_header = self.get_header_by_height(header.height, batch)?;
		if chain_header.hash() == header.hash() {
			Ok(())
		} else {
			Err(ErrorKind::Other("not on current chain".to_string()).into())
		}
	}

	/// Force the rollback of this extension, no matter the result.
	pub fn force_rollback(&mut self) {
		self.rollback = true;
	}

	/// Apply a new header to the header MMR extension.
	/// This may be either the header MMR or the sync MMR depending on the
	/// extension.
	pub fn apply_header(&mut self, header: &BlockHeader) -> Result<(), Error> {
		self.pmmr.push(header).map_err(&ErrorKind::TxHashSetErr)?;
		self.head = Tip::from_header(header);
		Ok(())
	}

	/// Rewind the header extension to the specified header.
	/// Note the close relationship between header height and insertion index.
	pub fn rewind(&mut self, header: &BlockHeader) -> Result<(), Error> {
		debug!(
			"Rewind header extension to {} at {} from {} at {}",
			header.hash(),
			header.height,
			self.head.hash(),
			self.head.height,
		);

		let header_pos = pmmr::insertion_to_pmmr_index(header.height + 1);
		self.pmmr
			.rewind(header_pos, &Bitmap::create())
			.map_err(&ErrorKind::TxHashSetErr)?;

		// Update our head to reflect the header we rewound to.
		self.head = Tip::from_header(header);

		Ok(())
	}

	/// The size of the header MMR.
	pub fn size(&self) -> u64 {
		self.pmmr.unpruned_size()
	}

	/// The root of the header MMR for convenience.
	pub fn root(&self) -> Result<Hash, Error> {
		Ok(self.pmmr.root().map_err(|_| ErrorKind::InvalidRoot)?)
	}

	/// Validate the prev_root of the header against the root of the current header MMR.
	pub fn validate_root(&self, header: &BlockHeader) -> Result<(), Error> {
		// If we are validating the genesis block then we have no prev_root.
		// So we are done here.
		if header.height == 0 {
			return Ok(());
		}
		if self.root()? != header.prev_root {
			Err(ErrorKind::InvalidRoot.into())
		} else {
			Ok(())
		}
	}
}

/// An extension "pair" consisting of a txhashet extension (outputs, rangeproofs, kernels)
/// and the associated header extension.
pub struct ExtensionPair<'a> {
	/// The header extension.
	pub header_extension: &'a mut HeaderExtension<'a>,
	/// The txhashset extension.
	pub extension: &'a mut Extension<'a>,
}

/// Allows the application of new blocks on top of the txhashset in a
/// reversible manner within a unit of work provided by the `extending`
/// function.
pub struct Extension<'a> {
	head: Tip,

	output_pmmr: PMMR<'a, Output, PMMRBackend<Output>>,
	rproof_pmmr: PMMR<'a, RangeProof, PMMRBackend<RangeProof>>,
	kernel_pmmr: PMMR<'a, TxKernel, PMMRBackend<TxKernel>>,

	token_output_pmmr: PMMR<'a, TokenOutput, PMMRBackend<TokenOutput>>,
	token_rproof_pmmr: PMMR<'a, RangeProof, PMMRBackend<RangeProof>>,
	token_issue_proof_pmmr: PMMR<'a, TokenIssueProof, PMMRBackend<TokenIssueProof>>,
	token_kernel_pmmr: PMMR<'a, TokenTxKernel, PMMRBackend<TokenTxKernel>>,

	bitmap_accumulator: BitmapAccumulator,

	/// Rollback flag.
	rollback: bool,
}

impl<'a> Committed for Extension<'a> {
	fn inputs_committed(&self) -> Vec<Commitment> {
		vec![]
	}

	fn outputs_committed(&self) -> Vec<Commitment> {
		let mut commitments = vec![];
		for pos in self.output_pmmr.leaf_pos_iter() {
			if let Some(out) = self.output_pmmr.get_data(pos) {
				commitments.push(out.commit);
			}
		}
		commitments
	}

	fn kernels_committed(&self) -> Vec<Commitment> {
		let mut commitments = vec![];
		for n in 1..self.kernel_pmmr.unpruned_size() + 1 {
			if pmmr::is_leaf(n) {
				if let Some(kernel) = self.kernel_pmmr.get_data(n) {
					commitments.push(kernel.excess());
				}
			}
		}
		commitments
	}

	fn token_inputs_committed(&self) -> HashMap<TokenKey, Vec<Commitment>> {
		let mut token_inputs_map: HashMap<TokenKey, Vec<Commitment>> = HashMap::new();
		for n in 1..self.token_issue_proof_pmmr.unpruned_size() + 1 {
			if pmmr::is_leaf(n) {
				if let Some(issue_proof) = self.token_issue_proof_pmmr.get_data(n) {
					let commit_vec = token_inputs_map
						.entry(issue_proof.token_type)
						.or_insert(vec![]);
					commit_vec.push(issue_proof.commitment());
				}
			}
		}
		token_inputs_map
	}

	fn token_outputs_committed(&self) -> HashMap<TokenKey, Vec<Commitment>> {
		let mut token_outputs_map: HashMap<TokenKey, Vec<Commitment>> = HashMap::new();
		for pos in self.token_output_pmmr.leaf_pos_iter() {
			if let Some(out) = self.token_output_pmmr.get_data(pos) {
				let commit_vec = token_outputs_map.entry(out.token_type).or_insert(vec![]);
				commit_vec.push(out.commit);
			}
		}
		token_outputs_map
	}

	fn token_kernels_committed(&self) -> HashMap<TokenKey, Vec<Commitment>> {
		let mut token_kernels_map: HashMap<TokenKey, Vec<Commitment>> = HashMap::new();
		for n in 1..self.token_kernel_pmmr.unpruned_size() + 1 {
			if pmmr::is_leaf(n) {
				if let Some(kernel) = self.token_kernel_pmmr.get_data(n) {
					let commit_vec = token_kernels_map.entry(kernel.token_type).or_insert(vec![]);
					if kernel.is_plain_token() {
						commit_vec.push(kernel.excess());
					}
				}
			}
		}
		token_kernels_map
	}
}

impl<'a> Extension<'a> {
	fn new(trees: &'a mut TxHashSet, head: Tip) -> Extension<'a> {
		Extension {
			head,
			output_pmmr: PMMR::at(
				&mut trees.output_pmmr_h.backend,
				trees.output_pmmr_h.last_pos,
			),
			rproof_pmmr: PMMR::at(
				&mut trees.rproof_pmmr_h.backend,
				trees.rproof_pmmr_h.last_pos,
			),
			kernel_pmmr: PMMR::at(
				&mut trees.kernel_pmmr_h.backend,
				trees.kernel_pmmr_h.last_pos,
			),

			token_output_pmmr: PMMR::at(
				&mut trees.token_output_pmmr_h.backend,
				trees.token_output_pmmr_h.last_pos,
			),
			token_rproof_pmmr: PMMR::at(
				&mut trees.token_rproof_pmmr_h.backend,
				trees.token_rproof_pmmr_h.last_pos,
			),
			token_issue_proof_pmmr: PMMR::at(
				&mut trees.token_issue_proof_pmmr_h.backend,
				trees.token_issue_proof_pmmr_h.last_pos,
			),
			token_kernel_pmmr: PMMR::at(
				&mut trees.token_kernel_pmmr_h.backend,
				trees.token_kernel_pmmr_h.last_pos,
			),
			bitmap_accumulator: trees.bitmap_accumulator.clone(),
			rollback: false,
		}
	}

	/// The head representing the furthest extent of the current extension.
	pub fn head(&self) -> Tip {
		self.head.clone()
	}

	/// Build a view of the current UTXO set based on the output PMMR
	/// and the provided header extension.
	pub fn utxo_view(&'a self, header_ext: &'a HeaderExtension<'a>) -> UTXOView<'a> {
		UTXOView::new(
<<<<<<< HEAD
			self.output_pmmr.readonly_pmmr(),
			self.token_output_pmmr.readonly_pmmr(),
			self.token_issue_proof_pmmr.readonly_pmmr(),
=======
>>>>>>> 6bdf31f2
			header_ext.pmmr.readonly_pmmr(),
			self.output_pmmr.readonly_pmmr(),
			self.rproof_pmmr.readonly_pmmr(),
			self.token_rproof_pmmr.readonly_pmmr(),
		)
	}

	/// Apply a new block to the current txhashet extension (output, rangeproof, kernel MMRs).
	/// Returns a vec of commit_pos representing the pos and height of the outputs spent
	/// by this block.
<<<<<<< HEAD
	pub fn apply_block(
		&mut self,
		b: &Block,
		batch: &Batch<'_>,
	) -> Result<(Vec<CommitPos>, Vec<CommitPos>), Error> {
		let mut affected_pos = vec![];
		let mut spent = vec![];
		let mut token_spent = vec![];
=======
	pub fn apply_block(&mut self, b: &Block, batch: &Batch<'_>) -> Result<(), Error> {
		let mut affected_pos = vec![];
>>>>>>> 6bdf31f2

		// Apply the output to the output and rangeproof MMRs.
		// Add pos to affected_pos to update the accumulator later on.
		// Add the new output to the output_pos index.
		for out in b.outputs() {
			let pos = self.apply_output(out, batch)?;
			affected_pos.push(pos);
			batch.save_output_pos_height(&out.commitment(), pos, b.header.height)?;
		}

		// Remove the output from the output and rangeproof MMRs.
		// Add spent_pos to affected_pos to update the accumulator later on.
		// Remove the spent output from the output_pos index.
		let mut spent = vec![];
		for input in b.inputs() {
			let spent_pos = self.apply_input(input, batch)?;
			affected_pos.push(spent_pos.pos);
			batch.delete_output_pos_height(&input.commitment())?;
			spent.push(spent_pos);
		}
		batch.save_spent_index(&b.hash(), &spent)?;

		for out in b.token_outputs() {
			let pos = self.apply_token_output(out, batch)?;
			batch.save_token_output_pos_height(&out.commitment(), pos, b.header.height)?;

			if out.is_tokenissue() {
				let pos = self.apply_token_issue_output(out, batch)?;
				batch.save_token_issue_proof_pos(&out.token_type, pos)?;
			}
		}

		for input in b.token_inputs() {
			let spent_pos = self.apply_token_input(input, batch)?;
			batch.delete_token_output_pos_height(&input.commitment())?;
			token_spent.push(spent_pos);
		}

		for kernel in b.kernels() {
			self.apply_kernel(kernel)?;
		}

		for token_kernel in b.token_kernels() {
			self.apply_token_kernel(token_kernel)?;
		}

		// Update our BitmapAccumulator based on affected outputs (both spent and created).
		self.apply_to_bitmap_accumulator(&affected_pos)?;

		// Update the head of the extension to reflect the block we just applied.
		self.head = Tip::from_header(&b.header);

<<<<<<< HEAD
		Ok((spent, token_spent))
=======
		Ok(())
>>>>>>> 6bdf31f2
	}

	fn apply_to_bitmap_accumulator(&mut self, output_pos: &[u64]) -> Result<(), Error> {
		let mut output_idx: Vec<_> = output_pos
			.iter()
			.map(|x| pmmr::n_leaves(*x).saturating_sub(1))
			.collect();
		output_idx.sort_unstable();
		let min_idx = output_idx.first().cloned().unwrap_or(0);
		let size = pmmr::n_leaves(self.output_pmmr.last_pos);
		self.bitmap_accumulator.apply(
			output_idx,
			self.output_pmmr
				.leaf_idx_iter(BitmapAccumulator::chunk_start_idx(min_idx)),
			size,
		)
	}

	fn apply_input(&mut self, input: &Input, batch: &Batch<'_>) -> Result<CommitPos, Error> {
		let commit = input.commitment();
		if let Some((pos, height)) = batch.get_output_pos_height(&commit)? {
			// First check this input corresponds to an existing entry in the output MMR.
			if let Some(out) = self.output_pmmr.get_data(pos) {
				if OutputIdentifier::from(input) != out {
					return Err(ErrorKind::TxHashSetErr("output pmmr mismatch".to_string()).into());
				}
			}

			// Now prune the output_pmmr, rproof_pmmr and their storage.
			// Input is not valid if we cannot prune successfully (to spend an unspent
			// output).
			match self.output_pmmr.prune(pos) {
				Ok(true) => {
					self.rproof_pmmr
						.prune(pos)
						.map_err(ErrorKind::TxHashSetErr)?;
					Ok(CommitPos { pos, height })
				}
				Ok(false) => Err(ErrorKind::AlreadySpent(commit).into()),
				Err(e) => Err(ErrorKind::TxHashSetErr(e).into()),
			}
		} else {
			Err(ErrorKind::AlreadySpent(commit).into())
		}
	}

	fn apply_output(&mut self, out: &Output, batch: &Batch<'_>) -> Result<u64, Error> {
		let commit = out.commitment();

		if let Ok(pos) = batch.get_output_pos(&commit) {
			if let Some(out_mmr) = self.output_pmmr.get_data(pos) {
				if out_mmr.commitment() == commit {
					return Err(ErrorKind::DuplicateCommitment(commit).into());
				}
			}
		}
		// push the new output to the MMR.
		let output_pos = self
			.output_pmmr
			.push(out)
			.map_err(&ErrorKind::TxHashSetErr)?;

		// push the rangeproof to the MMR.
		let rproof_pos = self
			.rproof_pmmr
			.push(&out.proof)
			.map_err(&ErrorKind::TxHashSetErr)?;

		// The output and rproof MMRs should be exactly the same size
		// and we should have inserted to both in exactly the same pos.
		{
			if self.output_pmmr.unpruned_size() != self.rproof_pmmr.unpruned_size() {
				return Err(
					ErrorKind::Other("output vs rproof MMRs different sizes".to_string()).into(),
				);
			}

			if output_pos != rproof_pos {
				return Err(
					ErrorKind::Other("output vs rproof MMRs different pos".to_string()).into(),
				);
			}
		}
		Ok(output_pos)
	}

	fn apply_token_input(
		&mut self,
		token_input: &TokenInput,
		batch: &Batch<'_>,
	) -> Result<CommitPos, Error> {
		let commit = token_input.commitment();
		if let Ok((pos, height)) = batch.get_token_output_pos_height(&commit) {
			// First check this input corresponds to an existing entry in the output MMR.
			if let Some(hash) = self.token_output_pmmr.get_hash(pos) {
				if hash != token_input.hash_with_index(pos - 1) {
					return Err(ErrorKind::TxHashSetErr(
						"token output pmmr hash mismatch".to_string(),
					)
					.into());
				}
			}

			// Now prune the output_pmmr, rproof_pmmr and their storage.
			// Input is not valid if we cannot prune successfully (to spend an unspent
			// output).
			match self.token_output_pmmr.prune(pos) {
				Ok(true) => {
					self.token_rproof_pmmr
						.prune(pos)
						.map_err(ErrorKind::TxHashSetErr)?;
					Ok(CommitPos { pos, height })
				}
				Ok(false) => Err(ErrorKind::AlreadySpent(commit).into()),
				Err(e) => Err(ErrorKind::TxHashSetErr(e).into()),
			}
		} else {
			Err(ErrorKind::AlreadySpent(commit).into())
		}
	}

	fn apply_token_output(
		&mut self,
		token_out: &TokenOutput,
		batch: &Batch<'_>,
	) -> Result<u64, Error> {
		let commit = token_out.commitment();

		if let Ok((pos, _)) = batch.get_token_output_pos_height(&commit) {
			if let Some(out_mmr) = self.token_output_pmmr.get_data(pos) {
				if out_mmr.commitment() == commit {
					return Err(ErrorKind::DuplicateCommitment(commit).into());
				}
			}
		}
		// push the new output to the MMR.
		let output_pos = self
			.token_output_pmmr
			.push(token_out)
			.map_err(&ErrorKind::TxHashSetErr)?;

		// push the rangeproof to the MMR.
		let rproof_pos = self
			.token_rproof_pmmr
			.push(&token_out.proof)
			.map_err(&ErrorKind::TxHashSetErr)?;

		// The output and rproof MMRs should be exactly the same size
		// and we should have inserted to both in exactly the same pos.
		{
			if self.token_output_pmmr.unpruned_size() != self.token_rproof_pmmr.unpruned_size() {
				return Err(ErrorKind::Other(format!(
					"token_output vs token_rproof MMRs different sizes"
				))
				.into());
			}

			if output_pos != rproof_pos {
				return Err(ErrorKind::Other(format!(
					"token_output vs token_rproof MMRs different pos"
				))
				.into());
			}
		}

		Ok(output_pos)
	}

	fn apply_token_issue_output(
		&mut self,
		token_out: &TokenOutput,
		batch: &Batch<'_>,
	) -> Result<u64, Error> {
		if token_out.is_token() {
			return Err(ErrorKind::Other(format!("token_output is not a token issue")).into());
		}

		let token_key = token_out.token_type();

		if let Ok(pos) = batch.get_token_issue_proof_pos(&token_key) {
			if let Some(out_mmr) = self.token_issue_proof_pmmr.get_data(pos) {
				if out_mmr.token_type() == token_key {
					return Err(ErrorKind::DuplicateTokenKey(token_key).into());
				}
			}
		}
		// push the new output to the MMR.
		let issue_pos = self
			.token_issue_proof_pmmr
			.push(&TokenIssueProof::from_token_output(token_out))
			.map_err(&ErrorKind::TxHashSetErr)?;

		Ok(issue_pos)
	}

	/// Push kernel onto MMR (hash and data files).
	fn apply_kernel(&mut self, kernel: &TxKernel) -> Result<(), Error> {
		self.kernel_pmmr
			.push(kernel)
			.map_err(&ErrorKind::TxHashSetErr)?;
		Ok(())
	}

	/// Push kernel onto MMR (hash and data files).
	fn apply_token_kernel(&mut self, token_kernel: &TokenTxKernel) -> Result<(), Error> {
		self.token_kernel_pmmr
			.push(token_kernel)
			.map_err(&ErrorKind::TxHashSetErr)?;
		Ok(())
	}

	/// Build a Merkle proof for the given output and the block
	/// this extension is currently referencing.
	/// Note: this relies on the MMR being stable even after pruning/compaction.
	/// We need the hash of each sibling pos from the pos up to the peak
	/// including the sibling leaf node which may have been removed.
	pub fn merkle_proof(
		&self,
		output: &OutputIdentifier,
		batch: &Batch<'_>,
	) -> Result<MerkleProof, Error> {
		debug!("txhashset: merkle_proof: output: {:?}", output.commit,);
		// then calculate the Merkle Proof based on the known pos
		let pos = batch.get_output_pos(&output.commit)?;
		let merkle_proof = self
			.output_pmmr
			.merkle_proof(pos)
			.map_err(&ErrorKind::TxHashSetErr)?;

		Ok(merkle_proof)
	}

	/// Build a Merkle proof for the given token output and the block
	/// this extension is currently referencing.
	/// Note: this relies on the MMR being stable even after pruning/compaction.
	/// We need the hash of each sibling pos from the pos up to the peak
	/// including the sibling leaf node which may have been removed.
	pub fn token_merkle_proof(
		&self,
		output: &TokenOutputIdentifier,
		batch: &Batch<'_>,
	) -> Result<MerkleProof, Error> {
		debug!("txhashset: merkle_proof: output: {:?}", output.commit,);
		// then calculate the Merkle Proof based on the known pos
		let pos = batch.get_token_output_pos_height(&output.commit)?;
		let merkle_proof = self
			.token_output_pmmr
			.merkle_proof(pos.0)
			.map_err(&ErrorKind::TxHashSetErr)?;

		Ok(merkle_proof)
	}

	/// Saves a snapshot of the output and rangeproof MMRs to disk.
	/// Specifically - saves a snapshot of the utxo file, tagged with
	/// the block hash as filename suffix.
	/// Needed for fast-sync (utxo file needs to be rewound before sending
	/// across).
	pub fn snapshot(&mut self, batch: &Batch<'_>) -> Result<(), Error> {
		let header = batch.get_block_header(&self.head.last_block_h)?;
		self.output_pmmr
			.snapshot(&header)
			.map_err(ErrorKind::Other)?;
		self.rproof_pmmr
			.snapshot(&header)
			.map_err(|e| ErrorKind::Other(e))?;
		self.token_output_pmmr
			.snapshot(&header)
			.map_err(|e| ErrorKind::Other(e))?;
		self.token_rproof_pmmr
			.snapshot(&header)
			.map_err(ErrorKind::Other)?;
		Ok(())
	}

	/// Rewinds the MMRs to the provided block, rewinding to the last output pos
	/// and last kernel pos of that block.
	pub fn rewind(&mut self, header: &BlockHeader, batch: &Batch<'_>) -> Result<(), Error> {
		debug!(
			"Rewind extension to {} at {} from {} at {}",
			header.hash(),
			header.height,
			self.head.hash(),
			self.head.height
		);

		// We need to build bitmaps of added and removed output positions
		// so we can correctly rewind all operations applied to the output MMR
		// after the position we are rewinding to (these operations will be
		// undone during rewind).
		// Rewound output pos will be removed from the MMR.
		// Rewound input (spent) pos will be added back to the MMR.
		let head_header = batch.get_block_header(&self.head.hash())?;

		if head_header.height <= header.height {
			// Nothing to rewind but we do want to truncate the MMRs at header for consistency.
			self.rewind_mmrs_to_pos(
				header.output_mmr_size,
				header.kernel_mmr_size,
				header.token_output_mmr_size,
				header.token_issue_proof_mmr_size,
				header.token_kernel_mmr_size,
				&vec![],
				&vec![],
			)?;
			self.apply_to_bitmap_accumulator(&[header.output_mmr_size])?;
		} else {
			let mut affected_pos = vec![];
			let mut current = head_header;
			while header.height < current.height {
				let mut affected_pos_single_block = self.rewind_single_block(&current, batch)?;
				affected_pos.append(&mut affected_pos_single_block);
				current = batch.get_previous_header(&current)?;
			}
			// Now apply a single aggregate "affected_pos" to our bitmap accumulator.
			self.apply_to_bitmap_accumulator(&affected_pos)?;
		}

		// Update our head to reflect the header we rewound to.
		self.head = Tip::from_header(header);

		Ok(())
	}

	// Rewind the MMRs and the output_pos index.
	// Returns a vec of "affected_pos" so we can apply the necessary updates to the bitmap
	// accumulator in a single pass for all rewound blocks.
	fn rewind_single_block(
		&mut self,
		header: &BlockHeader,
		batch: &Batch<'_>,
	) -> Result<Vec<u64>, Error> {
		// The spent index allows us to conveniently "unspend" everything in a block.
		let spent = batch.get_spent_index(&header.hash());
		let token_spent = batch.get_token_spent_index(&header.hash());

		let spent_pos: Vec<_> = if let Ok(ref spent) = spent {
			spent.iter().map(|x| x.pos).collect()
		} else {
			warn!(
				"rewind_single_block: fallback to legacy input bitmap for block {} at {}",
				header.hash(),
				header.height
			);
			let bitmap = batch.get_block_input_bitmap(&header.hash())?;
			bitmap.iter().map(|x| x.into()).collect()
		};

		let token_spent_pos: Vec<_> = if let Ok(ref token_spent) = token_spent {
			token_spent.iter().map(|x| x.pos).collect()
		} else {
			warn!(
				"rewind_single_block: fallback to legacy token input bitmap for block {} at {}",
				header.hash(),
				header.height
			);
			let bitmap = batch.get_block_token_input_bitmap(&header.hash())?;
			bitmap.iter().map(|x| x.into()).collect()
		};

		if header.height == 0 {
			self.rewind_mmrs_to_pos(0, 0, 0, 0, 0, &spent_pos, &token_spent_pos)?;
		} else {
			let prev = batch.get_previous_header(&header)?;
			self.rewind_mmrs_to_pos(
				prev.output_mmr_size,
				prev.kernel_mmr_size,
				prev.token_output_mmr_size,
				prev.token_issue_proof_mmr_size,
				prev.token_kernel_mmr_size,
				&spent_pos,
				&token_spent_pos,
			)?;
		}

		// Update our BitmapAccumulator based on affected outputs.
		// We want to "unspend" every rewound spent output.
		// Treat last_pos as an affected output to ensure we rebuild far enough back.
		let mut affected_pos = spent_pos.clone();
		affected_pos.push(self.output_pmmr.last_pos);

		// Remove any entries from the output_pos created by the block being rewound.
		let block = batch.get_block(&header.hash())?;
		let mut missing_count = 0;
		for out in block.outputs() {
			if batch.delete_output_pos_height(&out.commitment()).is_err() {
				missing_count += 1;
			}
		}
		if missing_count > 0 {
			warn!(
				"rewind_single_block: {} output_pos entries missing for: {} at {}",
				missing_count,
				header.hash(),
				header.height,
			);
		}
		let mut token_missing_count = 0;
		for token_out in block.token_outputs() {
			if batch
				.delete_token_output_pos_height(&token_out.commitment())
				.is_err()
			{
				token_missing_count += 1;
			}
		}
		if token_missing_count > 0 {
			warn!(
				"rewind_single_block: {} token_output_pos entries missing for: {} at {}",
				missing_count,
				header.hash(),
				header.height,
			);
		}

		// Update output_pos based on "unspending" all spent pos from this block.
		// This is necessary to ensure the output_pos index correclty reflects a
		// reused output commitment. For example an output at pos 1, spent, reused at pos 2.
		// The output_pos index should be updated to reflect the old pos 1 when unspent.
		if let Ok(spent) = spent {
			for (x, y) in block.inputs().into_iter().zip(spent) {
				batch.save_output_pos_height(&x.commitment(), y.pos, y.height)?;
			}
		}
		if let Ok(token_spent) = token_spent {
			for (x, y) in block.token_inputs().into_iter().zip(token_spent) {
				batch.save_token_output_pos_height(&x.commitment(), y.pos, y.height)?;
			}
		}

		Ok(affected_pos)
	}

	/// Rewinds the MMRs to the provided positions, given the output and
	/// kernel pos we want to rewind to.
	fn rewind_mmrs_to_pos(
		&mut self,
		output_pos: u64,
		kernel_pos: u64,
		token_output_pos: u64,
		token_issue_proof_pos: u64,
		token_kernel_pos: u64,
		spent_pos: &[u64],
		token_spent_pos: &[u64],
	) -> Result<(), Error> {
		let bitmap: Bitmap = spent_pos.into_iter().map(|x| *x as u32).collect();
		let token_bitmap: Bitmap = token_spent_pos.into_iter().map(|x| *x as u32).collect();
		self.output_pmmr
			.rewind(output_pos, &bitmap)
			.map_err(&ErrorKind::TxHashSetErr)?;
		self.rproof_pmmr
			.rewind(output_pos, &bitmap)
			.map_err(&ErrorKind::TxHashSetErr)?;
		self.kernel_pmmr
			.rewind(kernel_pos, &Bitmap::create())
			.map_err(&ErrorKind::TxHashSetErr)?;
		self.token_output_pmmr
			.rewind(token_output_pos, &token_bitmap)
			.map_err(&ErrorKind::TxHashSetErr)?;
		self.token_rproof_pmmr
			.rewind(token_output_pos, &token_bitmap)
			.map_err(&ErrorKind::TxHashSetErr)?;
		self.token_issue_proof_pmmr
			.rewind(token_issue_proof_pos, &Bitmap::create())
			.map_err(&ErrorKind::TxHashSetErr)?;
		self.token_kernel_pmmr
			.rewind(token_kernel_pos, &Bitmap::create())
			.map_err(&ErrorKind::TxHashSetErr)?;

		Ok(())
	}

	/// Current root hashes and sums (if applicable) for the Output, range proof
	/// and kernel MMRs.
	pub fn roots(&self) -> Result<TxHashSetRoots, Error> {
		Ok(TxHashSetRoots {
			output_roots: OutputRoots {
				pmmr_root: self
					.output_pmmr
					.root()
					.map_err(|_| ErrorKind::InvalidRoot)?,
				bitmap_root: self.bitmap_accumulator.root(),
			},
			rproof_root: self
				.rproof_pmmr
				.root()
				.map_err(|_| ErrorKind::InvalidRoot)?,
			kernel_root: self
				.kernel_pmmr
				.root()
				.map_err(|_| ErrorKind::InvalidRoot)?,
			token_output_root: self
				.token_output_pmmr
				.root()
				.map_err(|_| ErrorKind::InvalidRoot)?,
			token_rproof_root: self
				.token_rproof_pmmr
				.root()
				.map_err(|_| ErrorKind::InvalidRoot)?,
			token_issue_proof_root: self
				.token_issue_proof_pmmr
				.root()
				.map_err(|_| ErrorKind::InvalidRoot)?,
			token_kernel_root: self
				.token_kernel_pmmr
				.root()
				.map_err(|_| ErrorKind::InvalidRoot)?,
		})
	}

	/// Validate the MMR (output, rangeproof, kernel) roots against the latest header.
	pub fn validate_roots(&self, header: &BlockHeader) -> Result<(), Error> {
		if header.height == 0 {
			return Ok(());
		}
		self.roots()?.validate(header)
	}

	/// Validate the header, output and kernel MMR sizes against the block header.
	pub fn validate_sizes(&self, header: &BlockHeader) -> Result<(), Error> {
		if header.height == 0 {
			return Ok(());
		}
		if (
			header.output_mmr_size,
			header.output_mmr_size,
			header.kernel_mmr_size,
			header.token_output_mmr_size,
			header.token_output_mmr_size,
			header.token_issue_proof_mmr_size,
			header.token_kernel_mmr_size,
		) != self.sizes()
		{
			Err(ErrorKind::InvalidMMRSize.into())
		} else {
			Ok(())
		}
	}

	fn validate_mmrs(&self) -> Result<(), Error> {
		let now = Instant::now();

		// validate all hashes and sums within the trees
		if let Err(e) = self.output_pmmr.validate() {
			return Err(ErrorKind::InvalidTxHashSet(e).into());
		}
		if let Err(e) = self.rproof_pmmr.validate() {
			return Err(ErrorKind::InvalidTxHashSet(e).into());
		}
		if let Err(e) = self.kernel_pmmr.validate() {
			return Err(ErrorKind::InvalidTxHashSet(e).into());
		}
		if let Err(e) = self.token_output_pmmr.validate() {
			return Err(ErrorKind::InvalidTxHashSet(e).into());
		}
		if let Err(e) = self.token_rproof_pmmr.validate() {
			return Err(ErrorKind::InvalidTxHashSet(e).into());
		}
		if let Err(e) = self.token_issue_proof_pmmr.validate() {
			return Err(ErrorKind::InvalidTxHashSet(e).into());
		}
		if let Err(e) = self.token_kernel_pmmr.validate() {
			return Err(ErrorKind::InvalidTxHashSet(e).into());
		}

		debug!(
			"txhashset: validated the output {}, rproof {}, kernel {}, token_output {}, token_rproof {}, token_issue_prrof {}, token_kernel {}  mmrs, took {}s",
			self.output_pmmr.unpruned_size(),
			self.rproof_pmmr.unpruned_size(),
			self.kernel_pmmr.unpruned_size(),
			self.token_output_pmmr.unpruned_size(),
			self.token_rproof_pmmr.unpruned_size(),
			self.token_issue_proof_pmmr.unpruned_size(),
			self.token_kernel_pmmr.unpruned_size(),
			now.elapsed().as_secs(),
		);

		Ok(())
	}

	/// Validate full kernel sums against the provided header (for overage and kernel_offset).
	/// This is an expensive operation as we need to retrieve all the UTXOs and kernels
	/// from the respective MMRs.
	/// For a significantly faster way of validating full kernel sums see BlockSums.
	pub fn validate_kernel_sums(
		&self,
		genesis: &BlockHeader,
		header: &BlockHeader,
	) -> Result<(Commitment, Commitment), Error> {
		let now = Instant::now();

		let (utxo_sum, kernel_sum) = self.verify_kernel_sums(
			header.total_overage(genesis.kernel_mmr_size > 0),
			header.total_kernel_offset(),
		)?;

		debug!(
			"txhashset: validated total kernel sums, took {}s",
			now.elapsed().as_secs(),
		);

		Ok((utxo_sum, kernel_sum))
	}

	/// Validate full token kernel sums against the provided header.
	pub fn validate_token_kernel_sums(&self) -> Result<BlockTokenSums, Error> {
		let now = Instant::now();

		let token_kernel_sum_map = self.verify_token_kernel_sum()?;

		debug!(
			"txhashset: validated total token kernel sums, took {}s",
			now.elapsed().as_secs(),
		);

		Ok(token_kernel_sum_map)
	}

	/// Validate the txhashset state against the provided block header.
	/// A "fast validation" will skip rangeproof verification and kernel signature verification.
	pub fn validate(
		&self,
		genesis: &BlockHeader,
		fast_validation: bool,
		status: &dyn TxHashsetWriteStatus,
		header: &BlockHeader,
	) -> Result<(Commitment, Commitment, BlockTokenSums), Error> {
		self.validate_mmrs()?;
		self.validate_roots(header)?;
		self.validate_sizes(header)?;

		if self.head.height == 0 {
			let zero_commit = secp_static::commit_to_zero_value();
			return Ok((zero_commit, zero_commit, BlockTokenSums::default()));
		}

		// The real magicking happens here. Sum of kernel excesses should equal
		// sum of unspent outputs minus total supply.
		let (output_sum, kernel_sum) = self.validate_kernel_sums(genesis, header)?;
		let block_token_sums = self.validate_token_kernel_sums()?;

		// These are expensive verification step (skipped for "fast validation").
		if !fast_validation {
			// Verify the rangeproof associated with each unspent output.
			self.verify_rangeproofs(status)?;

			self.verify_token_rangeproofs(status)?;

			// Verify all the kernel signatures.
			self.verify_kernel_signatures(status)?;

			self.verify_token_kernel_signatures(status)?;
		}

		Ok((output_sum, kernel_sum, block_token_sums))
	}

	/// Force the rollback of this extension, no matter the result
	pub fn force_rollback(&mut self) {
		self.rollback = true;
	}

	/// Dumps the output MMR.
	/// We use this after compacting for visual confirmation that it worked.
	pub fn dump_output_pmmr(&self) {
		debug!("-- outputs --");
		self.output_pmmr.dump_from_file(false);
		debug!("--");
		self.output_pmmr.dump_stats();
		debug!("-- end of outputs --");
	}

	/// Dumps the state of the 3 MMRs to stdout for debugging. Short
	/// version only prints the Output tree.
	pub fn dump(&self, short: bool) {
		debug!("-- outputs --");
		self.output_pmmr.dump(short);
		if !short {
			debug!("-- range proofs --");
			self.rproof_pmmr.dump(short);
			debug!("-- kernels --");
			self.kernel_pmmr.dump(short);
		}
	}

	/// Sizes of each of the MMRs
	pub fn sizes(&self) -> (u64, u64, u64, u64, u64, u64, u64) {
		(
			self.output_pmmr.unpruned_size(),
			self.rproof_pmmr.unpruned_size(),
			self.kernel_pmmr.unpruned_size(),
			self.token_output_pmmr.unpruned_size(),
			self.token_rproof_pmmr.unpruned_size(),
			self.token_issue_proof_pmmr.unpruned_size(),
			self.token_kernel_pmmr.unpruned_size(),
		)
	}

	fn verify_kernel_signatures(&self, status: &dyn TxHashsetWriteStatus) -> Result<(), Error> {
		let now = Instant::now();
		const KERNEL_BATCH_SIZE: usize = 5_000;

		let mut kern_count = 0;
		let total_kernels = pmmr::n_leaves(self.kernel_pmmr.unpruned_size());
		let mut tx_kernels: Vec<TxKernel> = Vec::with_capacity(KERNEL_BATCH_SIZE);
		for n in 1..self.kernel_pmmr.unpruned_size() + 1 {
			if pmmr::is_leaf(n) {
				let kernel = self
					.kernel_pmmr
					.get_data(n)
					.ok_or_else(|| ErrorKind::TxKernelNotFound)?;
				tx_kernels.push(kernel);
			}

			if tx_kernels.len() >= KERNEL_BATCH_SIZE || n >= self.kernel_pmmr.unpruned_size() {
				TxKernel::batch_sig_verify(&tx_kernels)?;
				kern_count += tx_kernels.len() as u64;
				tx_kernels.clear();
				status.on_validation_kernels(kern_count, total_kernels);
				debug!(
					"txhashset: verify_kernel_signatures: verified {} signatures",
					kern_count,
				);
			}
		}

		debug!(
			"txhashset: verified {} kernel signatures, pmmr size {}, took {}s",
			kern_count,
			self.kernel_pmmr.unpruned_size(),
			now.elapsed().as_secs(),
		);

		Ok(())
	}

	fn verify_token_kernel_signatures(
		&self,
		status: &dyn TxHashsetWriteStatus,
	) -> Result<(), Error> {
		let now = Instant::now();
		const KERNEL_BATCH_SIZE: usize = 5_000;

		let mut kern_count = 0;
		let total_kernels = pmmr::n_leaves(self.token_kernel_pmmr.unpruned_size());
		let mut tx_kernels: Vec<TokenTxKernel> = Vec::with_capacity(KERNEL_BATCH_SIZE);
		for n in 1..self.token_kernel_pmmr.unpruned_size() + 1 {
			if pmmr::is_leaf(n) {
				let kernel = self
					.token_kernel_pmmr
					.get_data(n)
					.ok_or::<Error>(ErrorKind::TxKernelNotFound.into())?;
				tx_kernels.push(kernel);
			}

			if tx_kernels.len() >= KERNEL_BATCH_SIZE || n >= self.token_kernel_pmmr.unpruned_size()
			{
				TokenTxKernel::batch_sig_verify(&tx_kernels)?;
				kern_count += tx_kernels.len() as u64;
				tx_kernels.clear();
				status.on_validation_token_kernels(kern_count, total_kernels);
				debug!(
					"txhashset: verify_token_kernel_signatures: verified {} signatures",
					kern_count,
				);
			}
		}

		debug!(
			"txhashset: verified {} token kernel signatures, pmmr size {}, took {}s",
			kern_count,
			self.token_kernel_pmmr.unpruned_size(),
			now.elapsed().as_secs(),
		);

		Ok(())
	}

	fn verify_rangeproofs(&self, status: &dyn TxHashsetWriteStatus) -> Result<(), Error> {
		let now = Instant::now();

		let mut commits: Vec<Commitment> = Vec::with_capacity(1_000);
		let mut proofs: Vec<RangeProof> = Vec::with_capacity(1_000);

		let mut proof_count = 0;
		let total_rproofs = self.output_pmmr.n_unpruned_leaves();

		for pos in self.output_pmmr.leaf_pos_iter() {
			let output = self.output_pmmr.get_data(pos);
			let proof = self.rproof_pmmr.get_data(pos);

			// Output and corresponding rangeproof *must* exist.
			// It is invalid for either to be missing and we fail immediately in this case.
			match (output, proof) {
				(None, _) => return Err(ErrorKind::OutputNotFound.into()),
				(_, None) => return Err(ErrorKind::RangeproofNotFound.into()),
				(Some(output), Some(proof)) => {
					commits.push(output.commit);
					proofs.push(proof);
				}
			}

			proof_count += 1;

			if proofs.len() >= 1_000 {
				Output::batch_verify_proofs(&commits, &proofs)?;
				commits.clear();
				proofs.clear();
				debug!(
					"txhashset: verify_rangeproofs: verified {} rangeproofs",
					proof_count,
				);
				if proof_count % 1_000 == 0 {
					status.on_validation_rproofs(proof_count, total_rproofs);
				}
			}
		}

		// remaining part which not full of 1000 range proofs
		if !proofs.is_empty() {
			Output::batch_verify_proofs(&commits, &proofs)?;
			commits.clear();
			proofs.clear();
			debug!(
				"txhashset: verify_rangeproofs: verified {} rangeproofs",
				proof_count,
			);
		}

		debug!(
			"txhashset: verified {} rangeproofs, pmmr size {}, took {}s",
			proof_count,
			self.rproof_pmmr.unpruned_size(),
			now.elapsed().as_secs(),
		);
		Ok(())
	}

	fn verify_token_rangeproofs(&self, status: &dyn TxHashsetWriteStatus) -> Result<(), Error> {
		let now = Instant::now();

		let mut commits: Vec<Commitment> = Vec::with_capacity(1_000);
		let mut proofs: Vec<RangeProof> = Vec::with_capacity(1_000);

		let mut proof_count = 0;
		let total_rproofs = pmmr::n_leaves(self.token_output_pmmr.unpruned_size());
		for pos in self.token_output_pmmr.leaf_pos_iter() {
			let output = self.token_output_pmmr.get_data(pos);
			let proof = self.token_rproof_pmmr.get_data(pos);

			// Output and corresponding rangeproof *must* exist.
			// It is invalid for either to be missing and we fail immediately in this case.
			match (output, proof) {
				(None, _) => return Err(ErrorKind::OutputNotFound.into()),
				(_, None) => return Err(ErrorKind::RangeproofNotFound.into()),
				(Some(output), Some(proof)) => {
					commits.push(output.commit);
					proofs.push(proof);
				}
			}

			proof_count += 1;

			if proofs.len() >= 1_000 {
				Output::batch_verify_proofs(&commits, &proofs)?;
				commits.clear();
				proofs.clear();
				debug!(
					"txhashset: verify_token_rangeproofs: verified {} rangeproofs",
					proof_count,
				);
			}

			if proof_count % 1_000 == 0 {
				status.on_validation_token_rproofs(proof_count, total_rproofs);
			}
		}

		// remaining part which not full of 1000 range proofs
		if proofs.len() > 0 {
			Output::batch_verify_proofs(&commits, &proofs)?;
			commits.clear();
			proofs.clear();
			debug!(
				"txhashset: verify_rangeproofs: verified {} token rangeproofs",
				proof_count,
			);
		}

		debug!(
			"txhashset: verified {} token rangeproofs, pmmr size {}, took {}s",
			proof_count,
			self.token_rproof_pmmr.unpruned_size(),
			now.elapsed().as_secs(),
		);
		Ok(())
	}
}

/// Packages the txhashset data files into a zip and returns a Read to the
/// resulting file
pub fn zip_read(root_dir: String, header: &BlockHeader) -> Result<File, Error> {
	let txhashset_zip = format!("{}_{}.zip", TXHASHSET_ZIP, header.hash().to_string());

	let txhashset_path = Path::new(&root_dir).join(TXHASHSET_SUBDIR);
	let zip_path = Path::new(&root_dir).join(txhashset_zip);

	// if file exist, just re-use it
	let zip_file = File::open(zip_path.clone());
	if let Ok(zip) = zip_file {
		debug!(
			"zip_read: {} at {}: reusing existing zip file: {:?}",
			header.hash(),
			header.height,
			zip_path
		);
		return Ok(zip);
	} else {
		// clean up old zips.
		// Theoretically, we only need clean-up those zip files older than STATE_SYNC_THRESHOLD.
		// But practically, these zip files are not small ones, we just keep the zips in last 24 hours
		let data_dir = Path::new(&root_dir);
		let pattern = format!("{}_", TXHASHSET_ZIP);
		if let Ok(n) = clean_files_by_prefix(data_dir, &pattern, 24 * 60 * 60) {
			debug!(
				"{} zip files have been clean up in folder: {:?}",
				n, data_dir
			);
		}
	}

	// otherwise, create the zip archive
	let path_to_be_cleanup = {
		// Temp txhashset directory
		let temp_txhashset_path = Path::new(&root_dir).join(format!(
			"{}_zip_{}",
			TXHASHSET_SUBDIR,
			header.hash().to_string()
		));
		// Remove temp dir if it exist
		if temp_txhashset_path.exists() {
			fs::remove_dir_all(&temp_txhashset_path)?;
		}
		// Copy file to another dir
		file::copy_dir_to(&txhashset_path, &temp_txhashset_path)?;

		let zip_file = File::create(zip_path.clone())?;

		// Explicit list of files to add to our zip archive.
		let files = file_list(header);

		zip::create_zip(&zip_file, &temp_txhashset_path, files)?;

		temp_txhashset_path
	};

	debug!(
		"zip_read: {} at {}: created zip file: {:?}",
		header.hash(),
		header.height,
		zip_path
	);

	// open it again to read it back
	let zip_file = File::open(zip_path.clone())?;

	// clean-up temp txhashset directory.
	if let Err(e) = fs::remove_dir_all(&path_to_be_cleanup) {
		warn!(
			"txhashset zip file: {:?} fail to remove, err: {}",
			zip_path.to_str(),
			e
		);
	}
	Ok(zip_file)
}

// Explicit list of files to extract from our zip archive.
// We include *only* these files when building the txhashset zip.
// We extract *only* these files when receiving a txhashset zip.
// Everything else will be safely ignored.
// Return Vec<PathBuf> as some of these are dynamic (specifically the "rewound" leaf files).
fn file_list(header: &BlockHeader) -> Vec<PathBuf> {
	vec![
		// kernel MMR
		PathBuf::from("kernel/pmmr_data.bin"),
		PathBuf::from("kernel/pmmr_hash.bin"),
		// output MMR
		PathBuf::from("output/pmmr_data.bin"),
		PathBuf::from("output/pmmr_hash.bin"),
		PathBuf::from("output/pmmr_prun.bin"),
		// rangeproof MMR
		PathBuf::from("rangeproof/pmmr_data.bin"),
		PathBuf::from("rangeproof/pmmr_hash.bin"),
		PathBuf::from("rangeproof/pmmr_prun.bin"),
		// Header specific "rewound" leaf files for output and rangeproof MMR.
		PathBuf::from(format!("output/pmmr_leaf.bin.{}", header.hash())),
		PathBuf::from(format!("rangeproof/pmmr_leaf.bin.{}", header.hash())),
		// token kernel MMR
		PathBuf::from("tokenkernel/pmmr_data.bin"),
		PathBuf::from("tokenkernel/pmmr_hash.bin"),
		// token output MMR
		PathBuf::from("tokenoutput/pmmr_data.bin"),
		PathBuf::from("tokenoutput/pmmr_hash.bin"),
		PathBuf::from("tokenoutput/pmmr_prun.bin"),
		// token rangeproof MMR
		PathBuf::from("tokenrangeproof/pmmr_data.bin"),
		PathBuf::from("tokenrangeproof/pmmr_hash.bin"),
		PathBuf::from("tokenrangeproof/pmmr_prun.bin"),
		// token issue proof MMR
		PathBuf::from("tokenissueproof/pmmr_data.bin"),
		PathBuf::from("tokenissueproof/pmmr_hash.bin"),
		// Header specific "rewound" leaf files for token output and token rangeproof MMR.
		PathBuf::from(format!("tokenoutput/pmmr_leaf.bin.{}", header.hash())),
		PathBuf::from(format!("tokenrangeproof/pmmr_leaf.bin.{}", header.hash())),
	]
}

/// Extract the txhashset data from a zip file and writes the content into the
/// txhashset storage dir
pub fn zip_write(
	root_dir: PathBuf,
	txhashset_data: File,
	header: &BlockHeader,
) -> Result<(), Error> {
	debug!("zip_write on path: {:?}", root_dir);
	let txhashset_path = root_dir.join(TXHASHSET_SUBDIR);
	fs::create_dir_all(&txhashset_path)?;

	// Explicit list of files to extract from our zip archive.
	let files = file_list(header);

	// We expect to see *exactly* the paths listed above.
	// No attempt is made to be permissive or forgiving with "alternative" paths.
	// These are the *only* files we will attempt to extract from the zip file.
	// If any of these are missing we will attempt to continue as some are potentially optional.
	zip::extract_files(txhashset_data, &txhashset_path, files)?;
	Ok(())
}

/// Overwrite txhashset folders in "to" folder with "from" folder
pub fn txhashset_replace(from: PathBuf, to: PathBuf) -> Result<(), Error> {
	debug!("txhashset_replace: move from {:?} to {:?}", from, to);

	// clean the 'to' folder firstly
	clean_txhashset_folder(&to);

	// rename the 'from' folder as the 'to' folder
	if let Err(e) = fs::rename(from.join(TXHASHSET_SUBDIR), to.join(TXHASHSET_SUBDIR)) {
		error!("hashset_replace fail on {}. err: {}", TXHASHSET_SUBDIR, e);
		Err(ErrorKind::TxHashSetErr("txhashset replacing fail".to_string()).into())
	} else {
		Ok(())
	}
}

/// Clean the txhashset folder
pub fn clean_txhashset_folder(root_dir: &PathBuf) {
	let txhashset_path = root_dir.clone().join(TXHASHSET_SUBDIR);
	if txhashset_path.exists() {
		if let Err(e) = fs::remove_dir_all(txhashset_path.clone()) {
			warn!(
				"clean_txhashset_folder: fail on {:?}. err: {}",
				txhashset_path, e
			);
		}
	}
}

/// Given a block header to rewind to and the block header at the
/// head of the current chain state, we need to calculate the positions
/// of all inputs (spent outputs) we need to "undo" during a rewind.
/// We do this by leveraging the "block_input_bitmap" cache and OR'ing
/// the set of bitmaps together for the set of blocks being rewound.
fn input_pos_to_rewind(
	block_header: &BlockHeader,
	head_header: &BlockHeader,
	batch: &Batch<'_>,
) -> Result<Bitmap, Error> {
	let mut bitmap = Bitmap::create();
	let mut current = head_header.clone();
	while current.height > block_header.height {
		if let Ok(block_bitmap) = batch.get_block_input_bitmap(&current.hash()) {
			bitmap.or_inplace(&block_bitmap);
		}
		current = batch.get_previous_header(&current)?;
	}
	Ok(bitmap)
}

/// Given a block header to rewind to and the block header at the
/// head of the current chain state, we need to calculate the positions
/// of all inputs (spent outputs) we need to "undo" during a rewind.
/// We do this by leveraging the "block_input_bitmap" cache and OR'ing
/// the set of bitmaps together for the set of blocks being rewound.
fn token_input_pos_to_rewind(
	block_header: &BlockHeader,
	head_header: &BlockHeader,
	batch: &Batch<'_>,
) -> Result<Bitmap, Error> {
	let mut bitmap = Bitmap::create();
	let mut current = head_header.clone();
	while current.height > block_header.height {
		if let Ok(block_bitmap) = batch.get_block_token_input_bitmap(&current.hash()) {
			bitmap.or_inplace(&block_bitmap);
		}
		current = batch.get_previous_header(&current)?;
	}
	Ok(bitmap)
}<|MERGE_RESOLUTION|>--- conflicted
+++ resolved
@@ -19,16 +19,12 @@
 use crate::core::core::hash::{Hash, Hashed};
 use crate::core::core::merkle_proof::MerkleProof;
 use crate::core::core::pmmr::{self, Backend, ReadonlyPMMR, RewindablePMMR, PMMR};
-<<<<<<< HEAD
+use crate::core::core::{Block, BlockHeader, Input, Output, OutputIdentifier, TxKernel};
 use crate::core::core::{
-	Block, BlockHeader, BlockTokenSums, Input, Output, OutputIdentifier, TokenInput,
-	TokenIssueProof, TokenKey, TokenOutput, TokenOutputIdentifier, TokenTxKernel, TxKernel,
+	BlockTokenSums, TokenInput, TokenIssueProof, TokenKey, TokenOutput, TokenOutputIdentifier,
+	TokenTxKernel,
 };
-use crate::core::ser::{PMMRIndexHashable, PMMRable, ProtocolVersion};
-=======
-use crate::core::core::{Block, BlockHeader, Input, Output, OutputIdentifier, TxKernel};
 use crate::core::ser::{PMMRable, ProtocolVersion};
->>>>>>> 6bdf31f2
 use crate::error::{Error, ErrorKind};
 use crate::store::{Batch, ChainStore};
 use crate::txhashset::bitmap_accumulator::BitmapAccumulator;
@@ -302,6 +298,35 @@
 		}
 	}
 
+	/// Check if an token output is unspent.
+	/// We look in the index to find the token output MMR pos.
+	/// Then we check the entry in the token output MMR and confirm the hash matches.
+	pub fn get_token_unspent(
+		&self,
+		output_id: &TokenOutputIdentifier,
+	) -> Result<Option<CommitPos>, Error> {
+		let commit = output_id.commit;
+		match self.commit_index.get_token_output_pos_height(&commit) {
+			Ok(Some((pos, height))) => {
+				let output_pmmr: ReadonlyPMMR<'_, TokenOutput, _> = ReadonlyPMMR::at(
+					&self.token_output_pmmr_h.backend,
+					self.token_output_pmmr_h.last_pos,
+				);
+				if let Some(out) = output_pmmr.get_data(pos) {
+					if TokenOutputIdentifier::from(out) == *output_id {
+						Ok(Some(CommitPos { pos, height }))
+					} else {
+						Ok(None)
+					}
+				} else {
+					Ok(None)
+				}
+			}
+			Ok(None) => Ok(None),
+			Err(e) => Err(ErrorKind::StoreErr(e, "txhashset unspent check".to_string()).into()),
+		}
+	}
+
 	/// returns the last N nodes inserted into the tree (i.e. the 'bottom'
 	/// nodes at level 0
 	/// TODO: These need to return the actual data from the flat-files instead
@@ -309,44 +334,6 @@
 	pub fn last_n_output(&self, distance: u64) -> Vec<(Hash, OutputIdentifier)> {
 		ReadonlyPMMR::at(&self.output_pmmr_h.backend, self.output_pmmr_h.last_pos)
 			.get_last_n_insertions(distance)
-	}
-
-	/// as above, for range proofs
-	pub fn last_n_rangeproof(&self, distance: u64) -> Vec<(Hash, RangeProof)> {
-		ReadonlyPMMR::at(&self.rproof_pmmr_h.backend, self.rproof_pmmr_h.last_pos)
-			.get_last_n_insertions(distance)
-	}
-
-	/// as above, for kernels
-	pub fn last_n_kernel(&self, distance: u64) -> Vec<(Hash, TxKernel)> {
-		ReadonlyPMMR::at(&self.kernel_pmmr_h.backend, self.kernel_pmmr_h.last_pos)
-			.get_last_n_insertions(distance)
-	}
-
-	/// Check if an token output is unspent.
-	/// We look in the index to find the token output MMR pos.
-	/// Then we check the entry in the token output MMR and confirm the hash matches.
-	pub fn is_token_unspent(&self, output_id: &TokenOutputIdentifier) -> Result<CommitPos, Error> {
-		let commit = output_id.commit;
-		match self.commit_index.get_token_output_pos_height(&commit) {
-			Ok((pos, height)) => {
-				let output_pmmr: ReadonlyPMMR<'_, TokenOutput, _> = ReadonlyPMMR::at(
-					&self.token_output_pmmr_h.backend,
-					self.token_output_pmmr_h.last_pos,
-				);
-				if let Some(hash) = output_pmmr.get_hash(pos) {
-					if hash == output_id.hash_with_index(pos - 1) {
-						Ok(CommitPos { pos, height })
-					} else {
-						Err(ErrorKind::TxHashSetErr("txhashset hash mismatch".to_string()).into())
-					}
-				} else {
-					Err(ErrorKind::OutputNotFound.into())
-				}
-			}
-			Err(grin_store::Error::NotFoundErr(_)) => Err(ErrorKind::OutputNotFound.into()),
-			Err(e) => Err(ErrorKind::StoreErr(e, "txhashset unspent check".to_string()).into()),
-		}
 	}
 
 	/// returns the last N nodes inserted into the tree (i.e. the 'bottom'
@@ -361,6 +348,12 @@
 		.get_last_n_insertions(distance)
 	}
 
+	/// as above, for range proofs
+	pub fn last_n_rangeproof(&self, distance: u64) -> Vec<(Hash, RangeProof)> {
+		ReadonlyPMMR::at(&self.rproof_pmmr_h.backend, self.rproof_pmmr_h.last_pos)
+			.get_last_n_insertions(distance)
+	}
+
 	/// as above, for token range proofs
 	pub fn last_n_token_rangeproof(&self, distance: u64) -> Vec<(Hash, RangeProof)> {
 		ReadonlyPMMR::at(
@@ -368,6 +361,12 @@
 			self.token_rproof_pmmr_h.last_pos,
 		)
 		.get_last_n_insertions(distance)
+	}
+
+	/// as above, for kernels
+	pub fn last_n_kernel(&self, distance: u64) -> Vec<(Hash, TxKernel)> {
+		ReadonlyPMMR::at(&self.kernel_pmmr_h.backend, self.kernel_pmmr_h.last_pos)
+			.get_last_n_insertions(distance)
 	}
 
 	/// as above, for token issue proof
@@ -397,9 +396,29 @@
 			.elements_from_pmmr_index(start_index, max_count, max_index)
 	}
 
+	/// returns outputs from the given insertion (leaf) index up to the
+	/// specified limit. Also returns the last index actually populated
+	pub fn token_outputs_by_pmmr_index(
+		&self,
+		start_index: u64,
+		max_count: u64,
+		max_index: Option<u64>,
+	) -> (u64, Vec<TokenOutputIdentifier>) {
+		ReadonlyPMMR::at(
+			&self.token_output_pmmr_h.backend,
+			self.token_output_pmmr_h.last_pos,
+		)
+		.elements_from_pmmr_index(start_index, max_count, max_index)
+	}
+
 	/// highest output insertion index available
 	pub fn highest_output_insertion_index(&self) -> u64 {
 		self.output_pmmr_h.last_pos
+	}
+
+	/// highest token output insertion index available
+	pub fn highest_token_output_insertion_index(&self) -> u64 {
+		self.token_output_pmmr_h.last_pos
 	}
 
 	/// As above, for rangeproofs
@@ -411,6 +430,20 @@
 	) -> (u64, Vec<RangeProof>) {
 		ReadonlyPMMR::at(&self.rproof_pmmr_h.backend, self.rproof_pmmr_h.last_pos)
 			.elements_from_pmmr_index(start_index, max_count, max_index)
+	}
+
+	/// As above, for rangeproofs
+	pub fn token_rangeproofs_by_pmmr_index(
+		&self,
+		start_index: u64,
+		max_count: u64,
+		max_index: Option<u64>,
+	) -> (u64, Vec<RangeProof>) {
+		ReadonlyPMMR::at(
+			&self.token_rproof_pmmr_h.backend,
+			self.token_rproof_pmmr_h.last_pos,
+		)
+		.elements_from_pmmr_index(start_index, max_count, max_index)
 	}
 
 	/// Find a kernel with a given excess. Work backwards from `max_index` to `min_index`
@@ -507,12 +540,28 @@
 		Ok(self.commit_index.get_output_pos(&commit)?)
 	}
 
+	/// Return Commit's MMR position
+	pub fn get_token_output_pos(&self, commit: &Commitment) -> Result<u64, Error> {
+		Ok(self.commit_index.get_token_output_pos(&commit)?)
+	}
+
 	/// build a new merkle proof for the given position.
 	pub fn merkle_proof(&mut self, commit: Commitment) -> Result<MerkleProof, Error> {
 		let pos = self.commit_index.get_output_pos(&commit)?;
 		PMMR::at(&mut self.output_pmmr_h.backend, self.output_pmmr_h.last_pos)
 			.merkle_proof(pos)
 			.map_err(|_| ErrorKind::MerkleProof.into())
+	}
+
+	/// build a new merkle proof for the given position.
+	pub fn token_merkle_proof(&mut self, commit: Commitment) -> Result<MerkleProof, Error> {
+		let pos = self.commit_index.get_token_output_pos(&commit)?;
+		PMMR::at(
+			&mut self.token_output_pmmr_h.backend,
+			self.token_output_pmmr_h.last_pos,
+		)
+		.merkle_proof(pos)
+		.map_err(|_| ErrorKind::MerkleProof.into())
 	}
 
 	/// Compact the MMR data files and flush the rm logs
@@ -659,7 +708,7 @@
 		let mut removed_count = 0;
 		for (key, (pos, _)) in batch.token_output_pos_iter()? {
 			if let Some(out) = output_pmmr.get_data(pos) {
-				if let Ok((pos_via_mmr, _)) = batch.get_token_output_pos_height(&out.commitment()) {
+				if let Ok(pos_via_mmr) = batch.get_token_output_pos(&out.commitment()) {
 					// If the pos matches and the index key matches the commitment
 					// then keep the entry, other we want to clean it up.
 					if pos == pos_via_mmr
@@ -720,56 +769,6 @@
 			now.elapsed().as_secs(),
 		);
 		Ok(())
-	}
-
-	/// returns outputs from the given insertion (leaf) index up to the
-	/// specified limit. Also returns the last index actually populated
-	pub fn token_outputs_by_pmmr_index(
-		&self,
-		start_index: u64,
-		max_count: u64,
-		max_index: Option<u64>,
-	) -> (u64, Vec<TokenOutputIdentifier>) {
-		ReadonlyPMMR::at(
-			&self.token_output_pmmr_h.backend,
-			self.token_output_pmmr_h.last_pos,
-		)
-		.elements_from_pmmr_index(start_index, max_count, max_index)
-	}
-
-	/// highest output insertion index available
-	pub fn highest_token_output_insertion_index(&self) -> u64 {
-		pmmr::n_leaves(self.token_output_pmmr_h.last_pos)
-	}
-
-	/// As above, for rangeproofs
-	pub fn token_rangeproofs_by_pmmr_index(
-		&self,
-		start_index: u64,
-		max_count: u64,
-		max_index: Option<u64>,
-	) -> (u64, Vec<RangeProof>) {
-		ReadonlyPMMR::at(
-			&self.token_rproof_pmmr_h.backend,
-			self.token_rproof_pmmr_h.last_pos,
-		)
-		.elements_from_pmmr_index(start_index, max_count, max_index)
-	}
-
-	/// Return Commit's MMR position
-	pub fn get_token_output_pos(&self, commit: &Commitment) -> Result<u64, Error> {
-		Ok(self.commit_index.get_token_output_pos_height(&commit)?.0)
-	}
-
-	/// build a new merkle proof for the given position.
-	pub fn token_merkle_proof(&mut self, commit: Commitment) -> Result<MerkleProof, Error> {
-		let pos = self.commit_index.get_token_output_pos_height(&commit)?.0;
-		PMMR::at(
-			&mut self.token_output_pmmr_h.backend,
-			self.token_output_pmmr_h.last_pos,
-		)
-		.merkle_proof(pos)
-		.map_err(|_| ErrorKind::MerkleProof.into())
 	}
 }
 
@@ -845,8 +844,6 @@
 		let header_pmmr = ReadonlyPMMR::at(&handle.backend, handle.last_pos);
 		let output_pmmr =
 			ReadonlyPMMR::at(&trees.output_pmmr_h.backend, trees.output_pmmr_h.last_pos);
-<<<<<<< HEAD
-		let header_pmmr = ReadonlyPMMR::at(&handle.backend, handle.last_pos);
 		let token_output_pmmr = ReadonlyPMMR::at(
 			&trees.token_output_pmmr_h.backend,
 			trees.token_output_pmmr_h.last_pos,
@@ -855,8 +852,6 @@
 			&trees.token_issue_proof_pmmr_h.backend,
 			trees.token_issue_proof_pmmr_h.last_pos,
 		);
-=======
->>>>>>> 6bdf31f2
 		let rproof_pmmr =
 			ReadonlyPMMR::at(&trees.rproof_pmmr_h.backend, trees.rproof_pmmr_h.last_pos);
 
@@ -868,18 +863,14 @@
 		// Create a new batch here to pass into the utxo_view.
 		// Discard it (rollback) after we finish with the utxo_view.
 		let batch = trees.commit_index.batch()?;
-<<<<<<< HEAD
 		let utxo = UTXOView::new(
+			header_pmmr,
 			output_pmmr,
 			token_output_pmmr,
 			token_issue_proof_pmmr,
-			header_pmmr,
 			rproof_pmmr,
 			token_rproof_pmmr,
 		);
-=======
-		let utxo = UTXOView::new(header_pmmr, output_pmmr, rproof_pmmr);
->>>>>>> 6bdf31f2
 		res = inner(&utxo, &batch);
 	}
 	res
@@ -1350,14 +1341,10 @@
 	/// and the provided header extension.
 	pub fn utxo_view(&'a self, header_ext: &'a HeaderExtension<'a>) -> UTXOView<'a> {
 		UTXOView::new(
-<<<<<<< HEAD
+			header_ext.pmmr.readonly_pmmr(),
 			self.output_pmmr.readonly_pmmr(),
 			self.token_output_pmmr.readonly_pmmr(),
 			self.token_issue_proof_pmmr.readonly_pmmr(),
-=======
->>>>>>> 6bdf31f2
-			header_ext.pmmr.readonly_pmmr(),
-			self.output_pmmr.readonly_pmmr(),
 			self.rproof_pmmr.readonly_pmmr(),
 			self.token_rproof_pmmr.readonly_pmmr(),
 		)
@@ -1366,19 +1353,8 @@
 	/// Apply a new block to the current txhashet extension (output, rangeproof, kernel MMRs).
 	/// Returns a vec of commit_pos representing the pos and height of the outputs spent
 	/// by this block.
-<<<<<<< HEAD
-	pub fn apply_block(
-		&mut self,
-		b: &Block,
-		batch: &Batch<'_>,
-	) -> Result<(Vec<CommitPos>, Vec<CommitPos>), Error> {
-		let mut affected_pos = vec![];
-		let mut spent = vec![];
-		let mut token_spent = vec![];
-=======
 	pub fn apply_block(&mut self, b: &Block, batch: &Batch<'_>) -> Result<(), Error> {
 		let mut affected_pos = vec![];
->>>>>>> 6bdf31f2
 
 		// Apply the output to the output and rangeproof MMRs.
 		// Add pos to affected_pos to update the accumulator later on.
@@ -1411,11 +1387,13 @@
 			}
 		}
 
+		let mut token_spent = vec![];
 		for input in b.token_inputs() {
 			let spent_pos = self.apply_token_input(input, batch)?;
 			batch.delete_token_output_pos_height(&input.commitment())?;
 			token_spent.push(spent_pos);
 		}
+		batch.save_spent_token_index(&b.hash(), &token_spent)?;
 
 		for kernel in b.kernels() {
 			self.apply_kernel(kernel)?;
@@ -1431,11 +1409,7 @@
 		// Update the head of the extension to reflect the block we just applied.
 		self.head = Tip::from_header(&b.header);
 
-<<<<<<< HEAD
-		Ok((spent, token_spent))
-=======
 		Ok(())
->>>>>>> 6bdf31f2
 	}
 
 	fn apply_to_bitmap_accumulator(&mut self, output_pos: &[u64]) -> Result<(), Error> {
@@ -1482,60 +1456,19 @@
 		}
 	}
 
-	fn apply_output(&mut self, out: &Output, batch: &Batch<'_>) -> Result<u64, Error> {
-		let commit = out.commitment();
-
-		if let Ok(pos) = batch.get_output_pos(&commit) {
-			if let Some(out_mmr) = self.output_pmmr.get_data(pos) {
-				if out_mmr.commitment() == commit {
-					return Err(ErrorKind::DuplicateCommitment(commit).into());
-				}
-			}
-		}
-		// push the new output to the MMR.
-		let output_pos = self
-			.output_pmmr
-			.push(out)
-			.map_err(&ErrorKind::TxHashSetErr)?;
-
-		// push the rangeproof to the MMR.
-		let rproof_pos = self
-			.rproof_pmmr
-			.push(&out.proof)
-			.map_err(&ErrorKind::TxHashSetErr)?;
-
-		// The output and rproof MMRs should be exactly the same size
-		// and we should have inserted to both in exactly the same pos.
-		{
-			if self.output_pmmr.unpruned_size() != self.rproof_pmmr.unpruned_size() {
-				return Err(
-					ErrorKind::Other("output vs rproof MMRs different sizes".to_string()).into(),
-				);
-			}
-
-			if output_pos != rproof_pos {
-				return Err(
-					ErrorKind::Other("output vs rproof MMRs different pos".to_string()).into(),
-				);
-			}
-		}
-		Ok(output_pos)
-	}
-
 	fn apply_token_input(
 		&mut self,
 		token_input: &TokenInput,
 		batch: &Batch<'_>,
 	) -> Result<CommitPos, Error> {
 		let commit = token_input.commitment();
-		if let Ok((pos, height)) = batch.get_token_output_pos_height(&commit) {
+		if let Some((pos, height)) = batch.get_token_output_pos_height(&commit)? {
 			// First check this input corresponds to an existing entry in the output MMR.
-			if let Some(hash) = self.token_output_pmmr.get_hash(pos) {
-				if hash != token_input.hash_with_index(pos - 1) {
-					return Err(ErrorKind::TxHashSetErr(
-						"token output pmmr hash mismatch".to_string(),
-					)
-					.into());
+			if let Some(out) = self.token_output_pmmr.get_data(pos) {
+				if TokenOutputIdentifier::from(token_input) != out {
+					return Err(
+						ErrorKind::TxHashSetErr("token output pmmr mismatch".to_string()).into(),
+					);
 				}
 			}
 
@@ -1557,6 +1490,46 @@
 		}
 	}
 
+	fn apply_output(&mut self, out: &Output, batch: &Batch<'_>) -> Result<u64, Error> {
+		let commit = out.commitment();
+
+		if let Ok(pos) = batch.get_output_pos(&commit) {
+			if let Some(out_mmr) = self.output_pmmr.get_data(pos) {
+				if out_mmr.commitment() == commit {
+					return Err(ErrorKind::DuplicateCommitment(commit).into());
+				}
+			}
+		}
+		// push the new output to the MMR.
+		let output_pos = self
+			.output_pmmr
+			.push(out)
+			.map_err(&ErrorKind::TxHashSetErr)?;
+
+		// push the rangeproof to the MMR.
+		let rproof_pos = self
+			.rproof_pmmr
+			.push(&out.proof)
+			.map_err(&ErrorKind::TxHashSetErr)?;
+
+		// The output and rproof MMRs should be exactly the same size
+		// and we should have inserted to both in exactly the same pos.
+		{
+			if self.output_pmmr.unpruned_size() != self.rproof_pmmr.unpruned_size() {
+				return Err(
+					ErrorKind::Other("output vs rproof MMRs different sizes".to_string()).into(),
+				);
+			}
+
+			if output_pos != rproof_pos {
+				return Err(
+					ErrorKind::Other("output vs rproof MMRs different pos".to_string()).into(),
+				);
+			}
+		}
+		Ok(output_pos)
+	}
+
 	fn apply_token_output(
 		&mut self,
 		token_out: &TokenOutput,
@@ -1564,7 +1537,7 @@
 	) -> Result<u64, Error> {
 		let commit = token_out.commitment();
 
-		if let Ok((pos, _)) = batch.get_token_output_pos_height(&commit) {
+		if let Ok(pos) = batch.get_token_output_pos(&commit) {
 			if let Some(out_mmr) = self.token_output_pmmr.get_data(pos) {
 				if out_mmr.commitment() == commit {
 					return Err(ErrorKind::DuplicateCommitment(commit).into());
@@ -1680,10 +1653,10 @@
 	) -> Result<MerkleProof, Error> {
 		debug!("txhashset: merkle_proof: output: {:?}", output.commit,);
 		// then calculate the Merkle Proof based on the known pos
-		let pos = batch.get_token_output_pos_height(&output.commit)?;
+		let pos = batch.get_token_output_pos(&output.commit)?;
 		let merkle_proof = self
 			.token_output_pmmr
-			.merkle_proof(pos.0)
+			.merkle_proof(pos)
 			.map_err(&ErrorKind::TxHashSetErr)?;
 
 		Ok(merkle_proof)
