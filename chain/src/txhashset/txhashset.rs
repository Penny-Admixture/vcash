// Copyright 2020 The Grin Developers
//
// Licensed under the Apache License, Version 2.0 (the "License");
// you may not use this file except in compliance with the License.
// You may obtain a copy of the License at
//
//     http://www.apache.org/licenses/LICENSE-2.0
//
// Unless required by applicable law or agreed to in writing, software
// distributed under the License is distributed on an "AS IS" BASIS,
// WITHOUT WARRANTIES OR CONDITIONS OF ANY KIND, either express or implied.
// See the License for the specific language governing permissions and
// limitations under the License.

//! Utility structs to handle the 3 MMRs (output, rangeproof,
//! kernel) along the overall header MMR conveniently and transactionally.

use crate::core::consensus::WEEK_HEIGHT_ADJUSTED;
use crate::core::core::committed::Committed;
use crate::core::core::hash::{Hash, Hashed};
use crate::core::core::merkle_proof::MerkleProof;
use crate::core::core::pmmr::{self, Backend, ReadonlyPMMR, RewindablePMMR, PMMR};
<<<<<<< HEAD
use crate::core::core::{
	Block, BlockHeader, Input, KernelFeatures, Output, OutputIdentifier, TxKernel,
};
use crate::core::core::{
	BlockTokenSums, TokenInput, TokenIssueProof, TokenKey, TokenOutput, TokenOutputIdentifier,
	TokenTxKernel,
};
=======
use crate::core::core::{Block, BlockHeader, KernelFeatures, Output, OutputIdentifier, TxKernel};
>>>>>>> 06a09f25
use crate::core::global;
use crate::core::ser::{PMMRable, ProtocolVersion};
use crate::error::{Error, ErrorKind};
use crate::linked_list::{ListIndex, PruneableListIndex, RewindableListIndex};
use crate::store::{self, Batch, ChainStore};
use crate::txhashset::bitmap_accumulator::BitmapAccumulator;
use crate::txhashset::{RewindableKernelView, UTXOView};
use crate::types::{CommitPos, OutputRoots, Tip, TxHashSetRoots, TxHashsetWriteStatus};
use crate::util::secp::pedersen::{Commitment, RangeProof};
use crate::util::{file, secp_static, zip};
use croaring::Bitmap;
use grin_store;
use grin_store::pmmr::{clean_files_by_prefix, PMMRBackend};
use std::collections::HashMap;
use std::fs::{self, File};
use std::path::{Path, PathBuf};
use std::sync::Arc;
use std::time::Instant;

const TXHASHSET_SUBDIR: &str = "txhashset";

const OUTPUT_SUBDIR: &str = "output";
const RANGE_PROOF_SUBDIR: &str = "rangeproof";
const TOKEN_OUTPUT_SUBDIR: &str = "tokenoutput";
const TOKEN_RANGE_PROOF_SUBDIR: &str = "tokenrangeproof";
const TOKEN_ISSUE_PROOF_SUBDIR: &str = "tokenissueproof";
const KERNEL_SUBDIR: &str = "kernel";
const TOKEN_KERNEL_SUBDIR: &str = "tokenkernel";

const TXHASHSET_ZIP: &str = "txhashset_snapshot";

/// Convenience wrapper around a single prunable MMR backend.
pub struct PMMRHandle<T: PMMRable> {
	/// The backend storage for the MMR.
	pub backend: PMMRBackend<T>,
	/// The last position accessible via this MMR handle (backend may continue out beyond this).
	pub last_pos: u64,
}

impl<T: PMMRable> PMMRHandle<T> {
	/// Constructor to create a PMMR handle from an existing directory structure on disk.
	/// Creates the backend files as necessary if they do not already exist.
	pub fn new<P: AsRef<Path>>(
		path: P,
		prunable: bool,
		version: ProtocolVersion,
		header: Option<&BlockHeader>,
	) -> Result<PMMRHandle<T>, Error> {
		fs::create_dir_all(&path)?;
		let backend = PMMRBackend::new(&path, prunable, version, header)?;
		let last_pos = backend.unpruned_size();
		Ok(PMMRHandle { backend, last_pos })
	}
}

impl PMMRHandle<BlockHeader> {
	/// Used during chain init to ensure the header PMMR is consistent with header_head in the db.
	pub fn init_head(&mut self, head: &Tip) -> Result<(), Error> {
		let head_hash = self.head_hash()?;
		let expected_hash = self.get_header_hash_by_height(head.height)?;
		if head.hash() != expected_hash {
			error!(
				"header PMMR inconsistent: {} vs {} at {}",
				expected_hash,
				head.hash(),
				head.height
			);
			return Err(ErrorKind::Other("header PMMR inconsistent".to_string()).into());
		}

		// 1-indexed pos and we want to account for subsequent parent hash pos.
		// so use next header pos to find our last_pos.
		let next_height = head.height + 1;
		let next_pos = pmmr::insertion_to_pmmr_index(next_height + 1);
		let pos = next_pos.saturating_sub(1);

		debug!(
			"init_head: header PMMR: current head {} at pos {}",
			head_hash, self.last_pos
		);
		debug!(
			"init_head: header PMMR: resetting to {} at pos {} (height {})",
			head.hash(),
			pos,
			head.height
		);

		self.last_pos = pos;
		Ok(())
	}

	/// Get the header hash at the specified height based on the current header MMR state.
	pub fn get_header_hash_by_height(&self, height: u64) -> Result<Hash, Error> {
		let pos = pmmr::insertion_to_pmmr_index(height + 1);
		let header_pmmr = ReadonlyPMMR::at(&self.backend, self.last_pos);
		if let Some(entry) = header_pmmr.get_data(pos) {
			Ok(entry.hash())
		} else {
			Err(ErrorKind::Other("get header hash by height".to_string()).into())
		}
	}

	/// Get the header hash for the head of the header chain based on current MMR state.
	/// Find the last leaf pos based on MMR size and return its header hash.
	pub fn head_hash(&self) -> Result<Hash, Error> {
		if self.last_pos == 0 {
			return Err(ErrorKind::Other("MMR empty, no head".to_string()).into());
		}
		let header_pmmr = ReadonlyPMMR::at(&self.backend, self.last_pos);
		let leaf_pos = pmmr::bintree_rightmost(self.last_pos);
		if let Some(entry) = header_pmmr.get_data(leaf_pos) {
			Ok(entry.hash())
		} else {
			Err(ErrorKind::Other("failed to find head hash".to_string()).into())
		}
	}
}

/// An easy to manipulate structure holding the 3 MMRs necessary to
/// validate blocks and capturing the output set, associated rangeproofs and the
/// kernels. Also handles the index of Commitments to positions in the
/// output and rangeproof MMRs.
///
/// Note that the index is never authoritative, only the trees are
/// guaranteed to indicate whether an output is spent or not. The index
/// may have commitments that have already been spent, even with
/// pruning enabled.
pub struct TxHashSet {
	output_pmmr_h: PMMRHandle<OutputIdentifier>,
	rproof_pmmr_h: PMMRHandle<RangeProof>,
	kernel_pmmr_h: PMMRHandle<TxKernel>,

	token_output_pmmr_h: PMMRHandle<TokenOutput>,
	token_rproof_pmmr_h: PMMRHandle<RangeProof>,
	token_issue_proof_pmmr_h: PMMRHandle<TokenIssueProof>,
	token_kernel_pmmr_h: PMMRHandle<TokenTxKernel>,

	bitmap_accumulator: BitmapAccumulator,

	// chain store used as index of commitments to MMR positions
	commit_index: Arc<ChainStore>,
}

impl TxHashSet {
	/// Open an existing or new set of backends for the TxHashSet
	pub fn open(
		root_dir: String,
		commit_index: Arc<ChainStore>,
		header: Option<&BlockHeader>,
	) -> Result<TxHashSet, Error> {
		let output_pmmr_h = PMMRHandle::new(
			Path::new(&root_dir)
				.join(TXHASHSET_SUBDIR)
				.join(OUTPUT_SUBDIR),
			true,
			ProtocolVersion(1),
			header,
		)?;

		let rproof_pmmr_h = PMMRHandle::new(
			Path::new(&root_dir)
				.join(TXHASHSET_SUBDIR)
				.join(RANGE_PROOF_SUBDIR),
			true,
			ProtocolVersion(1),
			header,
		)?;
		let token_output_pmmr_h = PMMRHandle::new(
			Path::new(&root_dir)
				.join(TXHASHSET_SUBDIR)
				.join(TOKEN_OUTPUT_SUBDIR),
			true,
			ProtocolVersion(1),
			header,
		)?;
		let token_rproof_pmmr_h = PMMRHandle::new(
			Path::new(&root_dir)
				.join(TXHASHSET_SUBDIR)
				.join(TOKEN_RANGE_PROOF_SUBDIR),
			true,
			ProtocolVersion(1),
			header,
		)?;
		let token_issue_proof_pmmr_h = PMMRHandle::new(
			Path::new(&root_dir)
				.join(TXHASHSET_SUBDIR)
				.join(TOKEN_ISSUE_PROOF_SUBDIR),
			false,
			ProtocolVersion(1),
			header,
		)?;
		let token_kernel_pmmr_h = PMMRHandle::new(
			Path::new(&root_dir)
				.join(TXHASHSET_SUBDIR)
				.join(TOKEN_KERNEL_SUBDIR),
			false, // not prunable
			ProtocolVersion(1),
			None,
		)?;

		// Initialize the bitmap accumulator from the current output PMMR.
		let bitmap_accumulator = TxHashSet::bitmap_accumulator(&output_pmmr_h)?;

		let mut maybe_kernel_handle: Option<PMMRHandle<TxKernel>> = None;
		let versions = vec![ProtocolVersion(2), ProtocolVersion(1)];
		for version in versions {
			let handle = PMMRHandle::new(
				Path::new(&root_dir)
					.join(TXHASHSET_SUBDIR)
					.join(KERNEL_SUBDIR),
				false, // not prunable
				version,
				None,
			)?;
			if handle.last_pos == 0 {
				debug!(
					"attempting to open (empty) kernel PMMR using {:?} - SUCCESS",
					version
				);
				maybe_kernel_handle = Some(handle);
				break;
			}
			let kernel: Option<TxKernel> = ReadonlyPMMR::at(&handle.backend, 1).get_data(1);
			if let Some(kernel) = kernel {
				if kernel.verify().is_ok() {
					debug!(
						"attempting to open kernel PMMR using {:?} - SUCCESS",
						version
					);
					maybe_kernel_handle = Some(handle);
					break;
				} else {
					debug!(
						"attempting to open kernel PMMR using {:?} - FAIL (verify failed)",
						version
					);
				}
			} else {
				debug!(
					"attempting to open kernel PMMR using {:?} - FAIL (read failed)",
					version
				);
			}
		}
		if let Some(kernel_pmmr_h) = maybe_kernel_handle {
			Ok(TxHashSet {
				output_pmmr_h,
				rproof_pmmr_h,
				kernel_pmmr_h,
				token_output_pmmr_h,
				token_rproof_pmmr_h,
				token_issue_proof_pmmr_h,
				token_kernel_pmmr_h,
				bitmap_accumulator,
				commit_index,
			})
		} else {
			Err(ErrorKind::TxHashSetErr("failed to open kernel PMMR".to_string()).into())
		}
	}

	// Build a new bitmap accumulator for the provided output PMMR.
	fn bitmap_accumulator(
		pmmr_h: &PMMRHandle<OutputIdentifier>,
	) -> Result<BitmapAccumulator, Error> {
		let pmmr = ReadonlyPMMR::at(&pmmr_h.backend, pmmr_h.last_pos);
		let size = pmmr::n_leaves(pmmr_h.last_pos);
		let mut bitmap_accumulator = BitmapAccumulator::new();
		bitmap_accumulator.init(&mut pmmr.leaf_idx_iter(0), size)?;
		Ok(bitmap_accumulator)
	}

	/// Close all backend file handles
	pub fn release_backend_files(&mut self) {
		self.output_pmmr_h.backend.release_files();
		self.rproof_pmmr_h.backend.release_files();
		self.kernel_pmmr_h.backend.release_files();
		self.token_output_pmmr_h.backend.release_files();
		self.token_rproof_pmmr_h.backend.release_files();
		self.token_issue_proof_pmmr_h.backend.release_files();
		self.token_kernel_pmmr_h.backend.release_files();
	}

	/// Check if an output is unspent.
	/// We look in the index to find the output MMR pos.
	/// Then we check the entry in the output MMR and confirm the hash matches.
	pub fn get_unspent(
		&self,
		commit: Commitment,
	) -> Result<Option<(OutputIdentifier, CommitPos)>, Error> {
		match self.commit_index.get_output_pos_height(&commit) {
			Ok(Some(pos)) => {
				let output_pmmr: ReadonlyPMMR<'_, OutputIdentifier, _> =
					ReadonlyPMMR::at(&self.output_pmmr_h.backend, self.output_pmmr_h.last_pos);
				if let Some(out) = output_pmmr.get_data(pos.pos) {
					if out.commitment() == commit {
						Ok(Some((out, pos)))
					} else {
						Ok(None)
					}
				} else {
					Ok(None)
				}
			}
			Ok(None) => Ok(None),
			Err(e) => Err(ErrorKind::StoreErr(e, "txhashset unspent check".to_string()).into()),
		}
	}

	/// Check if an token output is unspent.
	/// We look in the index to find the token output MMR pos.
	/// Then we check the entry in the token output MMR and confirm the hash matches.
	pub fn get_token_unspent(
		&self,
		output_id: &TokenOutputIdentifier,
	) -> Result<Option<CommitPos>, Error> {
		let commit = output_id.commit;
		match self.commit_index.get_token_output_pos_height(&commit) {
			Ok(Some((pos, height))) => {
				let output_pmmr: ReadonlyPMMR<'_, TokenOutput, _> = ReadonlyPMMR::at(
					&self.token_output_pmmr_h.backend,
					self.token_output_pmmr_h.last_pos,
				);
				if let Some(out) = output_pmmr.get_data(pos) {
					if out == *output_id {
						Ok(Some(CommitPos { pos, height }))
					} else {
						Ok(None)
					}
				} else {
					Ok(None)
				}
			}
			Ok(None) => Ok(None),
			Err(e) => Err(ErrorKind::StoreErr(e, "txhashset unspent check".to_string()).into()),
		}
	}

	/// returns the last N nodes inserted into the tree (i.e. the 'bottom'
	/// nodes at level 0
	/// TODO: These need to return the actual data from the flat-files instead
	/// of hashes now
	pub fn last_n_output(&self, distance: u64) -> Vec<(Hash, OutputIdentifier)> {
		ReadonlyPMMR::at(&self.output_pmmr_h.backend, self.output_pmmr_h.last_pos)
			.get_last_n_insertions(distance)
	}

	/// returns the last N nodes inserted into the tree (i.e. the 'bottom'
	/// nodes at level 0
	/// TODO: These need to return the actual data from the flat-files instead
	/// of hashes now
	pub fn last_n_token_output(&self, distance: u64) -> Vec<(Hash, TokenOutputIdentifier)> {
		ReadonlyPMMR::at(
			&self.token_output_pmmr_h.backend,
			self.token_output_pmmr_h.last_pos,
		)
		.get_last_n_insertions(distance)
	}

	/// as above, for range proofs
	pub fn last_n_rangeproof(&self, distance: u64) -> Vec<(Hash, RangeProof)> {
		ReadonlyPMMR::at(&self.rproof_pmmr_h.backend, self.rproof_pmmr_h.last_pos)
			.get_last_n_insertions(distance)
	}

	/// as above, for token range proofs
	pub fn last_n_token_rangeproof(&self, distance: u64) -> Vec<(Hash, RangeProof)> {
		ReadonlyPMMR::at(
			&self.token_rproof_pmmr_h.backend,
			self.token_rproof_pmmr_h.last_pos,
		)
		.get_last_n_insertions(distance)
	}

	/// as above, for kernels
	pub fn last_n_kernel(&self, distance: u64) -> Vec<(Hash, TxKernel)> {
		ReadonlyPMMR::at(&self.kernel_pmmr_h.backend, self.kernel_pmmr_h.last_pos)
			.get_last_n_insertions(distance)
	}

	/// as above, for token issue proof
	pub fn last_n_token_issue_proof(&self, distance: u64) -> Vec<(Hash, TokenIssueProof)> {
		ReadonlyPMMR::at(
			&self.token_issue_proof_pmmr_h.backend,
			self.token_issue_proof_pmmr_h.last_pos,
		)
		.get_last_n_insertions(distance)
	}

	/// Convenience function to query the db for a header by its hash.
	pub fn get_block_header(&self, hash: &Hash) -> Result<BlockHeader, Error> {
		Ok(self.commit_index.get_block_header(&hash)?)
	}

	/// returns outputs from the given pmmr index up to the
	/// specified limit. Also returns the last index actually populated
	/// max index is the last PMMR index to consider, not leaf index
	pub fn outputs_by_pmmr_index(
		&self,
		start_index: u64,
		max_count: u64,
		max_index: Option<u64>,
	) -> (u64, Vec<OutputIdentifier>) {
		ReadonlyPMMR::at(&self.output_pmmr_h.backend, self.output_pmmr_h.last_pos)
			.elements_from_pmmr_index(start_index, max_count, max_index)
	}

	/// returns outputs from the given insertion (leaf) index up to the
	/// specified limit. Also returns the last index actually populated
	pub fn token_outputs_by_pmmr_index(
		&self,
		start_index: u64,
		max_count: u64,
		max_index: Option<u64>,
	) -> (u64, Vec<TokenOutputIdentifier>) {
		ReadonlyPMMR::at(
			&self.token_output_pmmr_h.backend,
			self.token_output_pmmr_h.last_pos,
		)
		.elements_from_pmmr_index(start_index, max_count, max_index)
	}

	/// highest output insertion index available
	pub fn highest_output_insertion_index(&self) -> u64 {
		self.output_pmmr_h.last_pos
	}

	/// highest token output insertion index available
	pub fn highest_token_output_insertion_index(&self) -> u64 {
		self.token_output_pmmr_h.last_pos
	}

	/// As above, for rangeproofs
	pub fn rangeproofs_by_pmmr_index(
		&self,
		start_index: u64,
		max_count: u64,
		max_index: Option<u64>,
	) -> (u64, Vec<RangeProof>) {
		ReadonlyPMMR::at(&self.rproof_pmmr_h.backend, self.rproof_pmmr_h.last_pos)
			.elements_from_pmmr_index(start_index, max_count, max_index)
	}

	/// As above, for rangeproofs
	pub fn token_rangeproofs_by_pmmr_index(
		&self,
		start_index: u64,
		max_count: u64,
		max_index: Option<u64>,
	) -> (u64, Vec<RangeProof>) {
		ReadonlyPMMR::at(
			&self.token_rproof_pmmr_h.backend,
			self.token_rproof_pmmr_h.last_pos,
		)
		.elements_from_pmmr_index(start_index, max_count, max_index)
	}

	/// Find a kernel with a given excess. Work backwards from `max_index` to `min_index`
	pub fn find_kernel(
		&self,
		excess: &Commitment,
		min_index: Option<u64>,
		max_index: Option<u64>,
	) -> Option<(TxKernel, u64)> {
		let min_index = min_index.unwrap_or(1);
		let max_index = max_index.unwrap_or(self.kernel_pmmr_h.last_pos);

		let pmmr = ReadonlyPMMR::at(&self.kernel_pmmr_h.backend, self.kernel_pmmr_h.last_pos);
		let mut index = max_index + 1;
		while index > min_index {
			index -= 1;
			if let Some(kernel) = pmmr.get_data(index) {
				if &kernel.excess == excess {
					return Some((kernel, index));
				}
			}
		}
		None
	}

	/// Find a token kernel with a given excess. Work backwards from `max_index` to `min_index`
	pub fn find_token_kernel(
		&self,
		excess: &Commitment,
		min_index: Option<u64>,
		max_index: Option<u64>,
	) -> Option<(TokenTxKernel, u64)> {
		let min_index = min_index.unwrap_or(1);
		let max_index = max_index.unwrap_or(self.token_kernel_pmmr_h.last_pos);

		let pmmr = ReadonlyPMMR::at(
			&self.token_kernel_pmmr_h.backend,
			self.token_kernel_pmmr_h.last_pos,
		);
		let mut index = max_index + 1;
		while index > min_index {
			index -= 1;
			if let Some(kernel) = pmmr.get_data(index) {
				if &kernel.excess == excess {
					return Some((kernel, index));
				}
			}
		}
		None
	}

	/// Get MMR roots.
	pub fn roots(&self) -> TxHashSetRoots {
		let output_pmmr =
			ReadonlyPMMR::at(&self.output_pmmr_h.backend, self.output_pmmr_h.last_pos);
		let rproof_pmmr =
			ReadonlyPMMR::at(&self.rproof_pmmr_h.backend, self.rproof_pmmr_h.last_pos);
		let kernel_pmmr =
			ReadonlyPMMR::at(&self.kernel_pmmr_h.backend, self.kernel_pmmr_h.last_pos);

		let token_output_pmmr = ReadonlyPMMR::at(
			&self.token_output_pmmr_h.backend,
			self.token_output_pmmr_h.last_pos,
		);
		let token_rproof_pmmr = ReadonlyPMMR::at(
			&self.token_rproof_pmmr_h.backend,
			self.token_rproof_pmmr_h.last_pos,
		);
		let token_issue_proof_pmmr = ReadonlyPMMR::at(
			&self.token_issue_proof_pmmr_h.backend,
			self.token_issue_proof_pmmr_h.last_pos,
		);
		let token_kernel_pmmr = ReadonlyPMMR::at(
			&self.token_kernel_pmmr_h.backend,
			self.token_kernel_pmmr_h.last_pos,
		);

		TxHashSetRoots {
			output_roots: OutputRoots {
				pmmr_root: output_pmmr.root(),
				bitmap_root: self.bitmap_accumulator.root(),
			},
			rproof_root: rproof_pmmr.root(),
			kernel_root: kernel_pmmr.root(),
			token_output_root: token_output_pmmr.root(),
			token_rproof_root: token_rproof_pmmr.root(),
			token_issue_proof_root: token_issue_proof_pmmr.root(),
			token_kernel_root: token_kernel_pmmr.root(),
		}
	}

	/// Return Commit's MMR position
	pub fn get_output_pos(&self, commit: &Commitment) -> Result<u64, Error> {
		Ok(self.commit_index.get_output_pos(&commit)?)
	}

	/// Return Commit's MMR position
	pub fn get_token_output_pos(&self, commit: &Commitment) -> Result<u64, Error> {
		Ok(self.commit_index.get_token_output_pos(&commit)?)
	}

	/// build a new merkle proof for the given position.
	pub fn merkle_proof(&mut self, commit: Commitment) -> Result<MerkleProof, Error> {
		let pos = self.commit_index.get_output_pos(&commit)?;
		PMMR::at(&mut self.output_pmmr_h.backend, self.output_pmmr_h.last_pos)
			.merkle_proof(pos)
			.map_err(|_| ErrorKind::MerkleProof.into())
	}

	/// build a new merkle proof for the given position.
	pub fn token_merkle_proof(&mut self, commit: Commitment) -> Result<MerkleProof, Error> {
		let pos = self.commit_index.get_token_output_pos(&commit)?;
		PMMR::at(
			&mut self.token_output_pmmr_h.backend,
			self.token_output_pmmr_h.last_pos,
		)
		.merkle_proof(pos)
		.map_err(|_| ErrorKind::MerkleProof.into())
	}

	/// Compact the MMR data files and flush the rm logs
	pub fn compact(
		&mut self,
		horizon_header: &BlockHeader,
		batch: &Batch<'_>,
	) -> Result<(), Error> {
		debug!("txhashset: starting compaction...");

		let head_header = batch.head_header()?;

		let rewind_rm_pos = input_pos_to_rewind(&horizon_header, &head_header, batch)?;
		let token_rewind_rm_pos = token_input_pos_to_rewind(&horizon_header, &head_header, batch)?;

		debug!("txhashset: check_compact output mmr backend...");
		self.output_pmmr_h
			.backend
			.check_compact(horizon_header.output_mmr_size, &rewind_rm_pos)?;

		debug!("txhashset: check_compact rangeproof mmr backend...");
		self.rproof_pmmr_h
			.backend
			.check_compact(horizon_header.output_mmr_size, &rewind_rm_pos)?;

		debug!("txhashset: check_compact token_output mmr backend...");
		self.token_output_pmmr_h
			.backend
			.check_compact(horizon_header.token_output_mmr_size, &token_rewind_rm_pos)?;

		debug!("txhashset: check_compact token_rangeproof mmr backend...");
		self.token_rproof_pmmr_h.backend.check_compact(
			horizon_header.token_issue_proof_mmr_size,
			&token_rewind_rm_pos,
		)?;

		debug!("txhashset: ... compaction finished");

		Ok(())
	}

	/// (Re)build the NRD kernel_pos index based on 2 weeks of recent kernel history.
	pub fn init_recent_kernel_pos_index(
		&self,
		header_pmmr: &PMMRHandle<BlockHeader>,
		batch: &Batch<'_>,
	) -> Result<(), Error> {
		let head = batch.head()?;
		let cutoff = head.height.saturating_sub(WEEK_HEIGHT_ADJUSTED * 2);
		let cutoff_hash = header_pmmr.get_header_hash_by_height(cutoff)?;
		let cutoff_header = batch.get_block_header(&cutoff_hash)?;
		self.verify_kernel_pos_index(&cutoff_header, header_pmmr, batch)
	}

	/// Verify and (re)build the NRD kernel_pos index from the provided header onwards.
	pub fn verify_kernel_pos_index(
		&self,
		from_header: &BlockHeader,
		header_pmmr: &PMMRHandle<BlockHeader>,
		batch: &Batch<'_>,
	) -> Result<(), Error> {
		if !global::is_nrd_enabled() {
			return Ok(());
		}

		let now = Instant::now();
		let kernel_index = store::nrd_recent_kernel_index();
		kernel_index.clear(batch)?;

		let prev_size = if from_header.height == 0 {
			0
		} else {
			let prev_header = batch.get_previous_header(&from_header)?;
			prev_header.kernel_mmr_size
		};

		debug!(
			"verify_kernel_pos_index: header: {} at {}, prev kernel_mmr_size: {}",
			from_header.hash(),
			from_header.height,
			prev_size,
		);

		let kernel_pmmr =
			ReadonlyPMMR::at(&self.kernel_pmmr_h.backend, self.kernel_pmmr_h.last_pos);

		let mut current_pos = prev_size + 1;
		let mut current_header = from_header.clone();
		let mut count = 0;
		while current_pos <= self.kernel_pmmr_h.last_pos {
			if pmmr::is_leaf(current_pos) {
				if let Some(kernel) = kernel_pmmr.get_data(current_pos) {
					match kernel.features {
						KernelFeatures::NoRecentDuplicate { .. } => {
							while current_pos > current_header.kernel_mmr_size {
								let hash = header_pmmr
									.get_header_hash_by_height(current_header.height + 1)?;
								current_header = batch.get_block_header(&hash)?;
							}
							let new_pos = CommitPos {
								pos: current_pos,
								height: current_header.height,
							};
							apply_kernel_rules(&kernel, new_pos, batch)?;
							count += 1;
						}
						_ => {}
					}
				}
			}
			current_pos += 1;
		}

		debug!(
			"verify_kernel_pos_index: pushed {} entries to the index, took {}s",
			count,
			now.elapsed().as_secs(),
		);
		Ok(())
	}

	/// (Re)build the output_pos index to be consistent with the current UTXO set.
	/// Remove any "stale" index entries that do not correspond to outputs in the UTXO set.
	/// Add any missing index entries based on UTXO set.
	pub fn init_output_pos_index(
		&self,
		header_pmmr: &PMMRHandle<BlockHeader>,
		batch: &Batch<'_>,
	) -> Result<(), Error> {
		let now = Instant::now();

		let output_pmmr =
			ReadonlyPMMR::at(&self.output_pmmr_h.backend, self.output_pmmr_h.last_pos);

		// Iterate over the current output_pos index, removing any entries that
		// do not point to to the expected output.
		let mut removed_count = 0;
		for (key, (pos, _)) in batch.output_pos_iter()? {
			if let Some(out) = output_pmmr.get_data(pos) {
				if let Ok(pos_via_mmr) = batch.get_output_pos(&out.commitment()) {
					// If the pos matches and the index key matches the commitment
					// then keep the entry, other we want to clean it up.
					if pos == pos_via_mmr && batch.is_match_output_pos_key(&key, &out.commitment())
					{
						continue;
					}
				}
			}
			batch.delete(&key)?;
			removed_count += 1;
		}
		debug!(
			"init_output_pos_index: removed {} stale index entries",
			removed_count
		);

		let mut outputs_pos: Vec<(Commitment, u64)> = vec![];
		for pos in output_pmmr.leaf_pos_iter() {
			if let Some(out) = output_pmmr.get_data(pos) {
				outputs_pos.push((out.commit, pos));
			}
		}

		debug!("init_output_pos_index: {} utxos", outputs_pos.len());

		outputs_pos.retain(|x| {
			batch
				.get_output_pos_height(&x.0)
				.map(|p| p.is_none())
				.unwrap_or(true)
		});

		debug!(
			"init_output_pos_index: {} utxos with missing index entries",
			outputs_pos.len()
		);

		if outputs_pos.is_empty() {
			return Ok(());
		}

		let total_outputs = outputs_pos.len();
		let max_height = batch.head()?.height;

		let mut i = 0;
		for search_height in 0..max_height {
			let hash = header_pmmr.get_header_hash_by_height(search_height + 1)?;
			let h = batch.get_block_header(&hash)?;
			while i < total_outputs {
				let (commit, pos) = outputs_pos[i];
				if pos > h.output_mmr_size {
					// Note: MMR position is 1-based and not 0-based, so here must be '>' instead of '>='
					break;
				}
				batch.save_output_pos_height(
					&commit,
					CommitPos {
						pos,
						height: h.height,
					},
				)?;
				i += 1;
			}
		}
		debug!(
			"init_output_pos_index: added entries for {} utxos, took {}s",
			total_outputs,
			now.elapsed().as_secs(),
		);
		Ok(())
	}

	/// (Re)build the token output_pos index to be consistent with the current UTXO set.
	/// Remove any "stale" index entries that do not correspond to outputs in the UTXO set.
	/// Add any missing index entries based on UTXO set.
	pub fn init_token_output_pos_index(
		&self,
		header_pmmr: &PMMRHandle<BlockHeader>,
		batch: &Batch<'_>,
	) -> Result<(), Error> {
		let now = Instant::now();

		let output_pmmr = ReadonlyPMMR::at(
			&self.token_output_pmmr_h.backend,
			self.token_output_pmmr_h.last_pos,
		);

		// Iterate over the current output_pos index, removing any entries that
		// do not point to to the expected output.
		let mut removed_count = 0;
		for (key, (pos, _)) in batch.token_output_pos_iter()? {
			if let Some(out) = output_pmmr.get_data(pos) {
				if let Ok(pos_via_mmr) = batch.get_token_output_pos(&out.commitment()) {
					// If the pos matches and the index key matches the commitment
					// then keep the entry, other we want to clean it up.
					if pos == pos_via_mmr
						&& batch.is_match_token_output_pos_key(&key, &out.commitment())
					{
						continue;
					}
				}
			}
			batch.delete(&key)?;
			removed_count += 1;
		}
		debug!(
			"init_token_output_pos_index: removed {} stale index entries",
			removed_count
		);

		let mut outputs_pos: Vec<(Commitment, u64)> = vec![];
		for pos in output_pmmr.leaf_pos_iter() {
			if let Some(out) = output_pmmr.get_data(pos) {
				outputs_pos.push((out.commit, pos));
			}
		}

		debug!("init_token_output_pos_index: {} utxos", outputs_pos.len());

		outputs_pos.retain(|x| {
			batch
				.get_token_output_pos_height(&x.0)
				.map(|p| p.is_none())
				.unwrap_or(true)
		});

		debug!(
			"init_token_output_pos_index: {} utxos with missing index entries",
			outputs_pos.len()
		);

		if outputs_pos.is_empty() {
			return Ok(());
		}

		let total_outputs = outputs_pos.len();
		let max_height = batch.head()?.height;

		let mut i = 0;
		for search_height in 0..max_height {
			let hash = header_pmmr.get_header_hash_by_height(search_height + 1)?;
			let h = batch.get_block_header(&hash)?;
			while i < total_outputs {
				let (commit, pos) = outputs_pos[i];
				if pos > h.token_output_mmr_size {
					// Note: MMR position is 1-based and not 0-based, so here must be '>' instead of '>='
					break;
				}
				batch.save_token_output_pos_height(&commit, pos, h.height)?;
				i += 1;
			}
		}
		debug!(
			"init_token_output_pos_index: added entries for {} utxos, took {}s",
			total_outputs,
			now.elapsed().as_secs(),
		);
		Ok(())
	}
}

/// Starts a new unit of work to extend (or rewind) the chain with additional
/// blocks. Accepts a closure that will operate within that unit of work.
/// The closure has access to an Extension object that allows the addition
/// of blocks to the txhashset and the checking of the current tree roots.
///
/// The unit of work is always discarded (always rollback) as this is read-only.
pub fn extending_readonly<F, T>(
	handle: &mut PMMRHandle<BlockHeader>,
	trees: &mut TxHashSet,
	inner: F,
) -> Result<T, Error>
where
	F: FnOnce(&mut ExtensionPair<'_>, &Batch<'_>) -> Result<T, Error>,
{
	let commit_index = trees.commit_index.clone();
	let batch = commit_index.batch()?;

	trace!("Starting new txhashset (readonly) extension.");

	let head = batch.head()?;
	let header_head = batch.header_head()?;

	let res = {
		let header_pmmr = PMMR::at(&mut handle.backend, handle.last_pos);
		let mut header_extension = HeaderExtension::new(header_pmmr, header_head);
		let mut extension = Extension::new(trees, head);
		let mut extension_pair = ExtensionPair {
			header_extension: &mut header_extension,
			extension: &mut extension,
		};
		inner(&mut extension_pair, &batch)
	};

	trace!("Rollbacking txhashset (readonly) extension.");

	handle.backend.discard();

	trees.output_pmmr_h.backend.discard();
	trees.rproof_pmmr_h.backend.discard();
	trees.kernel_pmmr_h.backend.discard();

	trees.token_output_pmmr_h.backend.discard();
	trees.token_rproof_pmmr_h.backend.discard();
	trees.token_issue_proof_pmmr_h.backend.discard();
	trees.token_kernel_pmmr_h.backend.discard();

	trace!("TxHashSet (readonly) extension done.");

	res
}

/// Readonly view on the UTXO set.
/// Based on the current txhashset output_pmmr.
pub fn utxo_view<F, T>(
	handle: &PMMRHandle<BlockHeader>,
	trees: &TxHashSet,
	inner: F,
) -> Result<T, Error>
where
	F: FnOnce(&UTXOView<'_>, &Batch<'_>) -> Result<T, Error>,
{
	let res: Result<T, Error>;
	{
		let header_pmmr = ReadonlyPMMR::at(&handle.backend, handle.last_pos);
		let output_pmmr =
			ReadonlyPMMR::at(&trees.output_pmmr_h.backend, trees.output_pmmr_h.last_pos);
		let token_output_pmmr = ReadonlyPMMR::at(
			&trees.token_output_pmmr_h.backend,
			trees.token_output_pmmr_h.last_pos,
		);
		let token_issue_proof_pmmr = ReadonlyPMMR::at(
			&trees.token_issue_proof_pmmr_h.backend,
			trees.token_issue_proof_pmmr_h.last_pos,
		);
		let rproof_pmmr =
			ReadonlyPMMR::at(&trees.rproof_pmmr_h.backend, trees.rproof_pmmr_h.last_pos);

		let token_rproof_pmmr = ReadonlyPMMR::at(
			&trees.token_rproof_pmmr_h.backend,
			trees.token_rproof_pmmr_h.last_pos,
		);

		// Create a new batch here to pass into the utxo_view.
		// Discard it (rollback) after we finish with the utxo_view.
		let batch = trees.commit_index.batch()?;
		let utxo = UTXOView::new(
			header_pmmr,
			output_pmmr,
			token_output_pmmr,
			token_issue_proof_pmmr,
			rproof_pmmr,
			token_rproof_pmmr,
		);
		res = inner(&utxo, &batch);
	}
	res
}

/// Rewindable (but still readonly) view on the kernel MMR.
/// The underlying backend is readonly. But we permit the PMMR to be "rewound"
/// via last_pos.
/// We create a new db batch for this view and discard it (rollback)
/// when we are done with the view.
pub fn rewindable_kernel_view<F, T>(trees: &TxHashSet, inner: F) -> Result<T, Error>
where
	F: FnOnce(&mut RewindableKernelView<'_>, &Batch<'_>) -> Result<T, Error>,
{
	let res: Result<T, Error>;
	{
		let kernel_pmmr =
			RewindablePMMR::at(&trees.kernel_pmmr_h.backend, trees.kernel_pmmr_h.last_pos);

		let token_kernel_pmmr = RewindablePMMR::at(
			&trees.token_kernel_pmmr_h.backend,
			trees.token_kernel_pmmr_h.last_pos,
		);

		// Create a new batch here to pass into the kernel_view.
		// Discard it (rollback) after we finish with the kernel_view.
		let batch = trees.commit_index.batch()?;
		let header = batch.head_header()?;
		let mut view = RewindableKernelView::new(kernel_pmmr, token_kernel_pmmr, header);
		res = inner(&mut view, &batch);
	}
	res
}

/// Starts a new unit of work to extend the chain with additional blocks,
/// accepting a closure that will work within that unit of work. The closure
/// has access to an Extension object that allows the addition of blocks to
/// the txhashset and the checking of the current tree roots.
///
/// If the closure returns an error, modifications are canceled and the unit
/// of work is abandoned. Otherwise, the unit of work is permanently applied.
pub fn extending<'a, F, T>(
	header_pmmr: &'a mut PMMRHandle<BlockHeader>,
	trees: &'a mut TxHashSet,
	batch: &'a mut Batch<'_>,
	inner: F,
) -> Result<T, Error>
where
	F: FnOnce(&mut ExtensionPair<'_>, &Batch<'_>) -> Result<T, Error>,
{
	let sizes: (u64, u64, u64, u64, u64, u64, u64);
	let res: Result<T, Error>;
	let rollback: bool;
	let bitmap_accumulator: BitmapAccumulator;

	let head = batch.head()?;
	let header_head = batch.header_head()?;

	// create a child transaction so if the state is rolled back by itself, all
	// index saving can be undone
	let child_batch = batch.child()?;
	{
		trace!("Starting new txhashset extension.");

		let header_pmmr = PMMR::at(&mut header_pmmr.backend, header_pmmr.last_pos);
		let mut header_extension = HeaderExtension::new(header_pmmr, header_head);
		let mut extension = Extension::new(trees, head);
		let mut extension_pair = ExtensionPair {
			header_extension: &mut header_extension,
			extension: &mut extension,
		};
		res = inner(&mut extension_pair, &child_batch);

		rollback = extension_pair.extension.rollback;
		sizes = extension_pair.extension.sizes();
		bitmap_accumulator = extension_pair.extension.bitmap_accumulator.clone();
	}

	// During an extension we do not want to modify the header_extension (and only read from it).
	// So make sure we discard any changes to the header MMR backed.
	header_pmmr.backend.discard();

	match res {
		Err(e) => {
			debug!("Error returned, discarding txhashset extension: {}", e);
			trees.output_pmmr_h.backend.discard();
			trees.rproof_pmmr_h.backend.discard();
			trees.kernel_pmmr_h.backend.discard();
			trees.token_output_pmmr_h.backend.discard();
			trees.token_rproof_pmmr_h.backend.discard();
			trees.token_issue_proof_pmmr_h.backend.discard();
			trees.token_kernel_pmmr_h.backend.discard();
			Err(e)
		}
		Ok(r) => {
			if rollback {
				trace!("Rollbacking txhashset extension. sizes {:?}", sizes);
				trees.output_pmmr_h.backend.discard();
				trees.rproof_pmmr_h.backend.discard();
				trees.kernel_pmmr_h.backend.discard();
				trees.token_output_pmmr_h.backend.discard();
				trees.token_rproof_pmmr_h.backend.discard();
				trees.token_issue_proof_pmmr_h.backend.discard();
				trees.token_kernel_pmmr_h.backend.discard();
			} else {
				trace!("Committing txhashset extension. sizes {:?}", sizes);
				child_batch.commit()?;
				trees.output_pmmr_h.backend.sync()?;
				trees.rproof_pmmr_h.backend.sync()?;
				trees.kernel_pmmr_h.backend.sync()?;
				trees.output_pmmr_h.last_pos = sizes.0;
				trees.rproof_pmmr_h.last_pos = sizes.1;
				trees.kernel_pmmr_h.last_pos = sizes.2;
				trees.token_output_pmmr_h.backend.sync()?;
				trees.token_rproof_pmmr_h.backend.sync()?;
				trees.token_issue_proof_pmmr_h.backend.sync()?;
				trees.token_kernel_pmmr_h.backend.sync()?;
				trees.output_pmmr_h.last_pos = sizes.0;
				trees.rproof_pmmr_h.last_pos = sizes.1;
				trees.kernel_pmmr_h.last_pos = sizes.2;
				trees.token_output_pmmr_h.last_pos = sizes.3;
				trees.token_rproof_pmmr_h.last_pos = sizes.4;
				trees.token_issue_proof_pmmr_h.last_pos = sizes.5;
				trees.token_kernel_pmmr_h.last_pos = sizes.6;

				// Update our bitmap_accumulator based on our extension
				trees.bitmap_accumulator = bitmap_accumulator;
			}

			trace!("TxHashSet extension done.");
			Ok(r)
		}
	}
}

/// Start a new readonly header MMR extension.
/// This MMR can be extended individually beyond the other (output, rangeproof and kernel) MMRs
/// to allow headers to be validated before we receive the full block data.
pub fn header_extending_readonly<'a, F, T>(
	handle: &'a mut PMMRHandle<BlockHeader>,
	store: &ChainStore,
	inner: F,
) -> Result<T, Error>
where
	F: FnOnce(&mut HeaderExtension<'_>, &Batch<'_>) -> Result<T, Error>,
{
	let batch = store.batch()?;

	// Note: Extending either the sync_head or header_head MMR here.
	// Use underlying MMR to determine the "head".
	let head = match handle.head_hash() {
		Ok(hash) => {
			let header = batch.get_block_header(&hash)?;
			Tip::from_header(&header)
		}
		Err(_) => Tip::default(),
	};

	let pmmr = PMMR::at(&mut handle.backend, handle.last_pos);
	let mut extension = HeaderExtension::new(pmmr, head);
	let res = inner(&mut extension, &batch);

	handle.backend.discard();

	res
}

/// Start a new header MMR unit of work.
/// This MMR can be extended individually beyond the other (output, rangeproof and kernel) MMRs
/// to allow headers to be validated before we receive the full block data.
pub fn header_extending<'a, F, T>(
	handle: &'a mut PMMRHandle<BlockHeader>,
	batch: &'a mut Batch<'_>,
	inner: F,
) -> Result<T, Error>
where
	F: FnOnce(&mut HeaderExtension<'_>, &Batch<'_>) -> Result<T, Error>,
{
	let size: u64;
	let res: Result<T, Error>;
	let rollback: bool;

	// create a child transaction so if the state is rolled back by itself, all
	// index saving can be undone
	let child_batch = batch.child()?;

	// Note: Extending either the sync_head or header_head MMR here.
	// Use underlying MMR to determine the "head".
	let head = match handle.head_hash() {
		Ok(hash) => {
			let header = child_batch.get_block_header(&hash)?;
			Tip::from_header(&header)
		}
		Err(_) => Tip::default(),
	};

	{
		let pmmr = PMMR::at(&mut handle.backend, handle.last_pos);
		let mut extension = HeaderExtension::new(pmmr, head);
		res = inner(&mut extension, &child_batch);

		rollback = extension.rollback;
		size = extension.size();
	}

	match res {
		Err(e) => {
			handle.backend.discard();
			Err(e)
		}
		Ok(r) => {
			if rollback {
				handle.backend.discard();
			} else {
				child_batch.commit()?;
				handle.backend.sync()?;
				handle.last_pos = size;
			}
			Ok(r)
		}
	}
}

/// A header extension to allow the header MMR to extend beyond the other MMRs individually.
/// This is to allow headers to be validated against the MMR before we have the full block data.
pub struct HeaderExtension<'a> {
	head: Tip,

	pmmr: PMMR<'a, BlockHeader, PMMRBackend<BlockHeader>>,

	/// Rollback flag.
	rollback: bool,
}

impl<'a> HeaderExtension<'a> {
	fn new(
		pmmr: PMMR<'a, BlockHeader, PMMRBackend<BlockHeader>>,
		head: Tip,
	) -> HeaderExtension<'a> {
		HeaderExtension {
			head,
			pmmr,
			rollback: false,
		}
	}

	/// Get the header hash for the specified pos from the underlying MMR backend.
	fn get_header_hash(&self, pos: u64) -> Option<Hash> {
		self.pmmr.get_data(pos).map(|x| x.hash())
	}

	/// The head representing the furthest extent of the current extension.
	pub fn head(&self) -> Tip {
		self.head.clone()
	}

	/// Get the header at the specified height based on the current state of the header extension.
	/// Derives the MMR pos from the height (insertion index) and retrieves the header hash.
	/// Looks the header up in the db by hash.
	pub fn get_header_by_height(
		&self,
		height: u64,
		batch: &Batch<'_>,
	) -> Result<BlockHeader, Error> {
		let pos = pmmr::insertion_to_pmmr_index(height + 1);
		if let Some(hash) = self.get_header_hash(pos) {
			Ok(batch.get_block_header(&hash)?)
		} else {
			Err(ErrorKind::Other("get header by height".to_string()).into())
		}
	}

	/// Compares the provided header to the header in the header MMR at that height.
	/// If these match we know the header is on the current chain.
	pub fn is_on_current_chain(
		&self,
		header: &BlockHeader,
		batch: &Batch<'_>,
	) -> Result<(), Error> {
		if header.height > self.head.height {
			return Err(ErrorKind::Other("not on current chain, out beyond".to_string()).into());
		}
		let chain_header = self.get_header_by_height(header.height, batch)?;
		if chain_header.hash() == header.hash() {
			Ok(())
		} else {
			Err(ErrorKind::Other("not on current chain".to_string()).into())
		}
	}

	/// Force the rollback of this extension, no matter the result.
	pub fn force_rollback(&mut self) {
		self.rollback = true;
	}

	/// Apply a new header to the header MMR extension.
	/// This may be either the header MMR or the sync MMR depending on the
	/// extension.
	pub fn apply_header(&mut self, header: &BlockHeader) -> Result<(), Error> {
		self.pmmr.push(header).map_err(&ErrorKind::TxHashSetErr)?;
		self.head = Tip::from_header(header);
		Ok(())
	}

	/// Rewind the header extension to the specified header.
	/// Note the close relationship between header height and insertion index.
	pub fn rewind(&mut self, header: &BlockHeader) -> Result<(), Error> {
		debug!(
			"Rewind header extension to {} at {} from {} at {}",
			header.hash(),
			header.height,
			self.head.hash(),
			self.head.height,
		);

		let header_pos = pmmr::insertion_to_pmmr_index(header.height + 1);
		self.pmmr
			.rewind(header_pos, &Bitmap::create())
			.map_err(&ErrorKind::TxHashSetErr)?;

		// Update our head to reflect the header we rewound to.
		self.head = Tip::from_header(header);

		Ok(())
	}

	/// The size of the header MMR.
	pub fn size(&self) -> u64 {
		self.pmmr.unpruned_size()
	}

	/// The root of the header MMR for convenience.
	pub fn root(&self) -> Result<Hash, Error> {
		Ok(self.pmmr.root().map_err(|_| ErrorKind::InvalidRoot)?)
	}

	/// Validate the prev_root of the header against the root of the current header MMR.
	pub fn validate_root(&self, header: &BlockHeader) -> Result<(), Error> {
		// If we are validating the genesis block then we have no prev_root.
		// So we are done here.
		if header.height == 0 {
			return Ok(());
		}
		if self.root()? != header.prev_root {
			Err(ErrorKind::InvalidRoot.into())
		} else {
			Ok(())
		}
	}
}

/// An extension "pair" consisting of a txhashet extension (outputs, rangeproofs, kernels)
/// and the associated header extension.
pub struct ExtensionPair<'a> {
	/// The header extension.
	pub header_extension: &'a mut HeaderExtension<'a>,
	/// The txhashset extension.
	pub extension: &'a mut Extension<'a>,
}

/// Allows the application of new blocks on top of the txhashset in a
/// reversible manner within a unit of work provided by the `extending`
/// function.
pub struct Extension<'a> {
	head: Tip,

	output_pmmr: PMMR<'a, OutputIdentifier, PMMRBackend<OutputIdentifier>>,
	rproof_pmmr: PMMR<'a, RangeProof, PMMRBackend<RangeProof>>,
	kernel_pmmr: PMMR<'a, TxKernel, PMMRBackend<TxKernel>>,

	token_output_pmmr: PMMR<'a, TokenOutput, PMMRBackend<TokenOutput>>,
	token_rproof_pmmr: PMMR<'a, RangeProof, PMMRBackend<RangeProof>>,
	token_issue_proof_pmmr: PMMR<'a, TokenIssueProof, PMMRBackend<TokenIssueProof>>,
	token_kernel_pmmr: PMMR<'a, TokenTxKernel, PMMRBackend<TokenTxKernel>>,

	bitmap_accumulator: BitmapAccumulator,

	/// Rollback flag.
	rollback: bool,
}

impl<'a> Committed for Extension<'a> {
	fn inputs_committed(&self) -> Vec<Commitment> {
		vec![]
	}

	fn outputs_committed(&self) -> Vec<Commitment> {
		let mut commitments = vec![];
		for pos in self.output_pmmr.leaf_pos_iter() {
			if let Some(out) = self.output_pmmr.get_data(pos) {
				commitments.push(out.commit);
			}
		}
		commitments
	}

	fn kernels_committed(&self) -> Vec<Commitment> {
		let mut commitments = vec![];
		for n in 1..self.kernel_pmmr.unpruned_size() + 1 {
			if pmmr::is_leaf(n) {
				if let Some(kernel) = self.kernel_pmmr.get_data(n) {
					commitments.push(kernel.excess());
				}
			}
		}
		commitments
	}

	fn token_inputs_committed(&self) -> HashMap<TokenKey, Vec<Commitment>> {
		let mut token_inputs_map: HashMap<TokenKey, Vec<Commitment>> = HashMap::new();
		for n in 1..self.token_issue_proof_pmmr.unpruned_size() + 1 {
			if pmmr::is_leaf(n) {
				if let Some(issue_proof) = self.token_issue_proof_pmmr.get_data(n) {
					let commit_vec = token_inputs_map
						.entry(issue_proof.token_type)
						.or_insert(vec![]);
					commit_vec.push(issue_proof.commitment());
				}
			}
		}
		token_inputs_map
	}

	fn token_outputs_committed(&self) -> HashMap<TokenKey, Vec<Commitment>> {
		let mut token_outputs_map: HashMap<TokenKey, Vec<Commitment>> = HashMap::new();
		for pos in self.token_output_pmmr.leaf_pos_iter() {
			if let Some(out) = self.token_output_pmmr.get_data(pos) {
				let commit_vec = token_outputs_map.entry(out.token_type).or_insert(vec![]);
				commit_vec.push(out.commit);
			}
		}
		token_outputs_map
	}

	fn token_kernels_committed(&self) -> HashMap<TokenKey, Vec<Commitment>> {
		let mut token_kernels_map: HashMap<TokenKey, Vec<Commitment>> = HashMap::new();
		for n in 1..self.token_kernel_pmmr.unpruned_size() + 1 {
			if pmmr::is_leaf(n) {
				if let Some(kernel) = self.token_kernel_pmmr.get_data(n) {
					let commit_vec = token_kernels_map.entry(kernel.token_type).or_insert(vec![]);
					if kernel.is_plain_token() {
						commit_vec.push(kernel.excess());
					}
				}
			}
		}
		token_kernels_map
	}
}

impl<'a> Extension<'a> {
	fn new(trees: &'a mut TxHashSet, head: Tip) -> Extension<'a> {
		Extension {
			head,
			output_pmmr: PMMR::at(
				&mut trees.output_pmmr_h.backend,
				trees.output_pmmr_h.last_pos,
			),
			rproof_pmmr: PMMR::at(
				&mut trees.rproof_pmmr_h.backend,
				trees.rproof_pmmr_h.last_pos,
			),
			kernel_pmmr: PMMR::at(
				&mut trees.kernel_pmmr_h.backend,
				trees.kernel_pmmr_h.last_pos,
			),

			token_output_pmmr: PMMR::at(
				&mut trees.token_output_pmmr_h.backend,
				trees.token_output_pmmr_h.last_pos,
			),
			token_rproof_pmmr: PMMR::at(
				&mut trees.token_rproof_pmmr_h.backend,
				trees.token_rproof_pmmr_h.last_pos,
			),
			token_issue_proof_pmmr: PMMR::at(
				&mut trees.token_issue_proof_pmmr_h.backend,
				trees.token_issue_proof_pmmr_h.last_pos,
			),
			token_kernel_pmmr: PMMR::at(
				&mut trees.token_kernel_pmmr_h.backend,
				trees.token_kernel_pmmr_h.last_pos,
			),
			bitmap_accumulator: trees.bitmap_accumulator.clone(),
			rollback: false,
		}
	}

	/// The head representing the furthest extent of the current extension.
	pub fn head(&self) -> Tip {
		self.head.clone()
	}

	/// Build a view of the current UTXO set based on the output PMMR
	/// and the provided header extension.
	pub fn utxo_view(&'a self, header_ext: &'a HeaderExtension<'a>) -> UTXOView<'a> {
		UTXOView::new(
			header_ext.pmmr.readonly_pmmr(),
			self.output_pmmr.readonly_pmmr(),
			self.token_output_pmmr.readonly_pmmr(),
			self.token_issue_proof_pmmr.readonly_pmmr(),
			self.rproof_pmmr.readonly_pmmr(),
			self.token_rproof_pmmr.readonly_pmmr(),
		)
	}

	/// Apply a new block to the current txhashet extension (output, rangeproof, kernel MMRs).
	/// Returns a vec of commit_pos representing the pos and height of the outputs spent
	/// by this block.
	pub fn apply_block(
		&mut self,
		b: &Block,
		header_ext: &HeaderExtension<'_>,
		batch: &Batch<'_>,
	) -> Result<(), Error> {
		let mut affected_pos = vec![];

		// Apply the output to the output and rangeproof MMRs.
		// Add pos to affected_pos to update the accumulator later on.
		// Add the new output to the output_pos index.
		for out in b.outputs() {
			let pos = self.apply_output(out, batch)?;
			affected_pos.push(pos);
			batch.save_output_pos_height(
				&out.commitment(),
				CommitPos {
					pos,
					height: b.header.height,
				},
			)?;
		}

		// Use our utxo_view to identify outputs being spent by block inputs.
		// Apply inputs to remove spent outputs from the output and rangeproof MMRs.
		// Add spent_pos to affected_pos to update the accumulator later on.
		// Remove the spent outputs from the output_pos index.
		let spent = self
			.utxo_view(header_ext)
			.validate_inputs(&b.inputs(), batch)?;
		for (out, pos) in &spent {
			self.apply_input(out.commitment(), *pos)?;
			affected_pos.push(pos.pos);
			batch.delete_output_pos_height(&out.commitment())?;
		}

		// Update the spent index with spent pos.
		let spent: Vec<_> = spent.into_iter().map(|(_, pos)| pos).collect();
		batch.save_spent_index(&b.hash(), &spent)?;

		for out in b.token_outputs() {
			let pos = self.apply_token_output(out, batch)?;
			batch.save_token_output_pos_height(&out.commitment(), pos, b.header.height)?;

			if out.is_tokenissue() {
				let pos = self.apply_token_issue_output(out, batch)?;
				batch.save_token_issue_proof_pos(&out.token_type, pos)?;
			}
		}

		let mut token_spent = vec![];
		for input in b.token_inputs() {
			let spent_pos = self.apply_token_input(input, batch)?;
			batch.delete_token_output_pos_height(&input.commitment())?;
			token_spent.push(spent_pos);
		}
		batch.save_spent_token_index(&b.hash(), &token_spent)?;

		// Apply the kernels to the kernel MMR.
		// Note: This validates and NRD relative height locks via the "recent" kernel index.
		self.apply_kernels(b.kernels(), b.header.height, batch)?;

		for token_kernel in b.token_kernels() {
			self.apply_token_kernel(token_kernel)?;
		}

		// Update our BitmapAccumulator based on affected outputs (both spent and created).
		self.apply_to_bitmap_accumulator(&affected_pos)?;

		// Update the head of the extension to reflect the block we just applied.
		self.head = Tip::from_header(&b.header);

		Ok(())
	}

	fn apply_to_bitmap_accumulator(&mut self, output_pos: &[u64]) -> Result<(), Error> {
		let mut output_idx: Vec<_> = output_pos
			.iter()
			.map(|x| pmmr::n_leaves(*x).saturating_sub(1))
			.collect();
		output_idx.sort_unstable();
		let min_idx = output_idx.first().cloned().unwrap_or(0);
		let size = pmmr::n_leaves(self.output_pmmr.last_pos);
		self.bitmap_accumulator.apply(
			output_idx,
			self.output_pmmr
				.leaf_idx_iter(BitmapAccumulator::chunk_start_idx(min_idx)),
			size,
		)
	}

	// Prune output and rangeproof PMMRs based on provided pos.
	// Input is not valid if we cannot prune successfully.
	fn apply_input(&mut self, commit: Commitment, pos: CommitPos) -> Result<(), Error> {
		match self.output_pmmr.prune(pos.pos) {
			Ok(true) => {
				self.rproof_pmmr
					.prune(pos.pos)
					.map_err(ErrorKind::TxHashSetErr)?;
				Ok(())
			}
			Ok(false) => Err(ErrorKind::AlreadySpent(commit).into()),
			Err(e) => Err(ErrorKind::TxHashSetErr(e).into()),
		}
	}

	fn apply_token_input(
		&mut self,
		token_input: &TokenInput,
		batch: &Batch<'_>,
	) -> Result<CommitPos, Error> {
		let commit = token_input.commitment();
		if let Some((pos, height)) = batch.get_token_output_pos_height(&commit)? {
			// First check this input corresponds to an existing entry in the output MMR.
			if let Some(out) = self.token_output_pmmr.get_data(pos) {
				if TokenOutputIdentifier::from(token_input) != out {
					return Err(
						ErrorKind::TxHashSetErr("token output pmmr mismatch".to_string()).into(),
					);
				}
			}

			// Now prune the output_pmmr, rproof_pmmr and their storage.
			// Input is not valid if we cannot prune successfully (to spend an unspent
			// output).
			match self.token_output_pmmr.prune(pos) {
				Ok(true) => {
					self.token_rproof_pmmr
						.prune(pos)
						.map_err(ErrorKind::TxHashSetErr)?;
					Ok(CommitPos { pos, height })
				}
				Ok(false) => Err(ErrorKind::AlreadySpent(commit).into()),
				Err(e) => Err(ErrorKind::TxHashSetErr(e).into()),
			}
		} else {
			Err(ErrorKind::AlreadySpent(commit).into())
		}
	}

	fn apply_output(&mut self, out: &Output, batch: &Batch<'_>) -> Result<u64, Error> {
		let commit = out.commitment();

		if let Ok(pos) = batch.get_output_pos(&commit) {
			if let Some(out_mmr) = self.output_pmmr.get_data(pos) {
				if out_mmr.commitment() == commit {
					return Err(ErrorKind::DuplicateCommitment(commit).into());
				}
			}
		}
		// push the new output to the MMR.
		let output_pos = self
			.output_pmmr
			.push(&out.identifier())
			.map_err(&ErrorKind::TxHashSetErr)?;

		// push the rangeproof to the MMR.
		let rproof_pos = self
			.rproof_pmmr
			.push(&out.proof())
			.map_err(&ErrorKind::TxHashSetErr)?;

		// The output and rproof MMRs should be exactly the same size
		// and we should have inserted to both in exactly the same pos.
		{
			if self.output_pmmr.unpruned_size() != self.rproof_pmmr.unpruned_size() {
				return Err(
					ErrorKind::Other("output vs rproof MMRs different sizes".to_string()).into(),
				);
			}

			if output_pos != rproof_pos {
				return Err(
					ErrorKind::Other("output vs rproof MMRs different pos".to_string()).into(),
				);
			}
		}
		Ok(output_pos)
	}

	fn apply_token_output(
		&mut self,
		token_out: &TokenOutput,
		batch: &Batch<'_>,
	) -> Result<u64, Error> {
		let commit = token_out.commitment();

		if let Ok(pos) = batch.get_token_output_pos(&commit) {
			if let Some(out_mmr) = self.token_output_pmmr.get_data(pos) {
				if out_mmr.commitment() == commit {
					return Err(ErrorKind::DuplicateCommitment(commit).into());
				}
			}
		}
		// push the new output to the MMR.
		let output_pos = self
			.token_output_pmmr
			.push(token_out)
			.map_err(&ErrorKind::TxHashSetErr)?;

		// push the rangeproof to the MMR.
		let rproof_pos = self
			.token_rproof_pmmr
			.push(&token_out.proof)
			.map_err(&ErrorKind::TxHashSetErr)?;

		// The output and rproof MMRs should be exactly the same size
		// and we should have inserted to both in exactly the same pos.
		{
			if self.token_output_pmmr.unpruned_size() != self.token_rproof_pmmr.unpruned_size() {
				return Err(ErrorKind::Other(format!(
					"token_output vs token_rproof MMRs different sizes"
				))
				.into());
			}

			if output_pos != rproof_pos {
				return Err(ErrorKind::Other(format!(
					"token_output vs token_rproof MMRs different pos"
				))
				.into());
			}
		}

		Ok(output_pos)
	}

	fn apply_token_issue_output(
		&mut self,
		token_out: &TokenOutput,
		batch: &Batch<'_>,
	) -> Result<u64, Error> {
		if token_out.is_token() {
			return Err(ErrorKind::Other(format!("token_output is not a token issue")).into());
		}

		let token_key = token_out.token_type();

		if let Ok(pos) = batch.get_token_issue_proof_pos(&token_key) {
			if let Some(out_mmr) = self.token_issue_proof_pmmr.get_data(pos) {
				if out_mmr.token_type() == token_key {
					return Err(ErrorKind::DuplicateTokenKey(token_key).into());
				}
			}
		}
		// push the new output to the MMR.
		let issue_pos = self
			.token_issue_proof_pmmr
			.push(&TokenIssueProof::from_token_output(token_out))
			.map_err(&ErrorKind::TxHashSetErr)?;

		Ok(issue_pos)
	}

	/// Apply kernels to the kernel MMR.
	/// Validate any NRD relative height locks via the "recent" kernel index.
	/// Note: This is used for both block processing and tx validation.
	/// In the block processing case we use the block height.
	/// In the tx validation case we use the "next" block height based on current chain head.
	pub fn apply_kernels(
		&mut self,
		kernels: &[TxKernel],
		height: u64,
		batch: &Batch<'_>,
	) -> Result<(), Error> {
		for kernel in kernels {
			let pos = self.apply_kernel(kernel)?;
			let commit_pos = CommitPos { pos, height };
			apply_kernel_rules(kernel, commit_pos, batch)?;
		}
		Ok(())
	}

	/// Push kernel onto MMR (hash and data files).
	fn apply_kernel(&mut self, kernel: &TxKernel) -> Result<u64, Error> {
		let pos = self
			.kernel_pmmr
			.push(kernel)
			.map_err(&ErrorKind::TxHashSetErr)?;
		Ok(pos)
	}

	/// Push kernel onto MMR (hash and data files).
	fn apply_token_kernel(&mut self, token_kernel: &TokenTxKernel) -> Result<(), Error> {
		self.token_kernel_pmmr
			.push(token_kernel)
			.map_err(&ErrorKind::TxHashSetErr)?;
		Ok(())
	}

	/// Build a Merkle proof for the given output and the block
	/// this extension is currently referencing.
	/// Note: this relies on the MMR being stable even after pruning/compaction.
	/// We need the hash of each sibling pos from the pos up to the peak
	/// including the sibling leaf node which may have been removed.
	pub fn merkle_proof<T: AsRef<OutputIdentifier>>(
		&self,
		out_id: T,
		batch: &Batch<'_>,
	) -> Result<MerkleProof, Error> {
		let out_id = out_id.as_ref();
		debug!("txhashset: merkle_proof: output: {:?}", out_id.commit);
		// then calculate the Merkle Proof based on the known pos
		let pos = batch.get_output_pos(&out_id.commit)?;
		let merkle_proof = self
			.output_pmmr
			.merkle_proof(pos)
			.map_err(&ErrorKind::TxHashSetErr)?;

		Ok(merkle_proof)
	}

	/// Build a Merkle proof for the given token output and the block
	/// this extension is currently referencing.
	/// Note: this relies on the MMR being stable even after pruning/compaction.
	/// We need the hash of each sibling pos from the pos up to the peak
	/// including the sibling leaf node which may have been removed.
	pub fn token_merkle_proof(
		&self,
		output: &TokenOutputIdentifier,
		batch: &Batch<'_>,
	) -> Result<MerkleProof, Error> {
		debug!("txhashset: merkle_proof: output: {:?}", output.commit,);
		// then calculate the Merkle Proof based on the known pos
		let pos = batch.get_token_output_pos(&output.commit)?;
		let merkle_proof = self
			.token_output_pmmr
			.merkle_proof(pos)
			.map_err(&ErrorKind::TxHashSetErr)?;

		Ok(merkle_proof)
	}

	/// Saves a snapshot of the output and rangeproof MMRs to disk.
	/// Specifically - saves a snapshot of the utxo file, tagged with
	/// the block hash as filename suffix.
	/// Needed for fast-sync (utxo file needs to be rewound before sending
	/// across).
	pub fn snapshot(&mut self, batch: &Batch<'_>) -> Result<(), Error> {
		let header = batch.get_block_header(&self.head.last_block_h)?;
		self.output_pmmr
			.snapshot(&header)
			.map_err(ErrorKind::Other)?;
		self.rproof_pmmr
			.snapshot(&header)
			.map_err(|e| ErrorKind::Other(e))?;
		self.token_output_pmmr
			.snapshot(&header)
			.map_err(|e| ErrorKind::Other(e))?;
		self.token_rproof_pmmr
			.snapshot(&header)
			.map_err(ErrorKind::Other)?;
		Ok(())
	}

	/// Rewinds the MMRs to the provided block, rewinding to the last output pos
	/// and last kernel pos of that block.
	pub fn rewind(&mut self, header: &BlockHeader, batch: &Batch<'_>) -> Result<(), Error> {
		debug!(
			"Rewind extension to {} at {} from {} at {}",
			header.hash(),
			header.height,
			self.head.hash(),
			self.head.height
		);

		// We need to build bitmaps of added and removed output positions
		// so we can correctly rewind all operations applied to the output MMR
		// after the position we are rewinding to (these operations will be
		// undone during rewind).
		// Rewound output pos will be removed from the MMR.
		// Rewound input (spent) pos will be added back to the MMR.
		let head_header = batch.get_block_header(&self.head.hash())?;

		if head_header.height <= header.height {
			// Nothing to rewind but we do want to truncate the MMRs at header for consistency.
			self.rewind_mmrs_to_pos(
				header.output_mmr_size,
				header.kernel_mmr_size,
				header.token_output_mmr_size,
				header.token_issue_proof_mmr_size,
				header.token_kernel_mmr_size,
				&[],
				&[],
			)?;
			self.apply_to_bitmap_accumulator(&[header.output_mmr_size])?;
		} else {
			let mut affected_pos = vec![];
			let mut current = head_header;
			while header.height < current.height {
				let block = batch.get_block(&current.hash())?;
				let mut affected_pos_single_block = self.rewind_single_block(&block, batch)?;
				affected_pos.append(&mut affected_pos_single_block);
				current = batch.get_previous_header(&current)?;
			}
			// Now apply a single aggregate "affected_pos" to our bitmap accumulator.
			self.apply_to_bitmap_accumulator(&affected_pos)?;
		}

		// Update our head to reflect the header we rewound to.
		self.head = Tip::from_header(header);

		Ok(())
	}

	// Rewind the MMRs and the output_pos index.
	// Returns a vec of "affected_pos" so we can apply the necessary updates to the bitmap
	// accumulator in a single pass for all rewound blocks.
	fn rewind_single_block(&mut self, block: &Block, batch: &Batch<'_>) -> Result<Vec<u64>, Error> {
		let header = &block.header;
		let prev_header = batch.get_previous_header(&header)?;

		// The spent index allows us to conveniently "unspend" everything in a block.
		let spent = batch.get_spent_index(&header.hash());
		let token_spent = batch.get_token_spent_index(&header.hash());

		let spent_pos: Vec<_> = if let Ok(ref spent) = spent {
			spent.iter().map(|x| x.pos).collect()
		} else {
			warn!(
				"rewind_single_block: fallback to legacy input bitmap for block {} at {}",
				header.hash(),
				header.height
			);
			let bitmap = batch.get_block_input_bitmap(&header.hash())?;
			bitmap.iter().map(|x| x.into()).collect()
		};

		let token_spent_pos: Vec<_> = if let Ok(ref token_spent) = token_spent {
			token_spent.iter().map(|x| x.pos).collect()
		} else {
			warn!(
				"rewind_single_block: fallback to legacy token input bitmap for block {} at {}",
				header.hash(),
				header.height
			);
			let bitmap = batch.get_block_token_input_bitmap(&header.hash())?;
			bitmap.iter().map(|x| x.into()).collect()
		};

		if header.height == 0 {
			self.rewind_mmrs_to_pos(0, 0, 0, 0, 0, &spent_pos, &token_spent_pos)?;
		} else {
			let prev = batch.get_previous_header(header)?;
			self.rewind_mmrs_to_pos(
				prev.output_mmr_size,
				prev.kernel_mmr_size,
				prev.token_output_mmr_size,
				prev.token_issue_proof_mmr_size,
				prev.token_kernel_mmr_size,
				&spent_pos,
				&token_spent_pos,
			)?;
		}

		// Update our BitmapAccumulator based on affected outputs.
		// We want to "unspend" every rewound spent output.
		// Treat last_pos as an affected output to ensure we rebuild far enough back.
		let mut affected_pos = spent_pos;
		affected_pos.push(self.output_pmmr.last_pos);

		// Remove any entries from the output_pos created by the block being rewound.
		let mut missing_count = 0;
		for out in block.outputs() {
			if batch.delete_output_pos_height(&out.commitment()).is_err() {
				missing_count += 1;
			}
		}
		if missing_count > 0 {
			warn!(
				"rewind_single_block: {} output_pos entries missing for: {} at {}",
				missing_count,
				header.hash(),
				header.height,
			);
		}
		let mut token_missing_count = 0;
		for token_out in block.token_outputs() {
			if batch
				.delete_token_output_pos_height(&token_out.commitment())
				.is_err()
			{
				token_missing_count += 1;
			}
		}
		if token_missing_count > 0 {
			warn!(
				"rewind_single_block: {} token_output_pos entries missing for: {} at {}",
				missing_count,
				header.hash(),
				header.height,
			);
		}

		// If NRD feature flag is enabled rewind the kernel_pos index
		// for any NRD kernels in the block being rewound.
		if global::is_nrd_enabled() {
			let kernel_index = store::nrd_recent_kernel_index();
			for kernel in block.kernels() {
				if let KernelFeatures::NoRecentDuplicate { .. } = kernel.features {
					kernel_index.rewind(batch, kernel.excess(), prev_header.kernel_mmr_size)?;
				}
			}
		}

		// Update output_pos based on "unspending" all spent pos from this block.
		// This is necessary to ensure the output_pos index correctly reflects a
		// reused output commitment. For example an output at pos 1, spent, reused at pos 2.
		// The output_pos index should be updated to reflect the old pos 1 when unspent.
		if let Ok(spent) = spent {
			for pos in spent {
				if let Some(out) = self.output_pmmr.get_data(pos.pos) {
					batch.save_output_pos_height(&out.commitment(), pos)?;
				}
			}
		}
		if let Ok(token_spent) = token_spent {
			for (x, y) in block.token_inputs().iter().zip(token_spent) {
				batch.save_token_output_pos_height(&x.commitment(), y.pos, y.height)?;
			}
		}

		Ok(affected_pos)
	}

	/// Rewinds the MMRs to the provided positions, given the output and
	/// kernel pos we want to rewind to.
	fn rewind_mmrs_to_pos(
		&mut self,
		output_pos: u64,
		kernel_pos: u64,
		token_output_pos: u64,
		token_issue_proof_pos: u64,
		token_kernel_pos: u64,
		spent_pos: &[u64],
		token_spent_pos: &[u64],
	) -> Result<(), Error> {
		let bitmap: Bitmap = spent_pos.iter().map(|x| *x as u32).collect();
		let token_bitmap: Bitmap = token_spent_pos.iter().map(|x| *x as u32).collect();
		self.output_pmmr
			.rewind(output_pos, &bitmap)
			.map_err(&ErrorKind::TxHashSetErr)?;
		self.rproof_pmmr
			.rewind(output_pos, &bitmap)
			.map_err(&ErrorKind::TxHashSetErr)?;
		self.kernel_pmmr
			.rewind(kernel_pos, &Bitmap::create())
			.map_err(&ErrorKind::TxHashSetErr)?;
		self.token_output_pmmr
			.rewind(token_output_pos, &token_bitmap)
			.map_err(&ErrorKind::TxHashSetErr)?;
		self.token_rproof_pmmr
			.rewind(token_output_pos, &token_bitmap)
			.map_err(&ErrorKind::TxHashSetErr)?;
		self.token_issue_proof_pmmr
			.rewind(token_issue_proof_pos, &Bitmap::create())
			.map_err(&ErrorKind::TxHashSetErr)?;
		self.token_kernel_pmmr
			.rewind(token_kernel_pos, &Bitmap::create())
			.map_err(&ErrorKind::TxHashSetErr)?;

		Ok(())
	}

	/// Current root hashes and sums (if applicable) for the Output, range proof
	/// and kernel MMRs.
	pub fn roots(&self) -> Result<TxHashSetRoots, Error> {
		Ok(TxHashSetRoots {
			output_roots: OutputRoots {
				pmmr_root: self
					.output_pmmr
					.root()
					.map_err(|_| ErrorKind::InvalidRoot)?,
				bitmap_root: self.bitmap_accumulator.root(),
			},
			rproof_root: self
				.rproof_pmmr
				.root()
				.map_err(|_| ErrorKind::InvalidRoot)?,
			kernel_root: self
				.kernel_pmmr
				.root()
				.map_err(|_| ErrorKind::InvalidRoot)?,
			token_output_root: self
				.token_output_pmmr
				.root()
				.map_err(|_| ErrorKind::InvalidRoot)?,
			token_rproof_root: self
				.token_rproof_pmmr
				.root()
				.map_err(|_| ErrorKind::InvalidRoot)?,
			token_issue_proof_root: self
				.token_issue_proof_pmmr
				.root()
				.map_err(|_| ErrorKind::InvalidRoot)?,
			token_kernel_root: self
				.token_kernel_pmmr
				.root()
				.map_err(|_| ErrorKind::InvalidRoot)?,
		})
	}

	/// Validate the MMR (output, rangeproof, kernel) roots against the latest header.
	pub fn validate_roots(&self, header: &BlockHeader) -> Result<(), Error> {
		if header.height == 0 {
			return Ok(());
		}
		self.roots()?.validate(header)
	}

	/// Validate the header, output and kernel MMR sizes against the block header.
	pub fn validate_sizes(&self, header: &BlockHeader) -> Result<(), Error> {
		if header.height == 0 {
			return Ok(());
		}
		if (
			header.output_mmr_size,
			header.output_mmr_size,
			header.kernel_mmr_size,
			header.token_output_mmr_size,
			header.token_output_mmr_size,
			header.token_issue_proof_mmr_size,
			header.token_kernel_mmr_size,
		) != self.sizes()
		{
			Err(ErrorKind::InvalidMMRSize.into())
		} else {
			Ok(())
		}
	}

	fn validate_mmrs(&self) -> Result<(), Error> {
		let now = Instant::now();

		// validate all hashes and sums within the trees
		if let Err(e) = self.output_pmmr.validate() {
			return Err(ErrorKind::InvalidTxHashSet(e).into());
		}
		if let Err(e) = self.rproof_pmmr.validate() {
			return Err(ErrorKind::InvalidTxHashSet(e).into());
		}
		if let Err(e) = self.kernel_pmmr.validate() {
			return Err(ErrorKind::InvalidTxHashSet(e).into());
		}
		if let Err(e) = self.token_output_pmmr.validate() {
			return Err(ErrorKind::InvalidTxHashSet(e).into());
		}
		if let Err(e) = self.token_rproof_pmmr.validate() {
			return Err(ErrorKind::InvalidTxHashSet(e).into());
		}
		if let Err(e) = self.token_issue_proof_pmmr.validate() {
			return Err(ErrorKind::InvalidTxHashSet(e).into());
		}
		if let Err(e) = self.token_kernel_pmmr.validate() {
			return Err(ErrorKind::InvalidTxHashSet(e).into());
		}

		debug!(
			"txhashset: validated the output {}, rproof {}, kernel {}, token_output {}, token_rproof {}, token_issue_prrof {}, token_kernel {}  mmrs, took {}s",
			self.output_pmmr.unpruned_size(),
			self.rproof_pmmr.unpruned_size(),
			self.kernel_pmmr.unpruned_size(),
			self.token_output_pmmr.unpruned_size(),
			self.token_rproof_pmmr.unpruned_size(),
			self.token_issue_proof_pmmr.unpruned_size(),
			self.token_kernel_pmmr.unpruned_size(),
			now.elapsed().as_secs(),
		);

		Ok(())
	}

	/// Validate full kernel sums against the provided header (for overage and kernel_offset).
	/// This is an expensive operation as we need to retrieve all the UTXOs and kernels
	/// from the respective MMRs.
	/// For a significantly faster way of validating full kernel sums see BlockSums.
	pub fn validate_kernel_sums(
		&self,
		genesis: &BlockHeader,
		header: &BlockHeader,
	) -> Result<(Commitment, Commitment), Error> {
		let now = Instant::now();

		let (utxo_sum, kernel_sum) = self.verify_kernel_sums(
			header.total_overage(genesis.kernel_mmr_size > 0),
			header.total_kernel_offset(),
		)?;

		debug!(
			"txhashset: validated total kernel sums, took {}s",
			now.elapsed().as_secs(),
		);

		Ok((utxo_sum, kernel_sum))
	}

	/// Validate full token kernel sums against the provided header.
	pub fn validate_token_kernel_sums(&self) -> Result<BlockTokenSums, Error> {
		let now = Instant::now();

		let token_kernel_sum_map = self.verify_token_kernel_sum()?;

		debug!(
			"txhashset: validated total token kernel sums, took {}s",
			now.elapsed().as_secs(),
		);

		Ok(token_kernel_sum_map)
	}

	/// Validate the txhashset state against the provided block header.
	/// A "fast validation" will skip rangeproof verification and kernel signature verification.
	pub fn validate(
		&self,
		genesis: &BlockHeader,
		fast_validation: bool,
		status: &dyn TxHashsetWriteStatus,
		header: &BlockHeader,
	) -> Result<(Commitment, Commitment, BlockTokenSums), Error> {
		self.validate_mmrs()?;
		self.validate_roots(header)?;
		self.validate_sizes(header)?;

		if self.head.height == 0 {
			let zero_commit = secp_static::commit_to_zero_value();
			return Ok((zero_commit, zero_commit, BlockTokenSums::default()));
		}

		// The real magicking happens here. Sum of kernel excesses should equal
		// sum of unspent outputs minus total supply.
		let (output_sum, kernel_sum) = self.validate_kernel_sums(genesis, header)?;
		let block_token_sums = self.validate_token_kernel_sums()?;

		// These are expensive verification step (skipped for "fast validation").
		if !fast_validation {
			// Verify the rangeproof associated with each unspent output.
			self.verify_rangeproofs(status)?;

			self.verify_token_rangeproofs(status)?;

			// Verify all the kernel signatures.
			self.verify_kernel_signatures(status)?;

			self.verify_token_kernel_signatures(status)?;
		}

		Ok((output_sum, kernel_sum, block_token_sums))
	}

	/// Force the rollback of this extension, no matter the result
	pub fn force_rollback(&mut self) {
		self.rollback = true;
	}

	/// Dumps the output MMR.
	/// We use this after compacting for visual confirmation that it worked.
	pub fn dump_output_pmmr(&self) {
		debug!("-- outputs --");
		self.output_pmmr.dump_from_file(false);
		debug!("--");
		self.output_pmmr.dump_stats();
		debug!("-- end of outputs --");
	}

	/// Dumps the state of the 3 MMRs to stdout for debugging. Short
	/// version only prints the Output tree.
	pub fn dump(&self, short: bool) {
		debug!("-- outputs --");
		self.output_pmmr.dump(short);
		if !short {
			debug!("-- range proofs --");
			self.rproof_pmmr.dump(short);
			debug!("-- kernels --");
			self.kernel_pmmr.dump(short);
		}
	}

	/// Sizes of each of the MMRs
	pub fn sizes(&self) -> (u64, u64, u64, u64, u64, u64, u64) {
		(
			self.output_pmmr.unpruned_size(),
			self.rproof_pmmr.unpruned_size(),
			self.kernel_pmmr.unpruned_size(),
			self.token_output_pmmr.unpruned_size(),
			self.token_rproof_pmmr.unpruned_size(),
			self.token_issue_proof_pmmr.unpruned_size(),
			self.token_kernel_pmmr.unpruned_size(),
		)
	}

	fn verify_kernel_signatures(&self, status: &dyn TxHashsetWriteStatus) -> Result<(), Error> {
		let now = Instant::now();
		const KERNEL_BATCH_SIZE: usize = 5_000;

		let mut kern_count = 0;
		let total_kernels = pmmr::n_leaves(self.kernel_pmmr.unpruned_size());
		let mut tx_kernels: Vec<TxKernel> = Vec::with_capacity(KERNEL_BATCH_SIZE);
		for n in 1..self.kernel_pmmr.unpruned_size() + 1 {
			if pmmr::is_leaf(n) {
				let kernel = self
					.kernel_pmmr
					.get_data(n)
					.ok_or_else(|| ErrorKind::TxKernelNotFound)?;
				tx_kernels.push(kernel);
			}

			if tx_kernels.len() >= KERNEL_BATCH_SIZE || n >= self.kernel_pmmr.unpruned_size() {
				TxKernel::batch_sig_verify(&tx_kernels)?;
				kern_count += tx_kernels.len() as u64;
				tx_kernels.clear();
				status.on_validation_kernels(kern_count, total_kernels);
				debug!(
					"txhashset: verify_kernel_signatures: verified {} signatures",
					kern_count,
				);
			}
		}

		debug!(
			"txhashset: verified {} kernel signatures, pmmr size {}, took {}s",
			kern_count,
			self.kernel_pmmr.unpruned_size(),
			now.elapsed().as_secs(),
		);

		Ok(())
	}

	fn verify_token_kernel_signatures(
		&self,
		status: &dyn TxHashsetWriteStatus,
	) -> Result<(), Error> {
		let now = Instant::now();
		const KERNEL_BATCH_SIZE: usize = 5_000;

		let mut kern_count = 0;
		let total_kernels = pmmr::n_leaves(self.token_kernel_pmmr.unpruned_size());
		let mut tx_kernels: Vec<TokenTxKernel> = Vec::with_capacity(KERNEL_BATCH_SIZE);
		for n in 1..self.token_kernel_pmmr.unpruned_size() + 1 {
			if pmmr::is_leaf(n) {
				let kernel = self
					.token_kernel_pmmr
					.get_data(n)
					.ok_or::<Error>(ErrorKind::TxKernelNotFound.into())?;
				tx_kernels.push(kernel);
			}

			if tx_kernels.len() >= KERNEL_BATCH_SIZE || n >= self.token_kernel_pmmr.unpruned_size()
			{
				TokenTxKernel::batch_sig_verify(&tx_kernels)?;
				kern_count += tx_kernels.len() as u64;
				tx_kernels.clear();
				status.on_validation_token_kernels(kern_count, total_kernels);
				debug!(
					"txhashset: verify_token_kernel_signatures: verified {} signatures",
					kern_count,
				);
			}
		}

		debug!(
			"txhashset: verified {} token kernel signatures, pmmr size {}, took {}s",
			kern_count,
			self.token_kernel_pmmr.unpruned_size(),
			now.elapsed().as_secs(),
		);

		Ok(())
	}

	fn verify_rangeproofs(&self, status: &dyn TxHashsetWriteStatus) -> Result<(), Error> {
		let now = Instant::now();

		let mut commits: Vec<Commitment> = Vec::with_capacity(1_000);
		let mut proofs: Vec<RangeProof> = Vec::with_capacity(1_000);

		let mut proof_count = 0;
		let total_rproofs = self.output_pmmr.n_unpruned_leaves();

		for pos in self.output_pmmr.leaf_pos_iter() {
			let output = self.output_pmmr.get_data(pos);
			let proof = self.rproof_pmmr.get_data(pos);

			// Output and corresponding rangeproof *must* exist.
			// It is invalid for either to be missing and we fail immediately in this case.
			match (output, proof) {
				(None, _) => return Err(ErrorKind::OutputNotFound.into()),
				(_, None) => return Err(ErrorKind::RangeproofNotFound.into()),
				(Some(output), Some(proof)) => {
					commits.push(output.commit);
					proofs.push(proof);
				}
			}

			proof_count += 1;

			if proofs.len() >= 1_000 {
				Output::batch_verify_proofs(&commits, &proofs)?;
				commits.clear();
				proofs.clear();
				debug!(
					"txhashset: verify_rangeproofs: verified {} rangeproofs",
					proof_count,
				);
				if proof_count % 1_000 == 0 {
					status.on_validation_rproofs(proof_count, total_rproofs);
				}
			}
		}

		// remaining part which not full of 1000 range proofs
		if !proofs.is_empty() {
			Output::batch_verify_proofs(&commits, &proofs)?;
			commits.clear();
			proofs.clear();
			debug!(
				"txhashset: verify_rangeproofs: verified {} rangeproofs",
				proof_count,
			);
		}

		debug!(
			"txhashset: verified {} rangeproofs, pmmr size {}, took {}s",
			proof_count,
			self.rproof_pmmr.unpruned_size(),
			now.elapsed().as_secs(),
		);
		Ok(())
	}

	fn verify_token_rangeproofs(&self, status: &dyn TxHashsetWriteStatus) -> Result<(), Error> {
		let now = Instant::now();

		let mut commits: Vec<Commitment> = Vec::with_capacity(1_000);
		let mut proofs: Vec<RangeProof> = Vec::with_capacity(1_000);

		let mut proof_count = 0;
		let total_rproofs = pmmr::n_leaves(self.token_output_pmmr.unpruned_size());
		for pos in self.token_output_pmmr.leaf_pos_iter() {
			let output = self.token_output_pmmr.get_data(pos);
			let proof = self.token_rproof_pmmr.get_data(pos);

			// Output and corresponding rangeproof *must* exist.
			// It is invalid for either to be missing and we fail immediately in this case.
			match (output, proof) {
				(None, _) => return Err(ErrorKind::OutputNotFound.into()),
				(_, None) => return Err(ErrorKind::RangeproofNotFound.into()),
				(Some(output), Some(proof)) => {
					commits.push(output.commit);
					proofs.push(proof);
				}
			}

			proof_count += 1;

			if proofs.len() >= 1_000 {
				Output::batch_verify_proofs(&commits, &proofs)?;
				commits.clear();
				proofs.clear();
				debug!(
					"txhashset: verify_token_rangeproofs: verified {} rangeproofs",
					proof_count,
				);
			}

			if proof_count % 1_000 == 0 {
				status.on_validation_token_rproofs(proof_count, total_rproofs);
			}
		}

		// remaining part which not full of 1000 range proofs
		if proofs.len() > 0 {
			Output::batch_verify_proofs(&commits, &proofs)?;
			commits.clear();
			proofs.clear();
			debug!(
				"txhashset: verify_rangeproofs: verified {} token rangeproofs",
				proof_count,
			);
		}

		debug!(
			"txhashset: verified {} token rangeproofs, pmmr size {}, took {}s",
			proof_count,
			self.token_rproof_pmmr.unpruned_size(),
			now.elapsed().as_secs(),
		);
		Ok(())
	}
}

/// Packages the txhashset data files into a zip and returns a Read to the
/// resulting file
pub fn zip_read(root_dir: String, header: &BlockHeader) -> Result<File, Error> {
	let txhashset_zip = format!("{}_{}.zip", TXHASHSET_ZIP, header.hash().to_string());

	let txhashset_path = Path::new(&root_dir).join(TXHASHSET_SUBDIR);
	let zip_path = Path::new(&root_dir).join(txhashset_zip);

	// if file exist, just re-use it
	let zip_file = File::open(zip_path.clone());
	if let Ok(zip) = zip_file {
		debug!(
			"zip_read: {} at {}: reusing existing zip file: {:?}",
			header.hash(),
			header.height,
			zip_path
		);
		return Ok(zip);
	} else {
		// clean up old zips.
		// Theoretically, we only need clean-up those zip files older than STATE_SYNC_THRESHOLD.
		// But practically, these zip files are not small ones, we just keep the zips in last 24 hours
		let data_dir = Path::new(&root_dir);
		let pattern = format!("{}_", TXHASHSET_ZIP);
		if let Ok(n) = clean_files_by_prefix(data_dir, &pattern, 24 * 60 * 60) {
			debug!(
				"{} zip files have been clean up in folder: {:?}",
				n, data_dir
			);
		}
	}

	// otherwise, create the zip archive
	let path_to_be_cleanup = {
		// Temp txhashset directory
		let temp_txhashset_path = Path::new(&root_dir).join(format!(
			"{}_zip_{}",
			TXHASHSET_SUBDIR,
			header.hash().to_string()
		));
		// Remove temp dir if it exist
		if temp_txhashset_path.exists() {
			fs::remove_dir_all(&temp_txhashset_path)?;
		}
		// Copy file to another dir
		file::copy_dir_to(&txhashset_path, &temp_txhashset_path)?;

		let zip_file = File::create(zip_path.clone())?;

		// Explicit list of files to add to our zip archive.
		let files = file_list(header);

		zip::create_zip(&zip_file, &temp_txhashset_path, files)?;

		temp_txhashset_path
	};

	debug!(
		"zip_read: {} at {}: created zip file: {:?}",
		header.hash(),
		header.height,
		zip_path
	);

	// open it again to read it back
	let zip_file = File::open(zip_path.clone())?;

	// clean-up temp txhashset directory.
	if let Err(e) = fs::remove_dir_all(&path_to_be_cleanup) {
		warn!(
			"txhashset zip file: {:?} fail to remove, err: {}",
			zip_path.to_str(),
			e
		);
	}
	Ok(zip_file)
}

// Explicit list of files to extract from our zip archive.
// We include *only* these files when building the txhashset zip.
// We extract *only* these files when receiving a txhashset zip.
// Everything else will be safely ignored.
// Return Vec<PathBuf> as some of these are dynamic (specifically the "rewound" leaf files).
fn file_list(header: &BlockHeader) -> Vec<PathBuf> {
	vec![
		// kernel MMR
		PathBuf::from("kernel/pmmr_data.bin"),
		PathBuf::from("kernel/pmmr_hash.bin"),
		// output MMR
		PathBuf::from("output/pmmr_data.bin"),
		PathBuf::from("output/pmmr_hash.bin"),
		PathBuf::from("output/pmmr_prun.bin"),
		// rangeproof MMR
		PathBuf::from("rangeproof/pmmr_data.bin"),
		PathBuf::from("rangeproof/pmmr_hash.bin"),
		PathBuf::from("rangeproof/pmmr_prun.bin"),
		// Header specific "rewound" leaf files for output and rangeproof MMR.
		PathBuf::from(format!("output/pmmr_leaf.bin.{}", header.hash())),
		PathBuf::from(format!("rangeproof/pmmr_leaf.bin.{}", header.hash())),
		// token kernel MMR
		PathBuf::from("tokenkernel/pmmr_data.bin"),
		PathBuf::from("tokenkernel/pmmr_hash.bin"),
		// token output MMR
		PathBuf::from("tokenoutput/pmmr_data.bin"),
		PathBuf::from("tokenoutput/pmmr_hash.bin"),
		PathBuf::from("tokenoutput/pmmr_prun.bin"),
		// token rangeproof MMR
		PathBuf::from("tokenrangeproof/pmmr_data.bin"),
		PathBuf::from("tokenrangeproof/pmmr_hash.bin"),
		PathBuf::from("tokenrangeproof/pmmr_prun.bin"),
		// token issue proof MMR
		PathBuf::from("tokenissueproof/pmmr_data.bin"),
		PathBuf::from("tokenissueproof/pmmr_hash.bin"),
		// Header specific "rewound" leaf files for token output and token rangeproof MMR.
		PathBuf::from(format!("tokenoutput/pmmr_leaf.bin.{}", header.hash())),
		PathBuf::from(format!("tokenrangeproof/pmmr_leaf.bin.{}", header.hash())),
	]
}

/// Extract the txhashset data from a zip file and writes the content into the
/// txhashset storage dir
pub fn zip_write(
	root_dir: PathBuf,
	txhashset_data: File,
	header: &BlockHeader,
) -> Result<(), Error> {
	debug!("zip_write on path: {:?}", root_dir);
	let txhashset_path = root_dir.join(TXHASHSET_SUBDIR);
	fs::create_dir_all(&txhashset_path)?;

	// Explicit list of files to extract from our zip archive.
	let files = file_list(header);

	// We expect to see *exactly* the paths listed above.
	// No attempt is made to be permissive or forgiving with "alternative" paths.
	// These are the *only* files we will attempt to extract from the zip file.
	// If any of these are missing we will attempt to continue as some are potentially optional.
	zip::extract_files(txhashset_data, &txhashset_path, files)?;
	Ok(())
}

/// Overwrite txhashset folders in "to" folder with "from" folder
pub fn txhashset_replace(from: PathBuf, to: PathBuf) -> Result<(), Error> {
	debug!("txhashset_replace: move from {:?} to {:?}", from, to);

	// clean the 'to' folder firstly
	clean_txhashset_folder(&to);

	// rename the 'from' folder as the 'to' folder
	if let Err(e) = fs::rename(from.join(TXHASHSET_SUBDIR), to.join(TXHASHSET_SUBDIR)) {
		error!("hashset_replace fail on {}. err: {}", TXHASHSET_SUBDIR, e);
		Err(ErrorKind::TxHashSetErr("txhashset replacing fail".to_string()).into())
	} else {
		Ok(())
	}
}

/// Clean the txhashset folder
pub fn clean_txhashset_folder(root_dir: &PathBuf) {
	let txhashset_path = root_dir.clone().join(TXHASHSET_SUBDIR);
	if txhashset_path.exists() {
		if let Err(e) = fs::remove_dir_all(txhashset_path.clone()) {
			warn!(
				"clean_txhashset_folder: fail on {:?}. err: {}",
				txhashset_path, e
			);
		}
	}
}

/// Given a block header to rewind to and the block header at the
/// head of the current chain state, we need to calculate the positions
/// of all inputs (spent outputs) we need to "undo" during a rewind.
/// We do this by leveraging the "block_input_bitmap" cache and OR'ing
/// the set of bitmaps together for the set of blocks being rewound.
fn input_pos_to_rewind(
	block_header: &BlockHeader,
	head_header: &BlockHeader,
	batch: &Batch<'_>,
) -> Result<Bitmap, Error> {
	let mut bitmap = Bitmap::create();
	let mut current = head_header.clone();
	while current.height > block_header.height {
		if let Ok(block_bitmap) = batch.get_block_input_bitmap(&current.hash()) {
			bitmap.or_inplace(&block_bitmap);
		}
		current = batch.get_previous_header(&current)?;
	}
	Ok(bitmap)
}

/// Given a block header to rewind to and the block header at the
/// head of the current chain state, we need to calculate the positions
/// of all inputs (spent outputs) we need to "undo" during a rewind.
/// We do this by leveraging the "block_input_bitmap" cache and OR'ing
/// the set of bitmaps together for the set of blocks being rewound.
fn token_input_pos_to_rewind(
	block_header: &BlockHeader,
	head_header: &BlockHeader,
	batch: &Batch<'_>,
) -> Result<Bitmap, Error> {
	let mut bitmap = Bitmap::create();
	let mut current = head_header.clone();
	while current.height > block_header.height {
		if let Ok(block_bitmap) = batch.get_block_token_input_bitmap(&current.hash()) {
			bitmap.or_inplace(&block_bitmap);
		}
		current = batch.get_previous_header(&current)?;
	}
	Ok(bitmap)
}

/// If NRD enabled then enforce NRD relative height rules.
fn apply_kernel_rules(kernel: &TxKernel, pos: CommitPos, batch: &Batch<'_>) -> Result<(), Error> {
	if !global::is_nrd_enabled() {
		return Ok(());
	}
	match kernel.features {
		KernelFeatures::NoRecentDuplicate {
			relative_height, ..
		} => {
			let kernel_index = store::nrd_recent_kernel_index();
			debug!("checking NRD index: {:?}", kernel.excess());
			if let Some(prev) = kernel_index.peek_pos(batch, kernel.excess())? {
				let diff = pos.height.saturating_sub(prev.height);
				debug!(
					"NRD check: {}, {:?}, {:?}",
					pos.height, prev, relative_height
				);
				if diff < relative_height.into() {
					return Err(ErrorKind::NRDRelativeHeight.into());
				}
			}
			debug!(
				"pushing entry to NRD index: {:?}: {:?}",
				kernel.excess(),
				pos,
			);
			kernel_index.push_pos(batch, kernel.excess(), pos)?;
		}
		_ => {}
	}
	Ok(())
}<|MERGE_RESOLUTION|>--- conflicted
+++ resolved
@@ -20,17 +20,11 @@
 use crate::core::core::hash::{Hash, Hashed};
 use crate::core::core::merkle_proof::MerkleProof;
 use crate::core::core::pmmr::{self, Backend, ReadonlyPMMR, RewindablePMMR, PMMR};
-<<<<<<< HEAD
-use crate::core::core::{
-	Block, BlockHeader, Input, KernelFeatures, Output, OutputIdentifier, TxKernel,
-};
+use crate::core::core::{Block, BlockHeader, KernelFeatures, Output, OutputIdentifier, TxKernel};
 use crate::core::core::{
 	BlockTokenSums, TokenInput, TokenIssueProof, TokenKey, TokenOutput, TokenOutputIdentifier,
 	TokenTxKernel,
 };
-=======
-use crate::core::core::{Block, BlockHeader, KernelFeatures, Output, OutputIdentifier, TxKernel};
->>>>>>> 06a09f25
 use crate::core::global;
 use crate::core::ser::{PMMRable, ProtocolVersion};
 use crate::error::{Error, ErrorKind};
@@ -163,7 +157,7 @@
 	rproof_pmmr_h: PMMRHandle<RangeProof>,
 	kernel_pmmr_h: PMMRHandle<TxKernel>,
 
-	token_output_pmmr_h: PMMRHandle<TokenOutput>,
+	token_output_pmmr_h: PMMRHandle<TokenOutputIdentifier>,
 	token_rproof_pmmr_h: PMMRHandle<RangeProof>,
 	token_issue_proof_pmmr_h: PMMRHandle<TokenIssueProof>,
 	token_kernel_pmmr_h: PMMRHandle<TokenTxKernel>,
@@ -349,14 +343,14 @@
 	) -> Result<Option<CommitPos>, Error> {
 		let commit = output_id.commit;
 		match self.commit_index.get_token_output_pos_height(&commit) {
-			Ok(Some((pos, height))) => {
-				let output_pmmr: ReadonlyPMMR<'_, TokenOutput, _> = ReadonlyPMMR::at(
+			Ok(Some(pos)) => {
+				let output_pmmr: ReadonlyPMMR<'_, TokenOutputIdentifier, _> = ReadonlyPMMR::at(
 					&self.token_output_pmmr_h.backend,
 					self.token_output_pmmr_h.last_pos,
 				);
-				if let Some(out) = output_pmmr.get_data(pos) {
+				if let Some(out) = output_pmmr.get_data(pos.pos) {
 					if out == *output_id {
-						Ok(Some(CommitPos { pos, height }))
+						Ok(Some(pos))
 					} else {
 						Ok(None)
 					}
@@ -892,7 +886,13 @@
 					// Note: MMR position is 1-based and not 0-based, so here must be '>' instead of '>='
 					break;
 				}
-				batch.save_token_output_pos_height(&commit, pos, h.height)?;
+				batch.save_token_output_pos_height(
+					&commit,
+					CommitPos {
+						pos,
+						height: h.height,
+					},
+				)?;
 				i += 1;
 			}
 		}
@@ -1368,7 +1368,7 @@
 	rproof_pmmr: PMMR<'a, RangeProof, PMMRBackend<RangeProof>>,
 	kernel_pmmr: PMMR<'a, TxKernel, PMMRBackend<TxKernel>>,
 
-	token_output_pmmr: PMMR<'a, TokenOutput, PMMRBackend<TokenOutput>>,
+	token_output_pmmr: PMMR<'a, TokenOutputIdentifier, PMMRBackend<TokenOutputIdentifier>>,
 	token_rproof_pmmr: PMMR<'a, RangeProof, PMMRBackend<RangeProof>>,
 	token_issue_proof_pmmr: PMMR<'a, TokenIssueProof, PMMRBackend<TokenIssueProof>>,
 	token_kernel_pmmr: PMMR<'a, TokenTxKernel, PMMRBackend<TokenTxKernel>>,
@@ -1549,11 +1549,17 @@
 
 		for out in b.token_outputs() {
 			let pos = self.apply_token_output(out, batch)?;
-			batch.save_token_output_pos_height(&out.commitment(), pos, b.header.height)?;
+			batch.save_token_output_pos_height(
+				&out.commitment(),
+				CommitPos {
+					pos,
+					height: b.header.height,
+				},
+			)?;
 
 			if out.is_tokenissue() {
 				let pos = self.apply_token_issue_output(out, batch)?;
-				batch.save_token_issue_proof_pos(&out.token_type, pos)?;
+				batch.save_token_issue_proof_pos(&out.token_type(), pos)?;
 			}
 		}
 
@@ -1619,9 +1625,9 @@
 		batch: &Batch<'_>,
 	) -> Result<CommitPos, Error> {
 		let commit = token_input.commitment();
-		if let Some((pos, height)) = batch.get_token_output_pos_height(&commit)? {
+		if let Some(pos) = batch.get_token_output_pos_height(&commit)? {
 			// First check this input corresponds to an existing entry in the output MMR.
-			if let Some(out) = self.token_output_pmmr.get_data(pos) {
+			if let Some(out) = self.token_output_pmmr.get_data(pos.pos) {
 				if TokenOutputIdentifier::from(token_input) != out {
 					return Err(
 						ErrorKind::TxHashSetErr("token output pmmr mismatch".to_string()).into(),
@@ -1632,12 +1638,12 @@
 			// Now prune the output_pmmr, rproof_pmmr and their storage.
 			// Input is not valid if we cannot prune successfully (to spend an unspent
 			// output).
-			match self.token_output_pmmr.prune(pos) {
+			match self.token_output_pmmr.prune(pos.pos) {
 				Ok(true) => {
 					self.token_rproof_pmmr
-						.prune(pos)
+						.prune(pos.pos)
 						.map_err(ErrorKind::TxHashSetErr)?;
-					Ok(CommitPos { pos, height })
+					Ok(pos)
 				}
 				Ok(false) => Err(ErrorKind::AlreadySpent(commit).into()),
 				Err(e) => Err(ErrorKind::TxHashSetErr(e).into()),
@@ -1704,13 +1710,13 @@
 		// push the new output to the MMR.
 		let output_pos = self
 			.token_output_pmmr
-			.push(token_out)
+			.push(&token_out.identifier())
 			.map_err(&ErrorKind::TxHashSetErr)?;
 
 		// push the rangeproof to the MMR.
 		let rproof_pos = self
 			.token_rproof_pmmr
-			.push(&token_out.proof)
+			.push(&token_out.proof())
 			.map_err(&ErrorKind::TxHashSetErr)?;
 
 		// The output and rproof MMRs should be exactly the same size
@@ -1824,14 +1830,15 @@
 	/// Note: this relies on the MMR being stable even after pruning/compaction.
 	/// We need the hash of each sibling pos from the pos up to the peak
 	/// including the sibling leaf node which may have been removed.
-	pub fn token_merkle_proof(
+	pub fn token_merkle_proof<T: AsRef<OutputIdentifier>>(
 		&self,
-		output: &TokenOutputIdentifier,
+		out_id: T,
 		batch: &Batch<'_>,
 	) -> Result<MerkleProof, Error> {
-		debug!("txhashset: merkle_proof: output: {:?}", output.commit,);
+		let out_id = out_id.as_ref();
+		debug!("txhashset: token_merkle_proof: output: {:?}", out_id.commit);
 		// then calculate the Merkle Proof based on the known pos
-		let pos = batch.get_token_output_pos(&output.commit)?;
+		let pos = batch.get_token_output_pos(&out_id.commit)?;
 		let merkle_proof = self
 			.token_output_pmmr
 			.merkle_proof(pos)
@@ -2025,7 +2032,7 @@
 		}
 		if let Ok(token_spent) = token_spent {
 			for (x, y) in block.token_inputs().iter().zip(token_spent) {
-				batch.save_token_output_pos_height(&x.commitment(), y.pos, y.height)?;
+				batch.save_token_output_pos_height(&x.commitment(), y)?;
 			}
 		}
 
