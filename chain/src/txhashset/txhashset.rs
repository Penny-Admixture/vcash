--- conflicted
+++ resolved
@@ -562,17 +562,14 @@
 				pmmr_root: output_pmmr.root().expect("no root, invalid tree"),
 				bitmap_root: self.bitmap_accumulator.root(),
 			},
-<<<<<<< HEAD
-			rproof_root: rproof_pmmr.root(),
-			kernel_root: kernel_pmmr.root(),
-			token_output_root: token_output_pmmr.root(),
-			token_rproof_root: token_rproof_pmmr.root(),
-			token_issue_proof_root: token_issue_proof_pmmr.root(),
-			token_kernel_root: token_kernel_pmmr.root(),
-=======
 			rproof_root: rproof_pmmr.root().expect("no root, invalid tree"),
 			kernel_root: kernel_pmmr.root().expect("no root, invalid tree"),
->>>>>>> cea546ce
+			token_output_root: token_output_pmmr.root().expect("no root, invalid tree"),
+			token_rproof_root: token_rproof_pmmr.root().expect("no root, invalid tree"),
+			token_issue_proof_root: token_issue_proof_pmmr
+				.root()
+				.expect("no root, invalid tree"),
+			token_kernel_root: token_kernel_pmmr.root().expect("no root, invalid tree"),
 		}
 	}
 
@@ -834,12 +831,12 @@
 		// Iterate over the current output_pos index, removing any entries that
 		// do not point to to the expected output.
 		let mut removed_count = 0;
-		for (key, (pos, _)) in batch.token_output_pos_iter()? {
-			if let Some(out) = output_pmmr.get_data(pos) {
+		for (key, pos) in batch.token_output_pos_iter()? {
+			if let Some(out) = output_pmmr.get_data(pos.pos) {
 				if let Ok(pos_via_mmr) = batch.get_token_output_pos(&out.commitment()) {
 					// If the pos matches and the index key matches the commitment
 					// then keep the entry, other we want to clean it up.
-					if pos == pos_via_mmr
+					if pos.pos == pos_via_mmr
 						&& batch.is_match_token_output_pos_key(&key, &out.commitment())
 					{
 						continue;
