// Copyright 2019 The Grin Developers
//
// Licensed under the Apache License, Version 2.0 (the "License");
// you may not use this file except in compliance with the License.
// You may obtain a copy of the License at
//
//     http://www.apache.org/licenses/LICENSE-2.0
//
// Unless required by applicable law or agreed to in writing, software
// distributed under the License is distributed on an "AS IS" BASIS,
// WITHOUT WARRANTIES OR CONDITIONS OF ANY KIND, either express or implied.
// See the License for the specific language governing permissions and
// limitations under the License.

use self::core::core::hash::Hashed;
use grin_core as core;
use grin_util as util;

mod chain_test_helper;

use self::chain_test_helper::{clean_output_dir, mine_chain};

#[test]
fn test_store_indices() {
	util::init_test_logger();

	let chain_dir = ".grin_idx_1";
	clean_output_dir(chain_dir);

	let chain = mine_chain(chain_dir, 4);

	// Check head exists in the db.
	assert_eq!(chain.head().unwrap().height, 3);

	// Check the header exists in the db.
	assert_eq!(chain.head_header().unwrap().height, 3);

<<<<<<< HEAD
	let reward = libtx::reward::output(
		&keychain,
		&libtx::ProofBuilder::new(&keychain),
		&key_id,
		1,
		0,
		false,
	)
	.unwrap();
	let block = Block::new(&genesis.header, vec![], Difficulty::min(), reward).unwrap();
	let block_hash = block.hash();
=======
	// Check header_by_height index.
	let block_header = chain.get_header_by_height(3).unwrap();
	let block_hash = block_header.hash();
	assert_eq!(block_hash, chain.head().unwrap().last_block_h);
>>>>>>> b4e42bef

	{
		// Block exists in the db.
		assert_eq!(chain.get_block(&block_hash).unwrap().hash(), block_hash);

		// Check we have block_sums in the db.
		assert!(chain.get_block_sums(&block_hash).is_ok());

		{
			// Start a new batch and delete the block.
			let store = chain.store();
			let batch = store.batch().unwrap();
			assert!(batch.delete_block(&block_hash).is_ok());

			// Block is deleted within this batch.
			assert!(batch.get_block(&block_hash).is_err());
		}

		// Check the batch did not commit any changes to the store .
		assert!(chain.get_block(&block_hash).is_ok());
	}

	// Cleanup chain directory
	clean_output_dir(chain_dir);
}<|MERGE_RESOLUTION|>--- conflicted
+++ resolved
@@ -35,24 +35,10 @@
 	// Check the header exists in the db.
 	assert_eq!(chain.head_header().unwrap().height, 3);
 
-<<<<<<< HEAD
-	let reward = libtx::reward::output(
-		&keychain,
-		&libtx::ProofBuilder::new(&keychain),
-		&key_id,
-		1,
-		0,
-		false,
-	)
-	.unwrap();
-	let block = Block::new(&genesis.header, vec![], Difficulty::min(), reward).unwrap();
-	let block_hash = block.hash();
-=======
 	// Check header_by_height index.
 	let block_header = chain.get_header_by_height(3).unwrap();
 	let block_hash = block_header.hash();
 	assert_eq!(block_hash, chain.head().unwrap().last_block_h);
->>>>>>> b4e42bef
 
 	{
 		// Block exists in the db.
