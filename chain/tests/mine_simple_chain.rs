// Copyright 2021 The Grin Developers
//
// Licensed under the Apache License, Version 2.0 (the "License");
// you may not use this file except in compliance with the License.
// You may obtain a copy of the License at
//
//     http://www.apache.org/licenses/LICENSE-2.0
//
// Unless required by applicable law or agreed to in writing, software
// distributed under the License is distributed on an "AS IS" BASIS,
// WITHOUT WARRANTIES OR CONDITIONS OF ANY KIND, either express or implied.
// See the License for the specific language governing permissions and
// limitations under the License.

use self::chain::types::{NoopAdapter, Tip};
use self::chain::Chain;
use self::core::core::hash::Hashed;
<<<<<<< HEAD
use self::core::core::verifier_cache::LruVerifierCache;
use self::core::core::{
	Block, BlockHeader, KernelFeatures, TokenKernelFeatures, TokenKey, Transaction,
=======
use self::core::core::{
	block, transaction, Block, BlockHeader, KernelFeatures, Output, OutputFeatures, Transaction,
>>>>>>> 9ed0cd65
};
use self::core::global::ChainTypes;
use self::core::libtx::build::{self, Append};
use self::core::libtx::proof::{self, ProofBuild};
use self::core::libtx::{self, Error, ProofBuilder};
use self::core::pow::Difficulty;
use self::core::{consensus, global, pow};
use self::keychain::{
	BlindSum, ExtKeychain, ExtKeychainPath, Identifier, Keychain, SwitchCommitmentType,
};
use self::util::RwLock;
use chrono::Duration;
use grin_chain as chain;
use grin_chain::{BlockStatus, ChainAdapter, Options};
use grin_core as core;
use grin_keychain as keychain;
use grin_util as util;
use std::sync::Arc;

mod chain_test_helper;

use self::chain_test_helper::{clean_output_dir, init_chain, mine_chain};

/// Adapter to retrieve last status
pub struct StatusAdapter {
	pub last_status: RwLock<Option<BlockStatus>>,
}

impl StatusAdapter {
	pub fn new(last_status: RwLock<Option<BlockStatus>>) -> Self {
		StatusAdapter { last_status }
	}
}

impl ChainAdapter for StatusAdapter {
	fn block_accepted(&self, _b: &Block, status: BlockStatus, _opts: Options) {
		*self.last_status.write() = Some(status);
	}
}

/// Creates a `Chain` instance with `StatusAdapter` attached to it.
fn setup_with_status_adapter(dir_name: &str, genesis: Block, adapter: Arc<StatusAdapter>) -> Chain {
	util::init_test_logger();
	clean_output_dir(dir_name);
	let chain = chain::Chain::init(
		dir_name.to_string(),
		adapter,
		genesis,
		pow::verify_size,
		false,
	)
	.unwrap();

	chain
}

#[test]
fn mine_empty_chain() {
	let chain_dir = ".grin.empty";
	clean_output_dir(chain_dir);
	let chain = mine_chain(chain_dir, 1);
	assert_eq!(chain.head().unwrap().height, 0);
	clean_output_dir(chain_dir);
}

#[test]
fn mine_short_chain() {
	let chain_dir = ".grin.short";
	clean_output_dir(chain_dir);
	let chain = mine_chain(chain_dir, 4);
	assert_eq!(chain.head().unwrap().height, 3);
	clean_output_dir(chain_dir);
}

// Convenience wrapper for processing a full block on the test chain.
fn process_header(chain: &Chain, header: &BlockHeader) {
	chain
		.process_block_header(header, chain::Options::SKIP_POW)
		.unwrap();
}

// Convenience wrapper for processing a block header on the test chain.
fn process_block(chain: &Chain, block: &Block) {
	chain
		.process_block(block.clone(), chain::Options::SKIP_POW)
		.unwrap();
}

//
// a - b - c
//  \
//   - b'
//
// Process in the following order -
// 1. block_a
// 2. block_b
// 3. block_b'
// 4. header_c
// 5. block_c
//
#[test]
fn test_block_a_block_b_block_b_fork_header_c_fork_block_c() {
	let chain_dir = ".grin.block_a_block_b_block_b_fork_header_c_fork_block_c";
	clean_output_dir(chain_dir);
	global::set_local_chain_type(ChainTypes::AutomatedTesting);
	let kc = ExtKeychain::from_random_seed(false).unwrap();
	let genesis = pow::mine_genesis_block().unwrap();
	let last_status = RwLock::new(None);
	let adapter = Arc::new(StatusAdapter::new(last_status));
	let chain = setup_with_status_adapter(chain_dir, genesis.clone(), adapter.clone());

	let block_a = prepare_block(&kc, &chain.head_header().unwrap(), &chain, 1);
	process_block(&chain, &block_a);

	let block_b = prepare_block(&kc, &block_a.header, &chain, 2);
	let block_b_fork = prepare_block(&kc, &block_a.header, &chain, 2);

	process_block(&chain, &block_b);
	process_block(&chain, &block_b_fork);

	let block_c = prepare_block(&kc, &block_b.header, &chain, 3);
	process_header(&chain, &block_c.header);

	assert_eq!(chain.head().unwrap(), Tip::from_header(&block_b.header));
	assert_eq!(
		chain.header_head().unwrap(),
		Tip::from_header(&block_c.header)
	);

	process_block(&chain, &block_c);

	assert_eq!(chain.head().unwrap(), Tip::from_header(&block_c.header));
	assert_eq!(
		chain.header_head().unwrap(),
		Tip::from_header(&block_c.header)
	);

	clean_output_dir(chain_dir);
}

//
// a - b
//  \
//   - b' - c'
//
// Process in the following order -
// 1. block_a
// 2. block_b
// 3. block_b'
// 4. header_c'
// 5. block_c'
//
#[test]
fn test_block_a_block_b_block_b_fork_header_c_fork_block_c_fork() {
	let chain_dir = ".grin.block_a_block_b_block_b_fork_header_c_fork_block_c_fork";
	clean_output_dir(chain_dir);
	global::set_local_chain_type(ChainTypes::AutomatedTesting);
	let kc = ExtKeychain::from_random_seed(false).unwrap();
	let genesis = pow::mine_genesis_block().unwrap();
	let last_status = RwLock::new(None);
	let adapter = Arc::new(StatusAdapter::new(last_status));
	let chain = setup_with_status_adapter(chain_dir, genesis.clone(), adapter.clone());

	let block_a = prepare_block(&kc, &chain.head_header().unwrap(), &chain, 1);
	process_block(&chain, &block_a);

	let block_b = prepare_block(&kc, &block_a.header, &chain, 2);
	let block_b_fork = prepare_block(&kc, &block_a.header, &chain, 2);

	process_block(&chain, &block_b);
	process_block(&chain, &block_b_fork);

	let block_c_fork = prepare_block(&kc, &block_b_fork.header, &chain, 3);
	process_header(&chain, &block_c_fork.header);

	assert_eq!(chain.head().unwrap(), Tip::from_header(&block_b.header));
	assert_eq!(
		chain.header_head().unwrap(),
		Tip::from_header(&block_c_fork.header)
	);

	process_block(&chain, &block_c_fork);

	assert_eq!(
		chain.head().unwrap(),
		Tip::from_header(&block_c_fork.header)
	);
	assert_eq!(
		chain.header_head().unwrap(),
		Tip::from_header(&block_c_fork.header)
	);

	clean_output_dir(chain_dir);
}

//
// a - b - c
//  \
//   - b'
//
// Process in the following order -
// 1. block_a
// 2. header_b
// 3. header_b_fork
// 4. block_b_fork
// 5. block_b
// 6. block_c
//
#[test]
fn test_block_a_header_b_header_b_fork_block_b_fork_block_b_block_c() {
	let chain_dir = ".grin.test_block_a_header_b_header_b_fork_block_b_fork_block_b_block_c";
	clean_output_dir(chain_dir);
	global::set_local_chain_type(ChainTypes::AutomatedTesting);
	let kc = ExtKeychain::from_random_seed(false).unwrap();
	let genesis = pow::mine_genesis_block().unwrap();
	let last_status = RwLock::new(None);
	let adapter = Arc::new(StatusAdapter::new(last_status));
	let chain = setup_with_status_adapter(chain_dir, genesis.clone(), adapter.clone());

	let block_a = prepare_block(&kc, &chain.head_header().unwrap(), &chain, 1);
	process_block(&chain, &block_a);

	let block_b = prepare_block(&kc, &block_a.header, &chain, 2);
	let block_b_fork = prepare_block(&kc, &block_a.header, &chain, 2);

	process_header(&chain, &block_b.header);
	process_header(&chain, &block_b_fork.header);
	process_block(&chain, &block_b_fork);
	process_block(&chain, &block_b);

	assert_eq!(
		chain.header_head().unwrap(),
		Tip::from_header(&block_b.header)
	);
	assert_eq!(
		chain.head().unwrap(),
		Tip::from_header(&block_b_fork.header)
	);

	let block_c = prepare_block(&kc, &block_b.header, &chain, 3);
	process_block(&chain, &block_c);

	assert_eq!(chain.head().unwrap(), Tip::from_header(&block_c.header));
	assert_eq!(
		chain.header_head().unwrap(),
		Tip::from_header(&block_c.header)
	);

	clean_output_dir(chain_dir);
}

//
// a - b
//  \
//   - b' - c'
//
// Process in the following order -
// 1. block_a
// 2. header_b
// 3. header_b_fork
// 4. block_b_fork
// 5. block_b
// 6. block_c_fork
//
#[test]
fn test_block_a_header_b_header_b_fork_block_b_fork_block_b_block_c_fork() {
	let chain_dir = ".grin.test_block_a_header_b_header_b_fork_block_b_fork_block_b_block_c_fork";
	clean_output_dir(chain_dir);
	global::set_local_chain_type(ChainTypes::AutomatedTesting);
	let kc = ExtKeychain::from_random_seed(false).unwrap();
	let genesis = pow::mine_genesis_block().unwrap();
	let last_status = RwLock::new(None);
	let adapter = Arc::new(StatusAdapter::new(last_status));
	let chain = setup_with_status_adapter(chain_dir, genesis.clone(), adapter.clone());

	let block_a = prepare_block(&kc, &chain.head_header().unwrap(), &chain, 1);
	process_block(&chain, &block_a);

	let block_b = prepare_block(&kc, &block_a.header, &chain, 2);
	let block_b_fork = prepare_block(&kc, &block_a.header, &chain, 2);

	process_header(&chain, &block_b.header);
	process_header(&chain, &block_b_fork.header);
	process_block(&chain, &block_b_fork);
	process_block(&chain, &block_b);

	assert_eq!(
		chain.header_head().unwrap(),
		Tip::from_header(&block_b.header)
	);
	assert_eq!(
		chain.head().unwrap(),
		Tip::from_header(&block_b_fork.header)
	);

	let block_c_fork = prepare_block(&kc, &block_b_fork.header, &chain, 3);
	process_block(&chain, &block_c_fork);

	assert_eq!(
		chain.head().unwrap(),
		Tip::from_header(&block_c_fork.header)
	);
	assert_eq!(
		chain.header_head().unwrap(),
		Tip::from_header(&block_c_fork.header)
	);

	clean_output_dir(chain_dir);
}

fn get_block_bit_diff(block: &mut Block) {
	block.header.bits = 0x2100ffff;
	let coin_base_str = core::core::get_grin_magic_data_str(block.header.hash());
	block.header.btc_pow.coinbase_tx = util::from_hex(coin_base_str.as_str()).unwrap();
	block.header.btc_pow.aux_header.merkle_root = block.header.btc_pow.coinbase_tx.dhash();
	block.header.btc_pow.aux_header.nbits = block.header.bits;
}

#[test]
// This test creates a reorg at REORG_DEPTH by mining a block with difficulty that
// exceeds original chain total difficulty.
//
// Illustration of reorg with NUM_BLOCKS_MAIN = 6 and REORG_DEPTH = 5:
//
// difficulty:    1        2        3        4        5        6
//
//                       / [ 2  ] - [ 3  ] - [ 4  ] - [ 5  ] - [ 6  ] <- original chain
// [ Genesis ] -[ 1 ]- *
//                     ^ \ [ 2' ] - ................................  <- reorg chain with depth 5
//                     |
// difficulty:    1    |   24
//                     |
//                     \----< Fork point and chain reorg
fn mine_reorg() {
	// Test configuration
	const NUM_BLOCKS_MAIN: u64 = 6; // Number of blocks to mine in main chain
	const REORG_DEPTH: u64 = 5; // Number of blocks to be discarded from main chain after reorg

	const DIR_NAME: &str = ".grin_reorg";
	clean_output_dir(DIR_NAME);

	global::set_local_chain_type(ChainTypes::AutomatedTesting);
	let kc = ExtKeychain::from_random_seed(false).unwrap();

	let genesis = pow::mine_genesis_block().unwrap();
	{
		// Create chain that reports last block status
		let last_status = RwLock::new(None);
		let adapter = Arc::new(StatusAdapter::new(last_status));
		let chain = setup_with_status_adapter(DIR_NAME, genesis.clone(), adapter.clone());

		// Add blocks to main chain with gradually increasing difficulty
		let mut prev = chain.head_header().unwrap();
		for n in 1..=NUM_BLOCKS_MAIN {
			let b = prepare_block(&kc, &prev, &chain, n);
			prev = b.header.clone();
			chain.process_block(b, chain::Options::SKIP_POW).unwrap();
		}

		let head = chain.head().unwrap();
		assert_eq!(head.height, NUM_BLOCKS_MAIN);
		assert_eq!(head.hash(), prev.hash());

		// Reorg chain should exceed main chain's total difficulty to be considered
		let reorg_difficulty = head.total_difficulty.to_num();

		// Create one block for reorg chain forking off NUM_BLOCKS_MAIN - REORG_DEPTH height
		let fork_head = chain
			.get_header_by_height(NUM_BLOCKS_MAIN - REORG_DEPTH)
			.unwrap();
		//add 10 because reorg_difficulty is always 1 and would cause Duplicate Commitment ERROR
		let b = prepare_block(&kc, &fork_head, &chain, reorg_difficulty + 10);
		//let reorg_head = b.header.clone();
		chain.process_block(b, chain::Options::SKIP_POW).unwrap();

		// Check that reorg is correctly reported in block status
		let fork_point = chain.get_header_by_height(1).unwrap();
		assert_eq!(
			*adapter.last_status.read(),
			Some(BlockStatus::Fork {
				prev: Tip::from_header(&fork_head),
				head: head,
				fork_point: Tip::from_header(&fork_point)
			})
		);

		// Chain should be switched to the reorganized chain
		let cur_head = chain.head().unwrap();
		assert_eq!(cur_head.height, NUM_BLOCKS_MAIN);
		assert_eq!(cur_head.hash(), head.hash());
	}

	// Cleanup chain directory
	clean_output_dir(DIR_NAME);
}

#[test]
fn mine_forks() {
	clean_output_dir(".grin2");
	global::set_local_chain_type(ChainTypes::AutomatedTesting);
	{
		let chain = init_chain(".grin2", pow::mine_genesis_block().unwrap());
		let kc = ExtKeychain::from_random_seed(false).unwrap();

		// add a first block to not fork genesis
		let prev = chain.head_header().unwrap();
		let b = prepare_block(&kc, &prev, &chain, 2);
		chain.process_block(b, chain::Options::SKIP_POW).unwrap();

		// mine and add a few blocks

		for n in 1..4 {
			// first block for one branch
			let prev = chain.head_header().unwrap();
			let b1 = prepare_block(&kc, &prev, &chain, 3 * n);

			// process the first block to extend the chain
			let bhash1 = b1.hash();
			chain.process_block(b1, chain::Options::SKIP_POW).unwrap();

			// checking our new head
			let head = chain.head().unwrap();
			assert_eq!(head.height, (n + 1) as u64);
			assert_eq!(head.last_block_h, bhash1);
			assert_eq!(head.prev_block_h, prev.hash());

			// 2nd block with higher difficulty for other branch
			let b2 = prepare_block(&kc, &prev, &chain, 3 * n + 1);

			// process the 2nd block to build a fork with more work
			//let bhash2 = b2.hash();
			chain.process_block(b2, chain::Options::SKIP_POW).unwrap();

			// checking head switch
			let head = chain.head().unwrap();
			assert_eq!(head.height, (n + 1) as u64);
			assert_eq!(head.last_block_h, bhash1);
			assert_eq!(head.prev_block_h, prev.hash());
		}
	}
	// Cleanup chain directory
	clean_output_dir(".grin2");
}

#[test]
fn mine_losing_fork() {
	clean_output_dir(".grin3");
	global::set_local_chain_type(ChainTypes::AutomatedTesting);
	let kc = ExtKeychain::from_random_seed(false).unwrap();
	{
		let chain = init_chain(".grin3", pow::mine_genesis_block().unwrap());

		// add a first block we'll be forking from
		let prev = chain.head_header().unwrap();
		let b1 = prepare_block(&kc, &prev, &chain, 2);
		let b1head = b1.header.clone();
		chain.process_block(b1, chain::Options::SKIP_POW).unwrap();

		// prepare the 2 successor, sibling blocks, one with lower diff
		let b2 = prepare_block(&kc, &b1head, &chain, 4);
		let b2head = b2.header.clone();
		let bfork = prepare_block(&kc, &b1head, &chain, 3);

		// add higher difficulty first, prepare its successor, then fork
		// with lower diff
		chain.process_block(b2, chain::Options::SKIP_POW).unwrap();
		assert_eq!(chain.head_header().unwrap().hash(), b2head.hash());
		let b3 = prepare_block(&kc, &b2head, &chain, 5);
		chain
			.process_block(bfork, chain::Options::SKIP_POW)
			.unwrap();

		// adding the successor
		let b3head = b3.header.clone();
		chain.process_block(b3, chain::Options::SKIP_POW).unwrap();
		assert_eq!(chain.head_header().unwrap().hash(), b3head.hash());
	}
	// Cleanup chain directory
	clean_output_dir(".grin3");
}

#[test]
fn longer_fork() {
	clean_output_dir(".grin4");
	global::set_local_chain_type(ChainTypes::AutomatedTesting);
	let kc = ExtKeychain::from_random_seed(false).unwrap();
	// to make it easier to compute the txhashset roots in the test, we
	// prepare 2 chains, the 2nd will be have the forked blocks we can
	// then send back on the 1st
	let genesis = pow::mine_genesis_block().unwrap();
	{
		let chain = init_chain(".grin4", genesis.clone());

		// add blocks to both chains, 20 on the main one, only the first 5
		// for the forked chain
		let mut prev = chain.head_header().unwrap();
		for n in 0..10 {
			let b = prepare_block(&kc, &prev, &chain, 2 * n + 2);
			prev = b.header.clone();
			chain.process_block(b, chain::Options::SKIP_POW).unwrap();
		}

		let forked_block = chain.get_header_by_height(5).unwrap();

		let head = chain.head_header().unwrap();
		assert_eq!(head.height, 10);
		assert_eq!(head.hash(), prev.hash());

		let mut prev = forked_block;
		for n in 0..7 {
			let b = prepare_block(&kc, &prev, &chain, 2 * n + 11);
			prev = b.header.clone();
			chain.process_block(b, chain::Options::SKIP_POW).unwrap();
		}

		let new_head = prev;

		// After all this the chain should have switched to the fork.
		let head = chain.head_header().unwrap();
		assert_eq!(head.height, 12);
		assert_eq!(head.hash(), new_head.hash());
	}
	// Cleanup chain directory
	clean_output_dir(".grin4");
}

#[test]
fn spend_rewind_spend() {
	global::set_local_chain_type(ChainTypes::AutomatedTesting);
	util::init_test_logger();
	let chain_dir = ".grin_spend_rewind_spend";
	clean_output_dir(chain_dir);

	{
		let chain = init_chain(chain_dir, pow::mine_genesis_block().unwrap());
		let prev = chain.head_header().unwrap();
		let kc = ExtKeychain::from_random_seed(false).unwrap();
		let pb = ProofBuilder::new(&kc);

		let mut head = prev;

		// mine the first block and keep track of the block_hash
		// so we can spend the coinbase later
		let b = prepare_block_key_idx(&kc, &head, &chain, 2, 1);
		assert!(b.outputs()[0].is_coinbase());
		head = b.header.clone();
		chain
			.process_block(b.clone(), chain::Options::SKIP_POW)
			.unwrap();

		// now mine three further blocks
		for n in 3..6 {
			let b = prepare_block(&kc, &head, &chain, n);
			head = b.header.clone();
			chain.process_block(b, chain::Options::SKIP_POW).unwrap();
		}

		// Make a note of this header as we will rewind back to here later.
		let rewind_to = head.clone();

		let key_id_coinbase = ExtKeychainPath::new(1, 1, 0, 0, 0).to_identifier();
		let key_id30 = ExtKeychainPath::new(1, 30, 0, 0, 0).to_identifier();

		let tx1 = build::transaction(
<<<<<<< HEAD
			KernelFeatures::Plain { fee: 20000 },
			None,
=======
			KernelFeatures::Plain { fee: 20000.into() },
>>>>>>> 9ed0cd65
			&[
				build::coinbase_input(consensus::REWARD_ORIGIN, key_id_coinbase.clone()),
				build::output(consensus::REWARD_ORIGIN - 20000, key_id30.clone()),
			],
			&kc,
			&pb,
		)
		.unwrap();

		let b = prepare_block_tx(&kc, &head, &chain, 6, &[tx1.clone()]);
		head = b.header.clone();
		chain
			.process_block(b.clone(), chain::Options::SKIP_POW)
			.unwrap();
		chain.validate(false).unwrap();

		// Now mine another block, reusing the private key for the coinbase we just spent.
		{
			let b = prepare_block_key_idx(&kc, &head, &chain, 7, 1);
			chain.process_block(b, chain::Options::SKIP_POW).unwrap();
		}

		// Now mine a competing block also spending the same coinbase output from earlier.
		// Rewind back prior to the tx that spends it to "unspend" it.
		{
			let b = prepare_block_tx(&kc, &rewind_to, &chain, 6, &[tx1]);
			chain
				.process_block(b.clone(), chain::Options::SKIP_POW)
				.unwrap();
			chain.validate(false).unwrap();
		}
	}

	clean_output_dir(chain_dir);
}

#[test]
fn spend_in_fork_and_compact() {
	clean_output_dir(".grin6");
	global::set_local_chain_type(ChainTypes::AutomatedTesting);
	util::init_test_logger();
	{
		let chain = init_chain(".grin6", pow::mine_genesis_block().unwrap());
		let prev = chain.head_header().unwrap();
		let kc = ExtKeychain::from_random_seed(false).unwrap();
		let pb = ProofBuilder::new(&kc);

		let mut fork_head = prev;

		// mine the first block and keep track of the block_hash
		// so we can spend the coinbase later
		let b = prepare_block(&kc, &fork_head, &chain, 2);
		assert!(b.outputs()[0].is_coinbase());
		fork_head = b.header.clone();
		chain
			.process_block(b.clone(), chain::Options::SKIP_POW)
			.unwrap();

		// now mine three further blocks
		for n in 3..6 {
			let b = prepare_block(&kc, &fork_head, &chain, n);
			fork_head = b.header.clone();
			chain.process_block(b, chain::Options::SKIP_POW).unwrap();
		}

		// create issue token
		let key_id3 = ExtKeychainPath::new(1, 3, 0, 0, 0).to_identifier();
		let token_amount = 10000;
		let key_id_token = ExtKeychainPath::new(1, 10000, 0, 0, 0).to_identifier();
		let key_id_token1 = ExtKeychainPath::new(1, 10001, 0, 0, 0).to_identifier();
		let key_id_token2 = ExtKeychainPath::new(1, 10002, 0, 0, 0).to_identifier();
		let token_key = TokenKey::new_token_key();
		let issue_token_tx = build::transaction(
			KernelFeatures::Plain {
				fee: consensus::REWARD_ORIGIN,
			},
			Some(TokenKernelFeatures::IssueToken),
			&[
				build::coinbase_input(consensus::REWARD_ORIGIN, key_id3),
				build::token_output(token_amount, token_key, true, key_id_token.clone()),
			],
			&kc,
			&pb,
		)
		.unwrap();
		let b = prepare_block_tx(&kc, &fork_head, &chain, 6, &[issue_token_tx]);
		fork_head = b.header.clone();
		chain.process_block(b, chain::Options::SKIP_POW).unwrap();

		// Check the height of the "fork block".
		assert_eq!(fork_head.height, 5);
		let key_id2 = ExtKeychainPath::new(1, 2, 0, 0, 0).to_identifier();
		let key_id30 = ExtKeychainPath::new(1, 30, 0, 0, 0).to_identifier();
		let key_id31 = ExtKeychainPath::new(1, 31, 0, 0, 0).to_identifier();

		let tx1 = build::transaction(
<<<<<<< HEAD
			KernelFeatures::Plain { fee: 20000 },
			Some(TokenKernelFeatures::PlainToken),
=======
			KernelFeatures::Plain { fee: 20000.into() },
>>>>>>> 9ed0cd65
			&[
				build::coinbase_input(consensus::REWARD_ORIGIN, key_id2.clone()),
				build::output(consensus::REWARD_ORIGIN - 20000, key_id30.clone()),
				build::token_input(token_amount, token_key, true, key_id_token.clone()),
				build::token_output(token_amount, token_key, false, key_id_token1.clone()),
			],
			&kc,
			&pb,
		)
		.unwrap();

		let next = prepare_block_tx(&kc, &fork_head, &chain, 8, &[tx1.clone()]);
		let prev_main = next.header.clone();
		chain
			.process_block(next.clone(), chain::Options::SKIP_POW)
			.unwrap();
		chain.validate(false).unwrap();

		let tx2 = build::transaction(
<<<<<<< HEAD
			KernelFeatures::Plain { fee: 20000 },
			Some(TokenKernelFeatures::PlainToken),
=======
			KernelFeatures::Plain { fee: 20000.into() },
>>>>>>> 9ed0cd65
			&[
				build::input(consensus::REWARD_ORIGIN - 20000, key_id30.clone()),
				build::output(consensus::REWARD_ORIGIN - 40000, key_id31.clone()),
				build::token_input(token_amount, token_key, false, key_id_token1.clone()),
				build::token_output(token_amount, token_key, false, key_id_token2.clone()),
			],
			&kc,
			&pb,
		)
		.unwrap();

		let next = prepare_block_tx(&kc, &prev_main, &chain, 10, &[tx2.clone()]);
		let prev_main = next.header.clone();
		chain.process_block(next, chain::Options::SKIP_POW).unwrap();

		// Full chain validation for completeness.
		chain.validate(false).unwrap();

		// mine 2 forked blocks from the first
		let fork = prepare_block_tx(&kc, &fork_head, &chain, 7, &[tx1.clone()]);
		let prev_fork = fork.header.clone();
		chain.process_block(fork, chain::Options::SKIP_POW).unwrap();

		let fork_next = prepare_block_tx(&kc, &prev_fork, &chain, 9, &[tx2.clone()]);
		let prev_fork = fork_next.header.clone();
		chain
			.process_block(fork_next, chain::Options::SKIP_POW)
			.unwrap();

		chain.validate(false).unwrap();

		// check state
		let head = chain.head_header().unwrap();
		assert_eq!(head.height, 7);
		assert_eq!(head.hash(), prev_main.hash());
		assert!(chain
			.get_unspent(tx2.outputs()[0].commitment())
			.unwrap()
			.is_some());
		assert!(chain
			.get_unspent(tx1.outputs()[0].commitment())
			.unwrap()
			.is_none());
		assert!(chain
			.get_token_unspent(&tx2.token_outputs()[0].identifier())
			.unwrap()
			.is_some());
		assert!(chain
			.get_token_unspent(&tx1.token_outputs()[0].identifier())
			.unwrap()
			.is_none());

		// make the fork win
		let fork_next = prepare_block(&kc, &prev_fork, &chain, 11);
		let prev_fork = fork_next.header.clone();
		chain
			.process_block(fork_next, chain::Options::SKIP_POW)
			.unwrap();
		chain.validate(false).unwrap();

		// check state
		let head = chain.head_header().unwrap();
		assert_eq!(head.height, 8);
		assert_eq!(head.hash(), prev_fork.hash());
		assert!(chain
			.get_unspent(tx2.outputs()[0].commitment())
			.unwrap()
			.is_some());
		assert!(chain
			.get_unspent(tx1.outputs()[0].commitment())
			.unwrap()
			.is_none());
		assert!(chain
			.get_token_unspent(&tx2.token_outputs()[0].identifier())
			.unwrap()
			.is_some());
		assert!(chain
			.get_token_unspent(&tx1.token_outputs()[0].identifier())
			.unwrap()
			.is_none());

		// add 20 blocks to go past the test horizon
		let mut prev = prev_fork;
		for n in 0..20 {
			let next = prepare_block(&kc, &prev, &chain, 12 + n);
			prev = next.header.clone();
			chain.process_block(next, chain::Options::SKIP_POW).unwrap();
		}

		chain.validate(false).unwrap();
		if let Err(e) = chain.compact() {
			panic!("Error compacting chain: {:?}", e);
		}
		if let Err(e) = chain.validate(false) {
			panic!("Validation error after compacting chain: {:?}", e);
		}
	}
	// Cleanup chain directory
	clean_output_dir(".grin6");
}

#[test]
fn test_block_subsidy_halvings() {
	global::set_local_chain_type(ChainTypes::AutomatedTesting);
	util::init_test_logger();
	clean_output_dir(".grin7");
	{
		let chain = init_chain(".grin7", pow::mine_genesis_block().unwrap());
		let mut prev = chain.head_header().unwrap();
		let kc = ExtKeychain::from_random_seed(false).unwrap();

		for n in 1..101 {
			let b = prepare_block(&kc, &prev, &chain, n);
			prev = b.header.clone();
			chain.process_block(b, chain::Options::SKIP_POW).unwrap();
		}
		chain.validate(false).unwrap();
	}
	// Cleanup chain directory
	clean_output_dir(".grin7");
}

/// Test ability to retrieve block headers for a given output
#[test]
fn output_header_mappings() {
	clean_output_dir(".grin_header_for_output");
	global::set_local_chain_type(ChainTypes::AutomatedTesting);
<<<<<<< HEAD
	clean_output_dir(".grin_header_for_output");
=======
	util::init_test_logger();
>>>>>>> 9ed0cd65
	{
		let chain = init_chain(
			".grin_header_for_output",
			pow::mine_genesis_block().unwrap(),
		);
		let keychain = ExtKeychain::from_random_seed(false).unwrap();
		let mut reward_outputs = vec![];

		for n in 1..15 {
			let prev = chain.head_header().unwrap();
			let next_header_info =
				consensus::next_difficulty(prev.height + 1, chain.difficulty_iter().unwrap());
			let pk = ExtKeychainPath::new(1, n as u32, 0, 0, 0).to_identifier();
			let reward = libtx::reward::output(
				&keychain,
				&libtx::ProofBuilder::new(&keychain),
				&pk,
				prev.height + 1,
				0,
				false,
			)
			.unwrap();
			reward_outputs.push(reward.0.clone());
			let mut b =
				core::core::Block::new(&prev, &[], next_header_info.clone().difficulty, reward)
					.unwrap();
			b.header.timestamp = prev.timestamp + Duration::seconds(60);
			b.header.pow.secondary_scaling = next_header_info.secondary_scaling;

			chain.set_txhashset_roots(&mut b).unwrap();

			let edge_bits = if n == 2 {
				global::min_edge_bits() + 1
			} else {
				global::min_edge_bits()
			};
			b.header.pow.proof.edge_bits = edge_bits;
			pow::pow_size(
				&mut b.header,
				next_header_info.difficulty,
				global::proofsize(),
				edge_bits,
			)
			.unwrap();
			b.header.pow.proof.edge_bits = edge_bits;
			get_block_bit_diff(&mut b);

			chain.process_block(b, chain::Options::MINE).unwrap();

			let header_for_output = chain
				.get_header_for_output(reward_outputs[n - 1].commitment())
				.unwrap();
			assert_eq!(header_for_output.height, n as u64);

			chain.validate(false).unwrap();
		}

		// Check all output positions are as expected
		for n in 1..15 {
			let header_for_output = chain
				.get_header_for_output(reward_outputs[n - 1].commitment())
				.unwrap();
			assert_eq!(header_for_output.height, n as u64);
		}
	}
	// Cleanup chain directory
	clean_output_dir(".grin_header_for_output");
}

/// Build a negative output. This function must not be used outside of tests.
/// The commitment will be an inversion of the value passed in and the value is
/// subtracted from the sum.
fn build_output_negative<K, B>(value: u64, key_id: Identifier) -> Box<Append<K, B>>
where
	K: Keychain,
	B: ProofBuild,
{
	Box::new(
		move |build, acc| -> Result<(Transaction, BlindSum), Error> {
			let (tx, sum) = acc?;

			// TODO: proper support for different switch commitment schemes
			let switch = SwitchCommitmentType::Regular;

			let commit = build.keychain.commit(value, &key_id, switch)?;

			// invert commitment
			let commit = build.keychain.secp().commit_sum(vec![], vec![commit])?;

			eprintln!("Building output: {}, {:?}", value, commit);

			// build a proof with a rangeproof of 0 as a placeholder
			// the test will replace this later
			let proof = proof::create(
				build.keychain,
				build.builder,
				0,
				&key_id,
				switch,
				commit,
				None,
			)?;

			// we return the output and the value is subtracted instead of added
			Ok((
				tx.with_output(Output::new(OutputFeatures::Plain, commit, proof)),
				sum.sub_key_id(key_id.to_value_path(value)),
			))
		},
	)
}

/// Test the duplicate rangeproof bug
#[test]
fn test_overflow_cached_rangeproof() {
	clean_output_dir(".grin_overflow");
	global::set_local_chain_type(ChainTypes::AutomatedTesting);

	util::init_test_logger();
	{
		let chain = init_chain(".grin_overflow", pow::mine_genesis_block().unwrap());
		let prev = chain.head_header().unwrap();
		let kc = ExtKeychain::from_random_seed(false).unwrap();
		let pb = ProofBuilder::new(&kc);

		let mut head = prev;

		// mine the first block and keep track of the block_hash
		// so we can spend the coinbase later
		let b = prepare_block(&kc, &head, &chain, 2);

		assert!(b.outputs()[0].is_coinbase());
		head = b.header.clone();
		chain
			.process_block(b.clone(), chain::Options::SKIP_POW)
			.unwrap();

		// now mine three further blocks
		for n in 3..6 {
			let b = prepare_block(&kc, &head, &chain, n);
			head = b.header.clone();
			chain.process_block(b, chain::Options::SKIP_POW).unwrap();
		}

		// create a few keys for use in txns
		let key_id2 = ExtKeychainPath::new(1, 2, 0, 0, 0).to_identifier();
		let key_id30 = ExtKeychainPath::new(1, 30, 0, 0, 0).to_identifier();
		let key_id31 = ExtKeychainPath::new(1, 31, 0, 0, 0).to_identifier();
		let key_id32 = ExtKeychainPath::new(1, 32, 0, 0, 0).to_identifier();

		// build a regular transaction so we have a rangeproof to copy
		let tx1 = build::transaction(
			KernelFeatures::Plain { fee: 20000.into() },
			&[
				build::coinbase_input(consensus::REWARD, key_id2.clone()),
				build::output(consensus::REWARD - 20000, key_id30.clone()),
			],
			&kc,
			&pb,
		)
		.unwrap();

		// mine block with tx1
		let next = prepare_block_tx(&kc, &head, &chain, 7, &[tx1.clone()]);
		let prev_main = next.header.clone();
		chain
			.process_block(next.clone(), chain::Options::SKIP_POW)
			.unwrap();
		chain.validate(false).unwrap();

		// create a second tx that contains a negative output
		// and a positive output for 1m grin
		let mut tx2 = build::transaction(
			KernelFeatures::Plain { fee: 0.into() },
			&[
				build::input(consensus::REWARD - 20000, key_id30.clone()),
				build::output(
					consensus::REWARD - 20000 + 1_000_000_000_000_000,
					key_id31.clone(),
				),
				build_output_negative(1_000_000_000_000_000, key_id32.clone()),
			],
			&kc,
			&pb,
		)
		.unwrap();

		// make sure tx1 only has one output as expected
		assert_eq!(tx1.body.outputs.len(), 1);
		let last_rp = tx1.body.outputs[0].proof;

		// overwrite all our rangeproofs with the rangeproof from last block
		for i in 0..tx2.body.outputs.len() {
			tx2.body.outputs[i].proof = last_rp;
		}

		let next = prepare_block_tx(&kc, &prev_main, &chain, 8, &[tx2.clone()]);
		// process_block fails with verifier_cache disabled or with correct verifier_cache
		// implementations
		let res = chain.process_block(next, chain::Options::SKIP_POW);

		assert_eq!(
			res.unwrap_err().kind(),
			chain::ErrorKind::InvalidBlockProof(block::Error::Transaction(
				transaction::Error::Secp(util::secp::Error::InvalidRangeProof)
			))
		);
	}
	clean_output_dir(".grin_overflow");
}

// Use diff as both diff *and* key_idx for convenience (deterministic private key for test blocks)
fn prepare_block<K>(kc: &K, prev: &BlockHeader, chain: &Chain, diff: u64) -> Block
where
	K: Keychain,
{
	let key_idx = diff as u32;
	prepare_block_key_idx(kc, prev, chain, diff, key_idx)
}

fn prepare_block_key_idx<K>(
	kc: &K,
	prev: &BlockHeader,
	chain: &Chain,
	diff: u64,
	key_idx: u32,
) -> Block
where
	K: Keychain,
{
	let mut b = prepare_block_nosum(kc, prev, diff, key_idx, &[]);
	chain.set_txhashset_roots(&mut b).unwrap();
	get_block_bit_diff(&mut b);
	b
}

// Use diff as both diff *and* key_idx for convenience (deterministic private key for test blocks)
fn prepare_block_tx<K>(
	kc: &K,
	prev: &BlockHeader,
	chain: &Chain,
	diff: u64,
	txs: &[Transaction],
) -> Block
where
	K: Keychain,
{
	let key_idx = diff as u32;
	prepare_block_tx_key_idx(kc, prev, chain, diff, key_idx, txs)
}

fn prepare_block_tx_key_idx<K>(
	kc: &K,
	prev: &BlockHeader,
	chain: &Chain,
	diff: u64,
	key_idx: u32,
	txs: &[Transaction],
) -> Block
where
	K: Keychain,
{
	let mut b = prepare_block_nosum(kc, prev, diff, key_idx, txs);
	chain.set_txhashset_roots(&mut b).unwrap();
	get_block_bit_diff(&mut b);
	b
}

fn prepare_block_nosum<K>(
	kc: &K,
	prev: &BlockHeader,
	diff: u64,
	key_idx: u32,
	txs: &[Transaction],
) -> Block
where
	K: Keychain,
{
	let proof_size = global::proofsize();
	let key_id = ExtKeychainPath::new(1, key_idx, 0, 0, 0).to_identifier();

<<<<<<< HEAD
	let fees = txs.iter().map(|tx| tx.fee()).sum();
	let reward = libtx::reward::output(
		kc,
		&libtx::ProofBuilder::new(kc),
		&key_id,
		prev.height + 1,
		fees,
		false,
	)
	.unwrap();
=======
	let height = prev.height + 1;
	let fees = txs.iter().map(|tx| tx.fee(height)).sum();
	let reward =
		libtx::reward::output(kc, &libtx::ProofBuilder::new(kc), &key_id, fees, false).unwrap();
>>>>>>> 9ed0cd65
	let mut b = match core::core::Block::new(prev, txs, Difficulty::from_num(diff), reward) {
		Err(e) => panic!("{:?}", e),
		Ok(b) => b,
	};
	b.header.timestamp = prev.timestamp + Duration::seconds(60);
	b.header.pow.total_difficulty = prev.total_difficulty() + Difficulty::from_num(diff);
	b.header.pow.proof = pow::Proof::random(proof_size);
	b
}

#[test]
#[ignore]
fn actual_diff_iter_output() {
	global::set_local_chain_type(ChainTypes::AutomatedTesting);
	let genesis_block = pow::mine_genesis_block().unwrap();
	let chain = chain::Chain::init(
		"../.grin".to_string(),
		Arc::new(NoopAdapter {}),
		genesis_block,
		pow::verify_size,
		false,
	)
	.unwrap();
	let iter = chain.difficulty_iter().unwrap();
	let mut last_time = 0;
	let mut first = true;
	for elem in iter.into_iter() {
		if first {
			last_time = elem.timestamp;
			first = false;
		}
		println!(
			"next_difficulty time: {}, diff: {}, duration: {} ",
			elem.timestamp,
			elem.difficulty.to_num(),
			last_time - elem.timestamp
		);
		last_time = elem.timestamp;
	}
}<|MERGE_RESOLUTION|>--- conflicted
+++ resolved
@@ -15,15 +15,10 @@
 use self::chain::types::{NoopAdapter, Tip};
 use self::chain::Chain;
 use self::core::core::hash::Hashed;
-<<<<<<< HEAD
-use self::core::core::verifier_cache::LruVerifierCache;
-use self::core::core::{
-	Block, BlockHeader, KernelFeatures, TokenKernelFeatures, TokenKey, Transaction,
-=======
 use self::core::core::{
 	block, transaction, Block, BlockHeader, KernelFeatures, Output, OutputFeatures, Transaction,
->>>>>>> 9ed0cd65
 };
+use self::core::core::{TokenKernelFeatures, TokenKey};
 use self::core::global::ChainTypes;
 use self::core::libtx::build::{self, Append};
 use self::core::libtx::proof::{self, ProofBuild};
@@ -587,12 +582,8 @@
 		let key_id30 = ExtKeychainPath::new(1, 30, 0, 0, 0).to_identifier();
 
 		let tx1 = build::transaction(
-<<<<<<< HEAD
-			KernelFeatures::Plain { fee: 20000 },
+			KernelFeatures::Plain { fee: 20000.into() },
 			None,
-=======
-			KernelFeatures::Plain { fee: 20000.into() },
->>>>>>> 9ed0cd65
 			&[
 				build::coinbase_input(consensus::REWARD_ORIGIN, key_id_coinbase.clone()),
 				build::output(consensus::REWARD_ORIGIN - 20000, key_id30.clone()),
@@ -689,12 +680,8 @@
 		let key_id31 = ExtKeychainPath::new(1, 31, 0, 0, 0).to_identifier();
 
 		let tx1 = build::transaction(
-<<<<<<< HEAD
-			KernelFeatures::Plain { fee: 20000 },
+			KernelFeatures::Plain { fee: 20000.into() },
 			Some(TokenKernelFeatures::PlainToken),
-=======
-			KernelFeatures::Plain { fee: 20000.into() },
->>>>>>> 9ed0cd65
 			&[
 				build::coinbase_input(consensus::REWARD_ORIGIN, key_id2.clone()),
 				build::output(consensus::REWARD_ORIGIN - 20000, key_id30.clone()),
@@ -714,12 +701,8 @@
 		chain.validate(false).unwrap();
 
 		let tx2 = build::transaction(
-<<<<<<< HEAD
-			KernelFeatures::Plain { fee: 20000 },
+			KernelFeatures::Plain { fee: 20000.into() },
 			Some(TokenKernelFeatures::PlainToken),
-=======
-			KernelFeatures::Plain { fee: 20000.into() },
->>>>>>> 9ed0cd65
 			&[
 				build::input(consensus::REWARD_ORIGIN - 20000, key_id30.clone()),
 				build::output(consensus::REWARD_ORIGIN - 40000, key_id31.clone()),
@@ -847,11 +830,7 @@
 fn output_header_mappings() {
 	clean_output_dir(".grin_header_for_output");
 	global::set_local_chain_type(ChainTypes::AutomatedTesting);
-<<<<<<< HEAD
-	clean_output_dir(".grin_header_for_output");
-=======
 	util::init_test_logger();
->>>>>>> 9ed0cd65
 	{
 		let chain = init_chain(
 			".grin_header_for_output",
@@ -1133,8 +1112,8 @@
 	let proof_size = global::proofsize();
 	let key_id = ExtKeychainPath::new(1, key_idx, 0, 0, 0).to_identifier();
 
-<<<<<<< HEAD
-	let fees = txs.iter().map(|tx| tx.fee()).sum();
+	let height = prev.height + 1;
+	let fees = txs.iter().map(|tx| tx.fee(height)).sum();
 	let reward = libtx::reward::output(
 		kc,
 		&libtx::ProofBuilder::new(kc),
@@ -1144,12 +1123,6 @@
 		false,
 	)
 	.unwrap();
-=======
-	let height = prev.height + 1;
-	let fees = txs.iter().map(|tx| tx.fee(height)).sum();
-	let reward =
-		libtx::reward::output(kc, &libtx::ProofBuilder::new(kc), &key_id, fees, false).unwrap();
->>>>>>> 9ed0cd65
 	let mut b = match core::core::Block::new(prev, txs, Difficulty::from_num(diff), reward) {
 		Err(e) => panic!("{:?}", e),
 		Ok(b) => b,
