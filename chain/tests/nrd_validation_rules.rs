--- conflicted
+++ resolved
@@ -139,15 +139,9 @@
 	let key_id3 = ExtKeychainPath::new(1, 3, 0, 0, 0).to_identifier();
 
 	let tx1 = build::transaction_with_kernel(
-<<<<<<< HEAD
-		vec![
+		&[
 			build::coinbase_input(consensus::REWARD_ORIGIN, key_id1.clone()),
 			build::output(consensus::REWARD_ORIGIN - 20000, key_id2.clone()),
-=======
-		&[
-			build::coinbase_input(consensus::REWARD, key_id1.clone()),
-			build::output(consensus::REWARD - 20000, key_id2.clone()),
->>>>>>> 06a09f25
 		],
 		kernel.clone(),
 		None,
@@ -158,15 +152,9 @@
 	.unwrap();
 
 	let tx2 = build::transaction_with_kernel(
-<<<<<<< HEAD
-		vec![
+		&[
 			build::input(consensus::REWARD_ORIGIN - 20000, key_id2.clone()),
 			build::output(consensus::REWARD_ORIGIN - 40000, key_id3.clone()),
-=======
-		&[
-			build::input(consensus::REWARD - 20000, key_id2.clone()),
-			build::output(consensus::REWARD - 40000, key_id3.clone()),
->>>>>>> 06a09f25
 		],
 		kernel.clone(),
 		None,
@@ -269,15 +257,9 @@
 	let key_id3 = ExtKeychainPath::new(1, 3, 0, 0, 0).to_identifier();
 
 	let tx1 = build::transaction_with_kernel(
-<<<<<<< HEAD
-		vec![
+		&[
 			build::coinbase_input(consensus::REWARD_ORIGIN, key_id1.clone()),
 			build::output(consensus::REWARD_ORIGIN - 20000, key_id2.clone()),
-=======
-		&[
-			build::coinbase_input(consensus::REWARD, key_id1.clone()),
-			build::output(consensus::REWARD - 20000, key_id2.clone()),
->>>>>>> 06a09f25
 		],
 		kernel.clone(),
 		None,
@@ -288,15 +270,9 @@
 	.unwrap();
 
 	let tx2 = build::transaction_with_kernel(
-<<<<<<< HEAD
-		vec![
+		&[
 			build::input(consensus::REWARD_ORIGIN - 20000, key_id2.clone()),
 			build::output(consensus::REWARD_ORIGIN - 40000, key_id3.clone()),
-=======
-		&[
-			build::input(consensus::REWARD - 20000, key_id2.clone()),
-			build::output(consensus::REWARD - 40000, key_id3.clone()),
->>>>>>> 06a09f25
 		],
 		kernel.clone(),
 		None,
@@ -382,15 +358,9 @@
 	let key_id3 = ExtKeychainPath::new(1, 3, 0, 0, 0).to_identifier();
 
 	let tx1 = build::transaction_with_kernel(
-<<<<<<< HEAD
-		vec![
+		&[
 			build::coinbase_input(consensus::REWARD_ORIGIN, key_id1.clone()),
 			build::output(consensus::REWARD_ORIGIN - 20000, key_id2.clone()),
-=======
-		&[
-			build::coinbase_input(consensus::REWARD, key_id1.clone()),
-			build::output(consensus::REWARD - 20000, key_id2.clone()),
->>>>>>> 06a09f25
 		],
 		kernel.clone(),
 		None,
@@ -401,15 +371,9 @@
 	.unwrap();
 
 	let tx2 = build::transaction_with_kernel(
-<<<<<<< HEAD
-		vec![
+		&[
 			build::input(consensus::REWARD_ORIGIN - 20000, key_id2.clone()),
 			build::output(consensus::REWARD_ORIGIN - 40000, key_id3.clone()),
-=======
-		&[
-			build::input(consensus::REWARD - 20000, key_id2.clone()),
-			build::output(consensus::REWARD - 40000, key_id3.clone()),
->>>>>>> 06a09f25
 		],
 		kernel.clone(),
 		None,
