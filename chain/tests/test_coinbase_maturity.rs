--- conflicted
+++ resolved
@@ -70,15 +70,10 @@
 		let key_id4 = ExtKeychainPath::new(1, 4, 0, 0, 0).to_identifier();
 
 		let next_header_info = consensus::next_difficulty(1, chain.difficulty_iter().unwrap());
-<<<<<<< HEAD
 		let reward =
 			libtx::reward::output(&keychain, &builder, &key_id1, prev.height + 1, 0, false)
 				.unwrap();
-		let mut block = core::core::Block::new(&prev, vec![], Difficulty::min(), reward).unwrap();
-=======
-		let reward = libtx::reward::output(&keychain, &builder, &key_id1, 0, false).unwrap();
 		let mut block = core::core::Block::new(&prev, &[], Difficulty::min(), reward).unwrap();
->>>>>>> 06a09f25
 		block.header.timestamp = prev.timestamp + Duration::seconds(60);
 		block.header.pow.secondary_scaling = next_header_info.secondary_scaling;
 
@@ -113,12 +108,8 @@
 		// this is not a valid tx as the coinbase output cannot be spent yet
 		let coinbase_txn = build::transaction(
 			KernelFeatures::Plain { fee: 2 },
-<<<<<<< HEAD
 			None,
-			vec![
-=======
 			&[
->>>>>>> 06a09f25
 				build::coinbase_input(amount, key_id1.clone()),
 				build::output(amount - 2, key_id2.clone()),
 			],
@@ -167,16 +158,10 @@
 			let key_id1 = ExtKeychainPath::new(1, 1, 0, 0, 0).to_identifier();
 
 			let next_header_info = consensus::next_difficulty(1, chain.difficulty_iter().unwrap());
-<<<<<<< HEAD
 			let reward =
 				libtx::reward::output(&keychain, &builder, &key_id1, prev.height + 1, 0, false)
 					.unwrap();
-			let mut block =
-				core::core::Block::new(&prev, vec![], Difficulty::min(), reward).unwrap();
-=======
-			let reward = libtx::reward::output(&keychain, &builder, &key_id1, 0, false).unwrap();
 			let mut block = core::core::Block::new(&prev, &[], Difficulty::min(), reward).unwrap();
->>>>>>> 06a09f25
 
 			block.header.timestamp = prev.timestamp + Duration::seconds(60);
 			block.header.pow.secondary_scaling = next_header_info.secondary_scaling;
@@ -212,12 +197,8 @@
 			// this is not a valid tx as the coinbase output cannot be spent yet
 			let coinbase_txn = build::transaction(
 				KernelFeatures::Plain { fee: 2 },
-<<<<<<< HEAD
 				None,
-				vec![
-=======
 				&[
->>>>>>> 06a09f25
 					build::coinbase_input(amount, key_id1.clone()),
 					build::output(amount - 2, key_id2.clone()),
 				],
