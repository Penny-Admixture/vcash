--- conflicted
+++ resolved
@@ -177,7 +177,7 @@
 		return_vec
 	}
 
-	pub fn get_last_n_token_output(chain: Arc<chain::Chain>, distance: u64) -> Vec<TxHashSetNode> {
+	pub fn get_last_n_token_output(chain: &chain::Chain, distance: u64) -> Vec<TxHashSetNode> {
 		let mut return_vec = Vec::new();
 		let last_n = chain.get_last_n_token_output(distance);
 		for x in last_n {
@@ -186,12 +186,9 @@
 		return_vec
 	}
 
-	pub fn get_last_n_token_rangeproof(
-		head: Arc<chain::Chain>,
-		distance: u64,
-	) -> Vec<TxHashSetNode> {
+	pub fn get_last_n_token_rangeproof(chain: &chain::Chain, distance: u64) -> Vec<TxHashSetNode> {
 		let mut return_vec = Vec::new();
-		let last_n = head.get_last_n_token_rangeproof(distance);
+		let last_n = chain.get_last_n_token_rangeproof(distance);
 		for elem in last_n {
 			return_vec.push(TxHashSetNode {
 				hash: elem.0.to_hex(),
@@ -200,12 +197,9 @@
 		return_vec
 	}
 
-	pub fn get_last_n_token_issue_proof(
-		head: Arc<chain::Chain>,
-		distance: u64,
-	) -> Vec<TxHashSetNode> {
+	pub fn get_last_n_token_issue_proof(chain: &chain::Chain, distance: u64) -> Vec<TxHashSetNode> {
 		let mut return_vec = Vec::new();
-		let last_n = head.get_last_n_token_issue_proof(distance);
+		let last_n = chain.get_last_n_token_issue_proof(distance);
 		for elem in last_n {
 			return_vec.push(TxHashSetNode {
 				hash: elem.0.to_hex(),
@@ -404,12 +398,8 @@
 
 		Ok(OutputPrintable {
 			output_type,
-<<<<<<< HEAD
 			token_type: None,
-			commit: output.commit,
-=======
 			commit: output.commitment(),
->>>>>>> 06a09f25
 			spent,
 			proof,
 			proof_hash: output.proof.hash().to_hex(),
@@ -422,8 +412,8 @@
 	/// not
 	pub fn from_token_output(
 		token_output: &core::TokenOutput,
-		chain: Arc<chain::Chain>,
-		_block_header: Option<&core::BlockHeader>,
+		chain: &chain::Chain,
+		block_header: Option<&core::BlockHeader>,
 		include_proof: bool,
 		_include_merkle_proof: bool,
 	) -> Result<OutputPrintable, chain::Error> {
@@ -433,13 +423,10 @@
 			OutputType::TokenTransaction
 		};
 
-		let out_id = core::TokenOutputIdentifier::from(token_output);
-		let res = chain.get_token_unspent(&out_id)?;
-		let (spent, block_height) = if let Some(output_pos) = res {
-			(false, Some(output_pos.height))
-		} else {
-			(true, None)
-		};
+		let pos = chain.get_token_unspent(&token_output.identifier)?;
+		let spent = pos.is_none();
+		let output_pos = pos.map(|x| x.pos).unwrap_or(0);
+		let block_height = pos.map(|x| x.height).or(block_header.map(|x| x.height));
 
 		let proof = if include_proof {
 			Some(token_output.proof_bytes().to_hex())
@@ -447,14 +434,10 @@
 			None
 		};
 
-		let output_pos = chain
-			.get_token_output_pos(&token_output.commit)
-			.unwrap_or(0);
-
 		Ok(OutputPrintable {
 			output_type,
-			token_type: Some(token_output.token_type.to_hex()),
-			commit: token_output.commit,
+			token_type: Some(token_output.token_type().to_hex()),
+			commit: token_output.commitment(),
 			spent,
 			proof,
 			proof_hash: token_output.proof.hash().to_hex(),
@@ -1001,7 +984,6 @@
 	#[test]
 	fn serialize_output_printable() {
 		let hex_output = "{\
-<<<<<<< HEAD
 			 \"output_type\":\"Coinbase\",\
 			 \"token_type\":null,\
 			 \"commit\":\"083eafae5d61a85ab07b12e1a51b3918d8e6de11fc6cde641d54af53608aa77b9f\",\
@@ -1017,8 +999,6 @@
 		assert_eq!(serialized, hex_output);
 
 		let hex_output = "{\
-=======
->>>>>>> 06a09f25
 			 \"output_type\":\"Coinbase\",\
 			 \"token_type\":\"5e330f8564155e85414b49017280c0e5a0bd896261ac02c1b0f5292339aad438\",\
 			 \"commit\":\"083eafae5d61a85ab07b12e1a51b3918d8e6de11fc6cde641d54af53608aa77b9f\",\
