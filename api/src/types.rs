// Copyright 2020 The Grin Developers
//
// Licensed under the Apache License, Version 2.0 (the "License");
// you may not use this file except in compliance with the License.
// You may obtain a copy of the License at
//
//     http://www.apache.org/licenses/LICENSE-2.0
//
// Unless required by applicable law or agreed to in writing, software
// distributed under the License is distributed on an "AS IS" BASIS,
// WITHOUT WARRANTIES OR CONDITIONS OF ANY KIND, either express or implied.
// See the License for the specific language governing permissions and
// limitations under the License.

use std::sync::Arc;

use crate::chain;
use crate::core::core::hash::Hashed;
use crate::core::core::merkle_proof::MerkleProof;
use crate::core::core::{KernelFeatures, TokenKernelFeatures, TokenKey, TokenTxKernel, TxKernel};
use crate::core::{core, ser};
use crate::p2p;
use crate::util::secp::pedersen;
use crate::util::{self, ToHex};
use serde;
use serde::de::MapAccess;
use serde::ser::SerializeStruct;
use std::fmt;

macro_rules! no_dup {
	($field:ident) => {
		if $field.is_some() {
			return Err(serde::de::Error::duplicate_field("$field"));
			}
	};
}

/// API Version Information
#[derive(Serialize, Deserialize, Debug, Clone)]
pub struct Version {
	/// Current node API Version (api crate version)
	pub node_version: String,
	/// Block header version
	pub block_header_version: u16,
}

/// The state of the current fork tip
#[derive(Serialize, Deserialize, Debug, Clone)]
pub struct Tip {
	/// Height of the tip (max height of the fork)
	pub height: u64,
	// Last block pushed to the fork
	pub last_block_pushed: String,
	// Block previous to last
	pub prev_block_to_last: String,
	// Total difficulty accumulated on that fork
	pub total_difficulty: u64,
}

impl Tip {
	pub fn from_tip(tip: chain::Tip) -> Tip {
		Tip {
			height: tip.height,
			last_block_pushed: tip.last_block_h.to_hex(),
			prev_block_to_last: tip.prev_block_h.to_hex(),
			total_difficulty: tip.total_difficulty.to_num(),
		}
	}
}

/// Status page containing different server information
#[derive(Serialize, Deserialize, Debug, Clone)]
pub struct Status {
	// The protocol version
	pub protocol_version: u32,
	// The user user agent
	pub user_agent: String,
	// The current number of connections
	pub connections: u32,
	// The state of the current fork Tip
	pub tip: Tip,
	// The current sync status
	pub sync_status: String,
	// Additional sync information
	#[serde(skip_serializing_if = "Option::is_none")]
	pub sync_info: Option<serde_json::Value>,
}

impl Status {
	pub fn from_tip_and_peers(
		current_tip: chain::Tip,
		connections: u32,
		sync_status: String,
		sync_info: Option<serde_json::Value>,
	) -> Status {
		Status {
			protocol_version: ser::ProtocolVersion::local().into(),
			user_agent: p2p::msg::USER_AGENT.to_string(),
			connections: connections,
			tip: Tip::from_tip(current_tip),
			sync_status,
			sync_info,
		}
	}
}

/// TxHashSet
#[derive(Serialize, Deserialize, Debug, Clone)]
pub struct TxHashSet {
	/// Output Root Hash
	pub output_root_hash: String,
	// Rangeproof root hash
	pub range_proof_root_hash: String,
	// Kernel set root hash
	pub kernel_root_hash: String,

	pub token_output_root_hash: String,

	pub token_rproof_root_hash: String,

	pub token_issue_proof_root_hash: String,
}

impl TxHashSet {
	/// A TxHashSet in the context of the api is simply the collection of PMMR roots.
	/// We can obtain these in a lightweight way by reading them from the head of the chain.
	/// We will have validated the roots on this header against the roots of the txhashset.
	pub fn from_head(chain: Arc<chain::Chain>) -> Result<TxHashSet, chain::Error> {
		let header = chain.head_header()?;
		Ok(TxHashSet {
			output_root_hash: header.output_root.to_hex(),
			range_proof_root_hash: header.range_proof_root.to_hex(),
			kernel_root_hash: header.kernel_root.to_hex(),
			token_output_root_hash: header.token_output_root.to_hex(),
			token_rproof_root_hash: header.token_range_proof_root.to_hex(),
			token_issue_proof_root_hash: header.token_issue_proof_root.to_hex(),
		})
	}
}

/// Wrapper around a list of txhashset nodes, so it can be
/// presented properly via json
#[derive(Serialize, Deserialize, Debug, Clone)]
pub struct TxHashSetNode {
	// The hash
	pub hash: String,
}

impl TxHashSetNode {
	pub fn get_last_n_output(chain: Arc<chain::Chain>, distance: u64) -> Vec<TxHashSetNode> {
		let mut return_vec = Vec::new();
		let last_n = chain.get_last_n_output(distance);
		for x in last_n {
			return_vec.push(TxHashSetNode { hash: x.0.to_hex() });
		}
		return_vec
	}

	pub fn get_last_n_rangeproof(head: Arc<chain::Chain>, distance: u64) -> Vec<TxHashSetNode> {
		let mut return_vec = Vec::new();
		let last_n = head.get_last_n_rangeproof(distance);
		for elem in last_n {
			return_vec.push(TxHashSetNode {
				hash: elem.0.to_hex(),
			});
		}
		return_vec
	}

	pub fn get_last_n_kernel(head: Arc<chain::Chain>, distance: u64) -> Vec<TxHashSetNode> {
		let mut return_vec = Vec::new();
		let last_n = head.get_last_n_kernel(distance);
		for elem in last_n {
			return_vec.push(TxHashSetNode {
				hash: elem.0.to_hex(),
			});
		}
		return_vec
	}

	pub fn get_last_n_token_output(chain: Arc<chain::Chain>, distance: u64) -> Vec<TxHashSetNode> {
		let mut return_vec = Vec::new();
		let last_n = chain.get_last_n_token_output(distance);
		for x in last_n {
			return_vec.push(TxHashSetNode {
				hash: util::to_hex(x.0.to_vec()),
			});
		}
		return_vec
	}

	pub fn get_last_n_token_rangeproof(
		head: Arc<chain::Chain>,
		distance: u64,
	) -> Vec<TxHashSetNode> {
		let mut return_vec = Vec::new();
		let last_n = head.get_last_n_token_rangeproof(distance);
		for elem in last_n {
			return_vec.push(TxHashSetNode {
				hash: util::to_hex(elem.0.to_vec()),
			});
		}
		return_vec
	}

	pub fn get_last_n_token_issue_proof(
		head: Arc<chain::Chain>,
		distance: u64,
	) -> Vec<TxHashSetNode> {
		let mut return_vec = Vec::new();
		let last_n = head.get_last_n_token_issue_proof(distance);
		for elem in last_n {
			return_vec.push(TxHashSetNode {
				hash: util::to_hex(elem.0.to_vec()),
			});
		}
		return_vec
	}
}

#[derive(Debug, Serialize, Deserialize, Clone)]
pub enum OutputType {
	Coinbase,
	Transaction,
	TokenIsuue,
	TokenTransaction,
}

#[derive(Debug, Serialize, Deserialize, Clone)]
pub struct Output {
	/// The output commitment representing the amount
	pub commit: PrintableCommitment,
	/// Height of the block which contains the output
	pub height: u64,
	/// MMR Index of output
	pub mmr_index: u64,
}

impl Output {
	pub fn new(commit: &pedersen::Commitment, height: u64, mmr_index: u64) -> Output {
		Output {
			commit: PrintableCommitment { commit: *commit },
			height: height,
			mmr_index: mmr_index,
		}
	}
}

#[derive(Debug, Serialize, Deserialize, Clone)]
pub struct TokenOutput {
	/// The output commitment representing the amount
	pub commit: PrintableCommitment,
	pub token_type: TokenKey,
	/// Height of the block which contains the output
	pub height: u64,
	/// MMR Index of output
	pub mmr_index: u64,
}

impl TokenOutput {
	pub fn new(
		commit: &pedersen::Commitment,
		token_type: TokenKey,
		height: u64,
		mmr_index: u64,
	) -> TokenOutput {
		TokenOutput {
			commit: PrintableCommitment {
				commit: commit.clone(),
			},
			token_type,
			height: height,
			mmr_index: mmr_index,
		}
	}
}

#[derive(Debug, Clone)]
pub struct PrintableCommitment {
	pub commit: pedersen::Commitment,
}

impl PrintableCommitment {
	pub fn commit(&self) -> pedersen::Commitment {
		self.commit
	}

	pub fn to_vec(&self) -> Vec<u8> {
		self.commit.0.to_vec()
	}
}

impl AsRef<[u8]> for PrintableCommitment {
	fn as_ref(&self) -> &[u8] {
		&self.commit.0
	}
}

impl serde::ser::Serialize for PrintableCommitment {
	fn serialize<S>(&self, serializer: S) -> Result<S::Ok, S::Error>
	where
		S: serde::ser::Serializer,
	{
		serializer.serialize_str(&self.to_hex())
	}
}

impl<'de> serde::de::Deserialize<'de> for PrintableCommitment {
	fn deserialize<D>(deserializer: D) -> Result<Self, D::Error>
	where
		D: serde::de::Deserializer<'de>,
	{
		deserializer.deserialize_str(PrintableCommitmentVisitor)
	}
}

struct PrintableCommitmentVisitor;

impl<'de> serde::de::Visitor<'de> for PrintableCommitmentVisitor {
	type Value = PrintableCommitment;

	fn expecting(&self, formatter: &mut fmt::Formatter<'_>) -> fmt::Result {
		formatter.write_str("a Pedersen commitment")
	}

	fn visit_str<E>(self, v: &str) -> Result<Self::Value, E>
	where
		E: serde::de::Error,
	{
		Ok(PrintableCommitment {
			commit: pedersen::Commitment::from_vec(
				util::from_hex(v).map_err(serde::de::Error::custom)?,
			),
		})
	}
}

// As above, except formatted a bit better for human viewing
#[derive(Debug, Clone)]
pub struct OutputPrintable {
	/// The type of output Coinbase|Transaction
	pub output_type: OutputType,
	/// The type of token
	pub token_type: Option<String>,
	/// The homomorphic commitment representing the output's amount
	/// (as hex string)
	pub commit: pedersen::Commitment,
	/// Whether the output has been spent
	pub spent: bool,
	/// Rangeproof (as hex string)
	pub proof: Option<String>,
	/// Rangeproof hash (as hex string)
	pub proof_hash: String,
	/// Block height at which the output is found
	pub block_height: Option<u64>,
	/// Merkle Proof
	pub merkle_proof: Option<MerkleProof>,
	/// MMR Position
	pub mmr_index: u64,
}

impl OutputPrintable {
	pub fn from_output(
		output: &core::Output,
		chain: Arc<chain::Chain>,
		block_header: Option<&core::BlockHeader>,
		include_proof: bool,
		include_merkle_proof: bool,
	) -> Result<OutputPrintable, chain::Error> {
		let output_type = if output.is_coinbase() {
			OutputType::Coinbase
		} else {
			OutputType::Transaction
		};

		let out_id = core::OutputIdentifier::from(output);
		let res = chain.get_unspent(&out_id)?;
		let (spent, block_height) = if let Some(output_pos) = res {
			(false, Some(output_pos.height))
		} else {
			(true, None)
		};

		let proof = if include_proof {
			Some(output.proof_bytes().to_hex())
		} else {
			None
		};

		// Get the Merkle proof for all unspent coinbase outputs (to verify maturity on
		// spend). We obtain the Merkle proof by rewinding the PMMR.
		// We require the rewind() to be stable even after the PMMR is pruned and
		// compacted so we can still recreate the necessary proof.
		let mut merkle_proof = None;
		if include_merkle_proof && output.is_coinbase() && !spent {
			if let Some(block_header) = block_header {
				merkle_proof = chain.get_merkle_proof(&out_id, &block_header).ok();
			}
		};

		let output_pos = chain.get_output_pos(&output.commit).unwrap_or(0);

		Ok(OutputPrintable {
			output_type,
			token_type: None,
			commit: output.commit,
			spent,
			proof,
			proof_hash: output.proof.hash().to_hex(),
			block_height,
			merkle_proof,
			mmr_index: output_pos,
		})
	}

	/// not
	pub fn from_token_output(
		token_output: &core::TokenOutput,
		chain: Arc<chain::Chain>,
		_block_header: Option<&core::BlockHeader>,
		include_proof: bool,
		_include_merkle_proof: bool,
	) -> Result<OutputPrintable, chain::Error> {
		let output_type = if token_output.is_tokenissue() {
			OutputType::TokenIsuue
		} else {
			OutputType::TokenTransaction
		};

		let out_id = core::TokenOutputIdentifier::from(token_output);
		let res = chain.get_token_unspent(&out_id)?;
		let (spent, block_height) = if let Some(output_pos) = res {
			(false, Some(output_pos.height))
		} else {
			(true, None)
		};

		let proof = if include_proof {
			Some(util::to_hex(token_output.proof.proof.to_vec()))
		} else {
			None
		};

		let output_pos = chain
			.get_token_output_pos(&token_output.commit)
			.unwrap_or(0);

		Ok(OutputPrintable {
			output_type,
			token_type: Some(token_output.token_type.to_hex()),
			commit: token_output.commit,
			spent,
			proof,
			proof_hash: util::to_hex(token_output.proof.hash().to_vec()),
			block_height,
			merkle_proof: None,
			mmr_index: output_pos,
		})
	}

	pub fn commit(&self) -> Result<pedersen::Commitment, ser::Error> {
		Ok(self.commit)
	}

	pub fn range_proof(&self) -> Result<pedersen::RangeProof, ser::Error> {
		let proof_str = self
			.proof
			.clone()
			.ok_or_else(|| ser::Error::HexError("output range_proof missing".to_string()))?;

		let p_vec = util::from_hex(&proof_str)
			.map_err(|_| ser::Error::HexError("invalid output range_proof".to_string()))?;
		let mut p_bytes = [0; util::secp::constants::MAX_PROOF_SIZE];
		p_bytes.clone_from_slice(&p_vec[..util::secp::constants::MAX_PROOF_SIZE]);
		Ok(pedersen::RangeProof {
			proof: p_bytes,
			plen: p_bytes.len(),
		})
	}
}

impl serde::ser::Serialize for OutputPrintable {
	fn serialize<S>(&self, serializer: S) -> Result<S::Ok, S::Error>
	where
		S: serde::ser::Serializer,
	{
		let mut state = serializer.serialize_struct("OutputPrintable", 7)?;
		state.serialize_field("output_type", &self.output_type)?;
<<<<<<< HEAD
		state.serialize_field("token_type", &self.token_type)?;
		state.serialize_field("commit", &util::to_hex(self.commit.0.to_vec()))?;
=======
		state.serialize_field("commit", &self.commit.to_hex())?;
>>>>>>> 2397407d
		state.serialize_field("spent", &self.spent)?;
		state.serialize_field("proof", &self.proof)?;
		state.serialize_field("proof_hash", &self.proof_hash)?;
		state.serialize_field("block_height", &self.block_height)?;

		let hex_merkle_proof = &self.merkle_proof.clone().map(|x| x.to_hex());
		state.serialize_field("merkle_proof", &hex_merkle_proof)?;
		state.serialize_field("mmr_index", &self.mmr_index)?;

		state.end()
	}
}

impl<'de> serde::de::Deserialize<'de> for OutputPrintable {
	fn deserialize<D>(deserializer: D) -> Result<Self, D::Error>
	where
		D: serde::de::Deserializer<'de>,
	{
		#[derive(Deserialize)]
		#[serde(field_identifier, rename_all = "snake_case")]
		enum Field {
			OutputType,
			TokenType,
			Commit,
			Spent,
			Proof,
			ProofHash,
			BlockHeight,
			MerkleProof,
			MmrIndex,
		}

		struct OutputPrintableVisitor;

		impl<'de> serde::de::Visitor<'de> for OutputPrintableVisitor {
			type Value = OutputPrintable;

			fn expecting(&self, formatter: &mut fmt::Formatter<'_>) -> fmt::Result {
				formatter.write_str("a print able Output")
			}

			fn visit_map<A>(self, mut map: A) -> Result<Self::Value, A::Error>
			where
				A: MapAccess<'de>,
			{
				let mut output_type = None;
				let mut token_type = None;
				let mut commit = None;
				let mut spent = None;
				let mut proof = None;
				let mut proof_hash = None;
				let mut block_height = None;
				let mut merkle_proof = None;
				let mut mmr_index = None;

				while let Some(key) = map.next_key()? {
					match key {
						Field::OutputType => {
							no_dup!(output_type);
							output_type = Some(map.next_value()?)
						}
						Field::TokenType => {
							no_dup!(token_type);
							token_type = map.next_value()?
						}
						Field::Commit => {
							no_dup!(commit);

							let val: String = map.next_value()?;
							let vec = util::from_hex(&val).map_err(serde::de::Error::custom)?;
							commit = Some(pedersen::Commitment::from_vec(vec));
						}
						Field::Spent => {
							no_dup!(spent);
							spent = Some(map.next_value()?)
						}
						Field::Proof => {
							no_dup!(proof);
							proof = map.next_value()?
						}
						Field::ProofHash => {
							no_dup!(proof_hash);
							proof_hash = Some(map.next_value()?)
						}
						Field::BlockHeight => {
							no_dup!(block_height);
							block_height = map.next_value()?
						}
						Field::MerkleProof => {
							no_dup!(merkle_proof);
							if let Some(hex) = map.next_value::<Option<String>>()? {
								if let Ok(res) = MerkleProof::from_hex(&hex) {
									merkle_proof = Some(res);
								} else {
									merkle_proof = Some(MerkleProof::empty());
								}
							}
						}
						Field::MmrIndex => {
							no_dup!(mmr_index);
							mmr_index = Some(map.next_value()?)
						}
					}
				}

				if output_type.is_none()
					|| commit.is_none() || spent.is_none()
					|| proof_hash.is_none()
					|| mmr_index.is_none()
				{
					return Err(serde::de::Error::custom("invalid output"));
				}

				Ok(OutputPrintable {
					output_type: output_type.unwrap(),
					token_type,
					commit: commit.unwrap(),
					spent: spent.unwrap(),
					proof,
					proof_hash: proof_hash.unwrap(),
					block_height: block_height.unwrap(),
					merkle_proof: merkle_proof,
					mmr_index: mmr_index.unwrap(),
				})
			}
		}

		const FIELDS: &[&str] = &[
			"output_type",
			"token_type",
			"commit",
			"spent",
			"proof",
			"proof_hash",
			"mmr_index",
		];
		deserializer.deserialize_struct("OutputPrintable", FIELDS, OutputPrintableVisitor)
	}
}

// Printable representation of a block
#[derive(Debug, Serialize, Deserialize, Clone)]
pub struct TxKernelPrintable {
	pub features: String,
	pub fee: u64,
	pub lock_height: u64,
	pub excess: String,
	pub excess_sig: String,
}

impl TxKernelPrintable {
	pub fn from_txkernel(k: &core::TxKernel) -> TxKernelPrintable {
		let features = k.features.as_string();
		let (fee, lock_height) = match k.features {
			KernelFeatures::Plain { fee } => (fee, 0),
			KernelFeatures::Coinbase => (0, 0),
			KernelFeatures::HeightLocked { fee, lock_height } => (fee, lock_height),
		};
		TxKernelPrintable {
			features,
			fee,
			lock_height,
			excess: k.excess.to_hex(),
			excess_sig: (&k.excess_sig.to_raw_data()[..]).to_hex(),
		}
	}
}

// Printable representation of a block
#[derive(Debug, Serialize, Deserialize, Clone)]
pub struct TokenTxKernelPrintable {
	pub features: String,
	pub token_type: String,
	pub lock_height: u64,
	pub excess: String,
	pub excess_sig: String,
}

impl TokenTxKernelPrintable {
	pub fn from_tokentxkernel(k: &core::TokenTxKernel) -> TokenTxKernelPrintable {
		let features = k.features.as_string();
		let token_type = k.token_type.to_hex();
		let lock_height = match k.features {
			TokenKernelFeatures::HeightLockedToken { lock_height } => lock_height,
			_ => 0,
		};
		TokenTxKernelPrintable {
			features,
			token_type,
			lock_height,
			excess: util::to_hex(k.excess.0.to_vec()),
			excess_sig: util::to_hex(k.excess_sig.to_raw_data().to_vec()),
		}
	}
}

// Just the information required for wallet reconstruction
#[derive(Debug, Serialize, Deserialize, Clone)]
pub struct BlockHeaderInfo {
	// Hash
	pub hash: String,
	/// Height of this block since the genesis block (height 0)
	pub height: u64,
	/// Hash of the block previous to this in the chain.
	pub previous: String,
}

impl BlockHeaderInfo {
	pub fn from_header(header: &core::BlockHeader) -> BlockHeaderInfo {
		BlockHeaderInfo {
			hash: header.hash().to_hex(),
			height: header.height,
			previous: header.prev_hash.to_hex(),
		}
	}
}

#[derive(Debug, Serialize, Deserialize, Clone)]
pub struct BlockHeaderPrintable {
	// Hash
	pub hash: String,
	/// Version of the block
	pub version: u16,
	/// Height of this block since the genesis block (height 0)
	pub height: u64,
	/// Hash of the block previous to this in the chain.
	pub previous: String,
	/// Root hash of the header MMR at the previous header.
	pub prev_root: String,
	/// rfc3339 timestamp at which the block was built.
	pub timestamp: String,
	/// Merklish root of all the commitments in the TxHashSet
	pub output_root: String,
	/// Merklish root of all range proofs in the TxHashSet
	pub range_proof_root: String,
	/// Merklish root of all transaction kernels in the TxHashSet
	pub kernel_root: String,
	/// Merklish root of all the token commitments in the TxHashSet
	pub token_output_root: String,
	/// Merklish root of all token range proofs in the TxHashSet
	pub token_range_proof_root: String,
	/// Merklish root of all token issue proof in the TxHashSet
	pub token_issue_proof_root: String,
	/// Merklish root of all token transaction kernels in the TxHashSet
	pub token_kernel_root: String,
	/// mergemining diff
	pub bits: u32,
	/// Nonce increment used to mine this block.
	pub nonce: u64,
	/// Size of the cuckoo graph
	pub edge_bits: u8,
	/// Nonces of the cuckoo solution
	pub cuckoo_solution: Vec<u64>,
	/// Total accumulated difficulty since genesis block
	pub total_difficulty: u64,
	/// Variable difficulty scaling factor for secondary proof of work
	pub secondary_scaling: u32,
	/// Total kernel offset since genesis block
	pub total_kernel_offset: String,
}

impl BlockHeaderPrintable {
	pub fn from_header(header: &core::BlockHeader) -> BlockHeaderPrintable {
		BlockHeaderPrintable {
			hash: header.hash().to_hex(),
			version: header.version.into(),
			height: header.height,
			previous: header.prev_hash.to_hex(),
			prev_root: header.prev_root.to_hex(),
			timestamp: header.timestamp.to_rfc3339(),
<<<<<<< HEAD
			output_root: util::to_hex(header.output_root.to_vec()),
			range_proof_root: util::to_hex(header.range_proof_root.to_vec()),
			kernel_root: util::to_hex(header.kernel_root.to_vec()),
			token_output_root: util::to_hex(header.token_output_root.to_vec()),
			token_range_proof_root: util::to_hex(header.token_range_proof_root.to_vec()),
			token_issue_proof_root: util::to_hex(header.token_issue_proof_root.to_vec()),
			token_kernel_root: util::to_hex(header.token_kernel_root.to_vec()),
			bits: header.bits,
=======
			output_root: header.output_root.to_hex(),
			range_proof_root: header.range_proof_root.to_hex(),
			kernel_root: header.kernel_root.to_hex(),
>>>>>>> 2397407d
			nonce: header.pow.nonce,
			edge_bits: header.pow.edge_bits(),
			cuckoo_solution: header.pow.proof.nonces.clone(),
			total_difficulty: header.pow.total_difficulty.to_num(),
			secondary_scaling: header.pow.secondary_scaling,
			total_kernel_offset: header.total_kernel_offset.to_hex(),
		}
	}
}

#[derive(Debug, Serialize, Deserialize, Clone)]
pub struct TokenInputPrintable {
	pub token_type: String,
	pub commitment: String,
}

impl TokenInputPrintable {
	pub fn from_token_input(token_input: &core::TokenInput) -> TokenInputPrintable {
		TokenInputPrintable {
			token_type: token_input.token_type.to_hex(),
			commitment: util::to_hex(token_input.commit.0.to_vec()),
		}
	}
}

#[derive(Debug, Serialize, Deserialize, Clone)]
pub struct BlockAuxHeaderPrintable {
	pub version: i32,
	pub prev_hash: String,
	pub merkle_root: String,
	pub mine_time: u32,
	pub nbits: u32,
	pub nonce: u32,
}

impl BlockAuxHeaderPrintable {
	pub fn from_block_aux_date(data: &core::BlockAuxData) -> BlockAuxHeaderPrintable {
		BlockAuxHeaderPrintable {
			version: data.aux_header.version,
			prev_hash: util::to_hex(data.aux_header.prev_hash.to_vec()),
			merkle_root: util::to_hex(data.aux_header.merkle_root.to_vec()),
			mine_time: data.aux_header.mine_time,
			nbits: data.aux_header.nbits,
			nonce: data.aux_header.nonce,
		}
	}
}

// Printable representation of a block
#[derive(Debug, Serialize, Deserialize, Clone)]
pub struct BlockPrintable {
	/// The block header
	pub header: BlockHeaderPrintable,
	/// Input transactions
	pub inputs: Vec<String>,
	/// A printable version of the outputs
	pub outputs: Vec<OutputPrintable>,
	/// A printable version of the transaction kernels
	pub kernels: Vec<TxKernelPrintable>,
	/// Input token transactions
	pub token_inputs: Vec<TokenInputPrintable>,
	/// A printable version of the token outputs
	pub token_outputs: Vec<OutputPrintable>,
	/// A printable version of the transaction kernels
	pub token_kernels: Vec<TokenTxKernelPrintable>,
	///aux data for verify diffcuilty
	pub aux_data: BlockAuxHeaderPrintable,
}

impl BlockPrintable {
	pub fn from_block(
		block: &core::Block,
		chain: Arc<chain::Chain>,
		include_proof: bool,
		include_merkle_proof: bool,
	) -> Result<BlockPrintable, chain::Error> {
		let inputs = block
			.inputs()
			.iter()
			.map(|x| x.commitment().to_hex())
			.collect();
		let outputs = block
			.outputs()
			.iter()
			.map(|output| {
				OutputPrintable::from_output(
					output,
					chain.clone(),
					Some(&block.header),
					include_proof,
					include_merkle_proof,
				)
			})
			.collect::<Result<Vec<_>, _>>()?;

		let kernels = block
			.kernels()
			.iter()
			.map(|kernel| TxKernelPrintable::from_txkernel(kernel))
			.collect();

		let token_inputs = block
			.token_inputs()
			.iter()
			.map(|x| TokenInputPrintable::from_token_input(x))
			.collect();

		let token_outputs = block
			.token_outputs()
			.iter()
			.map(|output| {
				OutputPrintable::from_token_output(
					output,
					chain.clone(),
					Some(&block.header),
					include_proof,
					include_merkle_proof,
				)
			})
			.collect::<Result<Vec<_>, _>>()?;

		let token_kernels = block
			.token_kernels()
			.iter()
			.map(|kernel| TokenTxKernelPrintable::from_tokentxkernel(kernel))
			.collect();

		Ok(BlockPrintable {
			header: BlockHeaderPrintable::from_header(&block.header),
			inputs,
			outputs,
			kernels,
			token_inputs,
			token_outputs,
			token_kernels,
			aux_data: BlockAuxHeaderPrintable::from_block_aux_date(&block.aux_data),
		})
	}
}

#[derive(Debug, Serialize, Deserialize, Clone)]
pub struct CompactBlockPrintable {
	/// The block header
	pub header: BlockHeaderPrintable,
	/// Full outputs, specifically coinbase output(s)
	pub out_full: Vec<OutputPrintable>,
	/// Full kernels, specifically coinbase kernel(s)
	pub kern_full: Vec<TxKernelPrintable>,
	/// Kernels (hex short_ids)
	pub kern_ids: Vec<String>,
}

impl CompactBlockPrintable {
	/// Convert a compact block into a printable representation suitable for
	/// api response
	pub fn from_compact_block(
		cb: &core::CompactBlock,
		chain: Arc<chain::Chain>,
	) -> Result<CompactBlockPrintable, chain::Error> {
		let block = chain.get_block(&cb.hash())?;
		let out_full = cb
			.out_full()
			.iter()
			.map(|x| {
				OutputPrintable::from_output(x, chain.clone(), Some(&block.header), false, true)
			})
			.collect::<Result<Vec<_>, _>>()?;
		let kern_full = cb
			.kern_full()
			.iter()
			.map(|x| TxKernelPrintable::from_txkernel(x))
			.collect();
		Ok(CompactBlockPrintable {
			header: BlockHeaderPrintable::from_header(&cb.header),
			out_full,
			kern_full,
			kern_ids: cb.kern_ids().iter().map(|x| x.to_hex()).collect(),
		})
	}
}

// For wallet reconstruction, include the header info along with the
// transactions in the block
#[derive(Debug, Serialize, Deserialize, Clone)]
pub struct BlockOutputs {
	/// The block header
	pub header: BlockHeaderInfo,
	/// A printable version of the outputs
	pub outputs: Vec<OutputPrintable>,
}

// For traversing all outputs in the UTXO set
// transactions in the block
#[derive(Debug, Serialize, Deserialize, Clone)]
pub struct OutputListing {
	/// The last available output index
	pub highest_index: u64,
	/// The last insertion index retrieved
	pub last_retrieved_index: u64,
	/// A printable version of the outputs
	pub outputs: Vec<OutputPrintable>,
}

#[derive(Debug, Serialize, Deserialize, Clone)]
pub struct LocatedTxKernel {
	pub tx_kernel: TxKernel,
	pub height: u64,
	pub mmr_index: u64,
}

#[derive(Debug, Serialize, Deserialize, Clone)]
pub struct LocatedTokenTxKernel {
	pub tx_kernel: TokenTxKernel,
	pub height: u64,
	pub mmr_index: u64,
}

#[derive(Serialize, Deserialize)]
pub struct PoolInfo {
	/// Size of the pool
	pub pool_size: usize,
}

#[cfg(test)]
mod test {
	use super::*;
	use serde_json;

	#[test]
	fn serialize_output_printable() {
		let hex_output = "{\
			 \"output_type\":\"Coinbase\",\
			 \"token_type\":null,\
			 \"commit\":\"083eafae5d61a85ab07b12e1a51b3918d8e6de11fc6cde641d54af53608aa77b9f\",\
			 \"spent\":false,\
			 \"proof\":null,\
			 \"proof_hash\":\"ed6ba96009b86173bade6a9227ed60422916593fa32dd6d78b25b7a4eeef4946\",\
			 \"block_height\":0,\
			 \"merkle_proof\":null,\
			 \"mmr_index\":0\
			 }";
		let deserialized: OutputPrintable = serde_json::from_str(&hex_output).unwrap();
		let serialized = serde_json::to_string(&deserialized).unwrap();
		assert_eq!(serialized, hex_output);

		let hex_output = "{\
			 \"output_type\":\"Coinbase\",\
			 \"token_type\":\"5e330f8564155e85414b49017280c0e5a0bd896261ac02c1b0f5292339aad438\",\
			 \"commit\":\"083eafae5d61a85ab07b12e1a51b3918d8e6de11fc6cde641d54af53608aa77b9f\",\
			 \"spent\":false,\
			 \"proof\":null,\
			 \"proof_hash\":\"ed6ba96009b86173bade6a9227ed60422916593fa32dd6d78b25b7a4eeef4946\",\
			 \"block_height\":0,\
			 \"merkle_proof\":null,\
			 \"mmr_index\":0\
			 }";
		let deserialized: OutputPrintable = serde_json::from_str(&hex_output).unwrap();
		let serialized = serde_json::to_string(&deserialized).unwrap();
		assert_eq!(serialized, hex_output);
	}

	#[test]
	fn serialize_output() {
		let hex_commit = "{\
			 \"commit\":\"083eafae5d61a85ab07b12e1a51b3918d8e6de11fc6cde641d54af53608aa77b9f\",\
			 \"height\":0,\
			 \"mmr_index\":0\
			 }";
		let deserialized: Output = serde_json::from_str(&hex_commit).unwrap();
		let serialized = serde_json::to_string(&deserialized).unwrap();
		assert_eq!(serialized, hex_commit);
	}
}<|MERGE_RESOLUTION|>--- conflicted
+++ resolved
@@ -182,9 +182,7 @@
 		let mut return_vec = Vec::new();
 		let last_n = chain.get_last_n_token_output(distance);
 		for x in last_n {
-			return_vec.push(TxHashSetNode {
-				hash: util::to_hex(x.0.to_vec()),
-			});
+			return_vec.push(TxHashSetNode { hash: x.0.to_hex() });
 		}
 		return_vec
 	}
@@ -197,7 +195,7 @@
 		let last_n = head.get_last_n_token_rangeproof(distance);
 		for elem in last_n {
 			return_vec.push(TxHashSetNode {
-				hash: util::to_hex(elem.0.to_vec()),
+				hash: elem.0.to_hex(),
 			});
 		}
 		return_vec
@@ -211,7 +209,7 @@
 		let last_n = head.get_last_n_token_issue_proof(distance);
 		for elem in last_n {
 			return_vec.push(TxHashSetNode {
-				hash: util::to_hex(elem.0.to_vec()),
+				hash: elem.0.to_hex(),
 			});
 		}
 		return_vec
@@ -436,7 +434,7 @@
 		};
 
 		let proof = if include_proof {
-			Some(util::to_hex(token_output.proof.proof.to_vec()))
+			Some(token_output.proof_bytes().to_hex())
 		} else {
 			None
 		};
@@ -451,7 +449,7 @@
 			commit: token_output.commit,
 			spent,
 			proof,
-			proof_hash: util::to_hex(token_output.proof.hash().to_vec()),
+			proof_hash: token_output.proof.hash().to_hex(),
 			block_height,
 			merkle_proof: None,
 			mmr_index: output_pos,
@@ -486,12 +484,8 @@
 	{
 		let mut state = serializer.serialize_struct("OutputPrintable", 7)?;
 		state.serialize_field("output_type", &self.output_type)?;
-<<<<<<< HEAD
 		state.serialize_field("token_type", &self.token_type)?;
-		state.serialize_field("commit", &util::to_hex(self.commit.0.to_vec()))?;
-=======
 		state.serialize_field("commit", &self.commit.to_hex())?;
->>>>>>> 2397407d
 		state.serialize_field("spent", &self.spent)?;
 		state.serialize_field("proof", &self.proof)?;
 		state.serialize_field("proof_hash", &self.proof_hash)?;
@@ -682,8 +676,8 @@
 			features,
 			token_type,
 			lock_height,
-			excess: util::to_hex(k.excess.0.to_vec()),
-			excess_sig: util::to_hex(k.excess_sig.to_raw_data().to_vec()),
+			excess: k.excess.to_hex(),
+			excess_sig: (&k.excess_sig.to_raw_data()[..]).to_hex(),
 		}
 	}
 }
@@ -762,20 +756,14 @@
 			previous: header.prev_hash.to_hex(),
 			prev_root: header.prev_root.to_hex(),
 			timestamp: header.timestamp.to_rfc3339(),
-<<<<<<< HEAD
-			output_root: util::to_hex(header.output_root.to_vec()),
-			range_proof_root: util::to_hex(header.range_proof_root.to_vec()),
-			kernel_root: util::to_hex(header.kernel_root.to_vec()),
-			token_output_root: util::to_hex(header.token_output_root.to_vec()),
-			token_range_proof_root: util::to_hex(header.token_range_proof_root.to_vec()),
-			token_issue_proof_root: util::to_hex(header.token_issue_proof_root.to_vec()),
-			token_kernel_root: util::to_hex(header.token_kernel_root.to_vec()),
-			bits: header.bits,
-=======
 			output_root: header.output_root.to_hex(),
 			range_proof_root: header.range_proof_root.to_hex(),
 			kernel_root: header.kernel_root.to_hex(),
->>>>>>> 2397407d
+			token_output_root: header.token_output_root.to_hex(),
+			token_range_proof_root: header.token_range_proof_root.to_hex(),
+			token_issue_proof_root: header.token_issue_proof_root.to_hex(),
+			token_kernel_root: header.token_kernel_root.to_hex(),
+			bits: header.bits,
 			nonce: header.pow.nonce,
 			edge_bits: header.pow.edge_bits(),
 			cuckoo_solution: header.pow.proof.nonces.clone(),
@@ -796,7 +784,7 @@
 	pub fn from_token_input(token_input: &core::TokenInput) -> TokenInputPrintable {
 		TokenInputPrintable {
 			token_type: token_input.token_type.to_hex(),
-			commitment: util::to_hex(token_input.commit.0.to_vec()),
+			commitment: token_input.commit.to_hex(),
 		}
 	}
 }
@@ -815,8 +803,8 @@
 	pub fn from_block_aux_date(data: &core::BlockAuxData) -> BlockAuxHeaderPrintable {
 		BlockAuxHeaderPrintable {
 			version: data.aux_header.version,
-			prev_hash: util::to_hex(data.aux_header.prev_hash.to_vec()),
-			merkle_root: util::to_hex(data.aux_header.merkle_root.to_vec()),
+			prev_hash: data.aux_header.prev_hash.to_hex(),
+			merkle_root: data.aux_header.merkle_root.to_hex(),
 			mine_time: data.aux_header.mine_time,
 			nbits: data.aux_header.nbits,
 			nonce: data.aux_header.nonce,
