// Copyright 2018 The Grin Developers
//
// Licensed under the Apache License, Version 2.0 (the "License");
// you may not use this file except in compliance with the License.
// You may obtain a copy of the License at
//
//     http://www.apache.org/licenses/LICENSE-2.0
//
// Unless required by applicable law or agreed to in writing, software
// distributed under the License is distributed on an "AS IS" BASIS,
// WITHOUT WARRANTIES OR CONDITIONS OF ANY KIND, either express or implied.
// See the License for the specific language governing permissions and
// limitations under the License.

pub mod common;

use self::core::core::hash::Hashed;
use self::core::core::verifier_cache::LruVerifierCache;
use self::core::core::{Block, BlockHeader};
use self::core::libtx;
use self::core::pow::Difficulty;
use self::keychain::{ExtKeychain, Keychain};
use self::util::RwLock;
use crate::common::ChainAdapter;
use crate::common::*;
use grin_core as core;
use grin_keychain as keychain;
use grin_util as util;
use std::sync::Arc;

#[test]
fn test_transaction_pool_block_reconciliation() {
	let keychain: ExtKeychain = Keychain::from_random_seed(false).unwrap();

	let db_root = ".grin_block_reconciliation".to_string();
	clean_output_dir(db_root.clone());
	{
		let chain = Arc::new(ChainAdapter::init(db_root.clone()).unwrap());

		let verifier_cache = Arc::new(RwLock::new(LruVerifierCache::new()));

		// Initialize a new pool with our chain adapter.
		let pool = RwLock::new(test_setup(chain.clone(), verifier_cache.clone()));

		let header = {
			let height = 1;
			let key_id = ExtKeychain::derive_key_id(1, height as u32, 0, 0, 0);
<<<<<<< HEAD
			let reward = libtx::reward::output(&keychain, &key_id, height, 0, false).unwrap();
=======
			let reward = libtx::reward::output(
				&keychain,
				&libtx::ProofBuilder::new(&keychain),
				&key_id,
				0,
				false,
			)
			.unwrap();
>>>>>>> 1609b041
			let genesis = BlockHeader::default();
			let mut block = Block::new(&genesis, vec![], Difficulty::min(), reward).unwrap();

			// Set the prev_root to the prev hash for testing purposes (no MMR to obtain a root from).
			block.header.prev_root = genesis.hash();

			chain.update_db_for_block(&block);

			block.header
		};

		// Now create tx to spend that first coinbase (now matured).
		// Provides us with some useful outputs to test with.
		let initial_tx =
			test_transaction_spending_coinbase(&keychain, &header, vec![10, 20, 30, 40]);

		let block = {
			let key_id = ExtKeychain::derive_key_id(1, 2, 0, 0, 0);
			let fees = initial_tx.fee();
<<<<<<< HEAD
			let reward = libtx::reward::output(&keychain, &key_id, 2, fees, false).unwrap();
=======
			let reward = libtx::reward::output(
				&keychain,
				&libtx::ProofBuilder::new(&keychain),
				&key_id,
				fees,
				false,
			)
			.unwrap();
>>>>>>> 1609b041
			let mut block =
				Block::new(&header, vec![initial_tx], Difficulty::min(), reward).unwrap();

			// Set the prev_root to the prev hash for testing purposes (no MMR to obtain a root from).
			block.header.prev_root = header.hash();

			chain.update_db_for_block(&block);

			block
		};

		let header = block.header;

		// Preparation: We will introduce three root pool transactions.
		// 1. A transaction that should be invalidated because it is exactly
		//  contained in the block.
		// 2. A transaction that should be invalidated because the input is
		//  consumed in the block, although it is not exactly consumed.
		// 3. A transaction that should remain after block reconciliation.
		let block_transaction = test_transaction(&keychain, vec![10], vec![8]);
		let conflict_transaction = test_transaction(&keychain, vec![20], vec![12, 6]);
		let valid_transaction = test_transaction(&keychain, vec![30], vec![13, 15]);

		// We will also introduce a few children:
		// 4. A transaction that descends from transaction 1, that is in
		//  turn exactly contained in the block.
		let block_child = test_transaction(&keychain, vec![8], vec![5, 1]);
		// 5. A transaction that descends from transaction 4, that is not
		//  contained in the block at all and should be valid after
		//  reconciliation.
		let pool_child = test_transaction(&keychain, vec![5], vec![3]);
		// 6. A transaction that descends from transaction 2 that does not
		//  conflict with anything in the block in any way, but should be
		//  invalidated (orphaned).
		let conflict_child = test_transaction(&keychain, vec![12], vec![2]);
		// 7. A transaction that descends from transaction 2 that should be
		//  valid due to its inputs being satisfied by the block.
		let conflict_valid_child = test_transaction(&keychain, vec![6], vec![4]);
		// 8. A transaction that descends from transaction 3 that should be
		//  invalidated due to an output conflict.
		let valid_child_conflict = test_transaction(&keychain, vec![13], vec![9]);
		// 9. A transaction that descends from transaction 3 that should remain
		//  valid after reconciliation.
		let valid_child_valid = test_transaction(&keychain, vec![15], vec![11]);
		// 10. A transaction that descends from both transaction 6 and
		//  transaction 9
		let mixed_child = test_transaction(&keychain, vec![2, 11], vec![7]);

		let txs_to_add = vec![
			block_transaction,
			conflict_transaction,
			valid_transaction.clone(),
			block_child,
			pool_child.clone(),
			conflict_child,
			conflict_valid_child.clone(),
			valid_child_conflict.clone(),
			valid_child_valid.clone(),
			mixed_child,
		];

		// First we add the above transactions to the pool.
		// All should be accepted.
		{
			let mut write_pool = pool.write();
			assert_eq!(write_pool.total_size(), 0);

			for tx in &txs_to_add {
				write_pool
					.add_to_pool(test_source(), tx.clone(), false, &header)
					.unwrap();
			}

			assert_eq!(write_pool.total_size(), txs_to_add.len());
		}

		// Now we prepare the block that will cause the above conditions to be met.
		// First, the transactions we want in the block:
		// - Copy of 1
		let block_tx_1 = test_transaction(&keychain, vec![10], vec![8]);
		// - Conflict w/ 2, satisfies 7
		let block_tx_2 = test_transaction(&keychain, vec![20], vec![6]);
		// - Copy of 4
		let block_tx_3 = test_transaction(&keychain, vec![8], vec![5, 1]);
		// - Output conflict w/ 8
		let block_tx_4 = test_transaction(&keychain, vec![40], vec![9, 31]);

		let block_txs = vec![block_tx_1, block_tx_2, block_tx_3, block_tx_4];

		// Now apply this block.
		let block = {
			let key_id = ExtKeychain::derive_key_id(1, 3, 0, 0, 0);
			let fees = block_txs.iter().map(|tx| tx.fee()).sum();
<<<<<<< HEAD
			let reward = libtx::reward::output(&keychain, &key_id, 3, fees, false).unwrap();
=======
			let reward = libtx::reward::output(
				&keychain,
				&libtx::ProofBuilder::new(&keychain),
				&key_id,
				fees,
				false,
			)
			.unwrap();
>>>>>>> 1609b041
			let mut block = Block::new(&header, block_txs, Difficulty::min(), reward).unwrap();

			// Set the prev_root to the prev hash for testing purposes (no MMR to obtain a root from).
			block.header.prev_root = header.hash();

			chain.update_db_for_block(&block);
			block
		};

		// Check the pool still contains everything we expect at this point.
		{
			let write_pool = pool.write();
			assert_eq!(write_pool.total_size(), txs_to_add.len());
		}

		// And reconcile the pool with this latest block.
		{
			let mut write_pool = pool.write();
			write_pool.reconcile_block(&block).unwrap();

			assert_eq!(write_pool.total_size(), 4);
			assert_eq!(write_pool.txpool.entries[0].tx, valid_transaction);
			assert_eq!(write_pool.txpool.entries[1].tx, pool_child);
			assert_eq!(write_pool.txpool.entries[2].tx, conflict_valid_child);
			assert_eq!(write_pool.txpool.entries[3].tx, valid_child_valid);
		}
	}
	// Cleanup db directory
	clean_output_dir(db_root.clone());
}<|MERGE_RESOLUTION|>--- conflicted
+++ resolved
@@ -45,18 +45,7 @@
 		let header = {
 			let height = 1;
 			let key_id = ExtKeychain::derive_key_id(1, height as u32, 0, 0, 0);
-<<<<<<< HEAD
-			let reward = libtx::reward::output(&keychain, &key_id, height, 0, false).unwrap();
-=======
-			let reward = libtx::reward::output(
-				&keychain,
-				&libtx::ProofBuilder::new(&keychain),
-				&key_id,
-				0,
-				false,
-			)
-			.unwrap();
->>>>>>> 1609b041
+			let reward = libtx::reward::output(&keychain, &libtx::ProofBuilder::new(&keychain), &key_id, 0, false).unwrap();
 			let genesis = BlockHeader::default();
 			let mut block = Block::new(&genesis, vec![], Difficulty::min(), reward).unwrap();
 
@@ -76,18 +65,7 @@
 		let block = {
 			let key_id = ExtKeychain::derive_key_id(1, 2, 0, 0, 0);
 			let fees = initial_tx.fee();
-<<<<<<< HEAD
-			let reward = libtx::reward::output(&keychain, &key_id, 2, fees, false).unwrap();
-=======
-			let reward = libtx::reward::output(
-				&keychain,
-				&libtx::ProofBuilder::new(&keychain),
-				&key_id,
-				fees,
-				false,
-			)
-			.unwrap();
->>>>>>> 1609b041
+			let reward = libtx::reward::output(&keychain, &libtx::ProofBuilder::new(&keychain), &key_id, fees, false).unwrap();
 			let mut block =
 				Block::new(&header, vec![initial_tx], Difficulty::min(), reward).unwrap();
 
@@ -181,18 +159,7 @@
 		let block = {
 			let key_id = ExtKeychain::derive_key_id(1, 3, 0, 0, 0);
 			let fees = block_txs.iter().map(|tx| tx.fee()).sum();
-<<<<<<< HEAD
-			let reward = libtx::reward::output(&keychain, &key_id, 3, fees, false).unwrap();
-=======
-			let reward = libtx::reward::output(
-				&keychain,
-				&libtx::ProofBuilder::new(&keychain),
-				&key_id,
-				fees,
-				false,
-			)
-			.unwrap();
->>>>>>> 1609b041
+			let reward = libtx::reward::output(&keychain, &libtx::ProofBuilder::new(&keychain), &key_id, fees, false).unwrap();
 			let mut block = Block::new(&header, block_txs, Difficulty::min(), reward).unwrap();
 
 			// Set the prev_root to the prev hash for testing purposes (no MMR to obtain a root from).
