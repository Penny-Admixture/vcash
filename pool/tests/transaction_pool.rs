--- conflicted
+++ resolved
@@ -44,11 +44,7 @@
 	let header = {
 		let height = 1;
 		let key_id = ExtKeychain::derive_key_id(1, height as u32, 0, 0, 0);
-<<<<<<< HEAD
-		let reward = libtx::reward::output(&keychain, &key_id, height, 0).unwrap();
-=======
-		let reward = libtx::reward::output(&keychain, &key_id, 0, false).unwrap();
->>>>>>> fabff51d
+		let reward = libtx::reward::output(&keychain, &key_id, height, 0, false).unwrap();
 		let block = Block::new(&BlockHeader::default(), vec![], Difficulty::min(), reward).unwrap();
 
 		chain.update_db_for_block(&block);
@@ -250,7 +246,7 @@
 		let header = {
 			let height = 1;
 			let key_id = ExtKeychain::derive_key_id(1, height as u32, 0, 0, 0);
-			let reward = libtx::reward::output(&keychain, &key_id, 0, false).unwrap();
+			let reward = libtx::reward::output(&keychain, &key_id, height, 0, false).unwrap();
 			let block =
 				Block::new(&BlockHeader::default(), vec![], Difficulty::min(), reward).unwrap();
 
