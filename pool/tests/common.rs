--- conflicted
+++ resolved
@@ -18,10 +18,8 @@
 use self::chain::types::Tip;
 use self::core::core::hash::{Hash, Hashed};
 use self::core::core::verifier_cache::VerifierCache;
-use self::core::core::{
-	Block, BlockHeader, BlockSums, BlockTokenSums, Committed, KernelFeatures, TokenKernelFeatures,
-	TokenKey, Transaction,
-};
+use self::core::core::{Block, BlockHeader, BlockSums, Committed, KernelFeatures, Transaction};
+use self::core::core::{BlockTokenSums, TokenKernelFeatures, TokenKey};
 use self::core::libtx;
 use self::keychain::{ExtKeychain, Keychain};
 use self::pool::types::*;
@@ -289,38 +287,6 @@
 	)
 }
 
-pub fn test_transaction_with_kernel_features<K>(
-	keychain: &K,
-	input_values: Vec<u64>,
-	output_values: Vec<u64>,
-	kernel_features: KernelFeatures,
-) -> Transaction
-where
-	K: Keychain,
-{
-	let mut tx_elements = Vec::new();
-
-	for input_value in input_values {
-		let key_id = ExtKeychain::derive_key_id(1, input_value as u32, 0, 0, 0);
-		tx_elements.push(libtx::build::input(input_value, key_id));
-	}
-
-	for output_value in output_values {
-		let key_id = ExtKeychain::derive_key_id(1, output_value as u32, 0, 0, 0);
-		tx_elements.push(libtx::build::output(output_value, key_id));
-	}
-
-	libtx::build::transaction(
-<<<<<<< HEAD
-		KernelFeatures::Plain { fee: fees as u64 },
-		None,
-		tx_elements,
-		keychain,
-		&libtx::ProofBuilder::new(keychain),
-	)
-	.unwrap()
-}
-
 pub fn test_issue_token_transaction<K>(
 	keychain: &K,
 	input_value: u64,
@@ -400,9 +366,6 @@
 	libtx::build::transaction(
 		KernelFeatures::Plain { fee: fees as u64 },
 		Some(TokenKernelFeatures::PlainToken),
-=======
-		kernel_features,
->>>>>>> e7d2c71c
 		tx_elements,
 		keychain,
 		&libtx::ProofBuilder::new(keychain),
@@ -410,6 +373,37 @@
 	.unwrap()
 }
 
+pub fn test_transaction_with_kernel_features<K>(
+	keychain: &K,
+	input_values: Vec<u64>,
+	output_values: Vec<u64>,
+	kernel_features: KernelFeatures,
+) -> Transaction
+where
+	K: Keychain,
+{
+	let mut tx_elements = Vec::new();
+
+	for input_value in input_values {
+		let key_id = ExtKeychain::derive_key_id(1, input_value as u32, 0, 0, 0);
+		tx_elements.push(libtx::build::input(input_value, key_id));
+	}
+
+	for output_value in output_values {
+		let key_id = ExtKeychain::derive_key_id(1, output_value as u32, 0, 0, 0);
+		tx_elements.push(libtx::build::output(output_value, key_id));
+	}
+
+	libtx::build::transaction(
+		kernel_features,
+		None,
+		tx_elements,
+		keychain,
+		&libtx::ProofBuilder::new(keychain),
+	)
+	.unwrap()
+}
+
 pub fn test_source() -> TxSource {
 	TxSource::Broadcast
 }
