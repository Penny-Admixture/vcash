// Copyright 2020 The Grin Developers
//
// Licensed under the Apache License, Version 2.0 (the "License");
// you may not use this file except in compliance with the License.
// You may obtain a copy of the License at
//
//     http://www.apache.org/licenses/LICENSE-2.0
//
// Unless required by applicable law or agreed to in writing, software
// distributed under the License is distributed on an "AS IS" BASIS,
// WITHOUT WARRANTIES OR CONDITIONS OF ANY KIND, either express or implied.
// See the License for the specific language governing permissions and
// limitations under the License.

//! Common test functions

use self::chain::types::{NoopAdapter, Options};
use self::chain::Chain;
use self::core::consensus;
use self::core::core::hash::Hash;
use self::core::core::verifier_cache::{LruVerifierCache, VerifierCache};
<<<<<<< HEAD
use self::core::core::{Block, BlockHeader, BlockSums, KernelFeatures, Transaction, TxKernel};
use self::core::core::{BlockTokenSums, TokenKernelFeatures, TokenKey};
=======
use self::core::core::{
	Block, BlockHeader, BlockSums, Inputs, KernelFeatures, OutputIdentifier, Transaction, TxKernel,
};
>>>>>>> 06a09f25
use self::core::genesis;
use self::core::global;
use self::core::libtx::{build, reward, ProofBuilder};
use self::core::pow;
use self::keychain::{BlindingFactor, ExtKeychain, ExtKeychainPath, Keychain};
use self::pool::types::*;
use self::pool::TransactionPool;
use self::util::RwLock;
use crate::core::core::hash::Hashed;
use chrono::Duration;
use grin_chain as chain;
use grin_core as core;
use grin_keychain as keychain;
use grin_pool as pool;
use grin_util as util;
use std::fs;
use std::sync::Arc;

/// Build genesis block with reward (non-empty, like we have in mainnet).
pub fn genesis_block<K>(keychain: &K) -> Block
where
	K: Keychain,
{
	let key_id = keychain::ExtKeychain::derive_key_id(1, 0, 0, 0, 0);
	let reward =
		reward::output(keychain, &ProofBuilder::new(keychain), &key_id, 0, 0, false).unwrap();

	genesis::genesis_dev().with_reward(reward.0, reward.1)
}

pub fn init_chain(dir_name: &str, genesis: Block) -> Chain {
	let verifier_cache = Arc::new(RwLock::new(LruVerifierCache::new()));
	Chain::init(
		dir_name.to_string(),
		Arc::new(NoopAdapter {}),
		genesis,
		pow::verify_size,
		verifier_cache,
		false,
	)
	.unwrap()
}

pub fn add_some_blocks<K>(chain: &Chain, count: u64, keychain: &K)
where
	K: Keychain,
{
	for _ in 0..count {
		add_block(chain, &[], keychain);
	}
}

pub fn add_block<K>(chain: &Chain, txs: &[Transaction], keychain: &K)
where
	K: Keychain,
{
	let prev = chain.head_header().unwrap();
	let height = prev.height + 1;
	let next_header_info = consensus::next_difficulty(height, chain.difficulty_iter().unwrap());
	let fee = txs.iter().map(|x| x.fee()).sum();
	let key_id = ExtKeychainPath::new(1, height as u32, 0, 0, 0).to_identifier();
	let reward = reward::output(
		keychain,
		&ProofBuilder::new(keychain),
		&key_id,
		height,
		fee,
		false,
	)
	.unwrap();

	let mut block = Block::new(&prev, txs, next_header_info.clone().difficulty, reward).unwrap();

	block.header.timestamp = prev.timestamp + Duration::seconds(60);
	block.header.pow.secondary_scaling = next_header_info.secondary_scaling;

	chain.set_txhashset_roots(&mut block).unwrap();

	let edge_bits = global::min_edge_bits();
	block.header.pow.proof.edge_bits = edge_bits;
	pow::pow_size(
		&mut block.header,
		next_header_info.difficulty,
		global::proofsize(),
		edge_bits,
	)
	.unwrap();
	get_block_bit_diff(&mut block);

	chain.process_block(block, Options::NONE).unwrap();
}

fn get_block_bit_diff(block: &mut Block) {
	block.header.bits = 0x2100ffff;
	let coin_base_str = core::core::get_grin_magic_data_str(block.header.hash());
	block.header.btc_pow.coinbase_tx = util::from_hex(coin_base_str.as_str()).unwrap();
	block.header.btc_pow.aux_header.merkle_root = block.header.btc_pow.coinbase_tx.dhash();
	block.header.btc_pow.aux_header.nbits = block.header.bits;
}

#[derive(Clone)]
pub struct ChainAdapter {
	pub chain: Arc<Chain>,
}

impl BlockChain for ChainAdapter {
	fn chain_head(&self) -> Result<BlockHeader, PoolError> {
		self.chain
			.head_header()
			.map_err(|_| PoolError::Other("failed to get chain head".into()))
	}

	fn get_block_header(&self, hash: &Hash) -> Result<BlockHeader, PoolError> {
		self.chain
			.get_block_header(hash)
			.map_err(|_| PoolError::Other("failed to get block header".into()))
	}

	fn get_block_sums(&self, hash: &Hash) -> Result<BlockSums, PoolError> {
		self.chain
			.get_block_sums(hash)
			.map_err(|_| PoolError::Other("failed to get block sums".into()))
	}

	fn get_block_token_sums(&self, hash: &Hash) -> Result<BlockTokenSums, PoolError> {
		self.chain
			.get_block_token_sums(hash)
			.map_err(|_| PoolError::Other("failed to get block token sums".into()))
	}

	fn validate_tx(&self, tx: &Transaction) -> Result<(), pool::PoolError> {
		self.chain.validate_tx(tx).map_err(|e| match e.kind() {
			chain::ErrorKind::Transaction(txe) => txe.into(),
			chain::ErrorKind::NRDRelativeHeight => PoolError::NRDKernelRelativeHeight,
			_ => PoolError::Other("failed to validate tx".into()),
		})
	}

	fn validate_inputs(&self, inputs: &Inputs) -> Result<Vec<OutputIdentifier>, PoolError> {
		self.chain
			.validate_inputs(inputs)
			.map(|outputs| outputs.into_iter().map(|(out, _)| out).collect::<Vec<_>>())
			.map_err(|_| PoolError::Other("failed to validate inputs".into()))
	}

	fn verify_coinbase_maturity(&self, inputs: &Inputs) -> Result<(), PoolError> {
		self.chain
			.verify_coinbase_maturity(inputs)
			.map_err(|_| PoolError::ImmatureCoinbase)
	}

	fn verify_tx_lock_height(&self, tx: &Transaction) -> Result<(), PoolError> {
		self.chain
			.verify_tx_lock_height(tx)
			.map_err(|_| PoolError::ImmatureTransaction)
	}
}

pub fn init_transaction_pool<B, V>(
	chain: Arc<B>,
	verifier_cache: Arc<RwLock<V>>,
) -> TransactionPool<B, NoopPoolAdapter, V>
where
	B: BlockChain,
	V: VerifierCache + 'static,
{
	TransactionPool::new(
		PoolConfig {
			accept_fee_base: 0,
			max_pool_size: 50,
			max_stempool_size: 50,
			mineable_max_weight: 10_000,
		},
		chain.clone(),
		verifier_cache.clone(),
		Arc::new(NoopPoolAdapter {}),
	)
}

pub fn test_transaction_spending_coinbase<K>(
	keychain: &K,
	header: &BlockHeader,
	output_values: Vec<u64>,
) -> Transaction
where
	K: Keychain,
{
	let output_sum = output_values.iter().sum::<u64>() as i64;

	let coinbase_reward: u64 = 50_000_000_000;

	let fees: i64 = coinbase_reward as i64 - output_sum;
	assert!(fees >= 0);

	let mut tx_elements = Vec::new();

	// single input spending a single coinbase (deterministic key_id aka height)
	{
		let key_id = ExtKeychain::derive_key_id(1, header.height as u32, 0, 0, 0);
		tx_elements.push(build::coinbase_input(coinbase_reward, key_id));
	}

	for output_value in output_values {
		let key_id = ExtKeychain::derive_key_id(1, output_value as u32, 0, 0, 0);
		tx_elements.push(build::output(output_value, key_id));
	}

	build::transaction(
		KernelFeatures::Plain { fee: fees as u64 },
<<<<<<< HEAD
		None,
		tx_elements,
=======
		&tx_elements,
>>>>>>> 06a09f25
		keychain,
		&ProofBuilder::new(keychain),
	)
	.unwrap()
}

pub fn test_transaction<K>(
	keychain: &K,
	input_values: Vec<u64>,
	output_values: Vec<u64>,
) -> Transaction
where
	K: Keychain,
{
	let input_sum = input_values.iter().sum::<u64>() as i64;
	let output_sum = output_values.iter().sum::<u64>() as i64;
	let fees: i64 = input_sum - output_sum;
	assert!(fees >= 0);

	test_transaction_with_kernel_features(
		keychain,
		input_values,
		output_values,
		KernelFeatures::Plain { fee: fees as u64 },
	)
}

pub fn test_issue_token_transaction<K>(
	keychain: &K,
	input_value: u64,
	output_value: u64,
	token_type: TokenKey,
	amount: u64,
) -> Transaction
where
	K: Keychain,
{
	let fees: i64 = (input_value - output_value) as i64;
	assert!(fees >= 0);

	let mut tx_elements = Vec::new();

	let key_id = ExtKeychain::derive_key_id(1, input_value as u32, 0, 0, 0);
	tx_elements.push(build::input(input_value, key_id));

	let key_id = ExtKeychain::derive_key_id(1, output_value as u32, 0, 0, 0);
	tx_elements.push(build::output(output_value, key_id));

	let key_id = ExtKeychain::derive_key_id(1, amount as u32, 0, 0, 0);
	tx_elements.push(build::token_output(amount, token_type, true, key_id));

	build::transaction(
		KernelFeatures::Plain { fee: fees as u64 },
		Some(TokenKernelFeatures::IssueToken),
		tx_elements,
		keychain,
		&ProofBuilder::new(keychain),
	)
	.unwrap()
}

pub fn test_token_transaction<K>(
	keychain: &K,
	input_value: u64,
	output_value: u64,
	token_type: TokenKey,
	token_input_values: Vec<(bool, u64)>,
	token_output_values: Vec<u64>,
) -> Transaction
where
	K: Keychain,
{
	let fees: i64 = (input_value - output_value) as i64;
	assert!(fees >= 0);

	let mut tx_elements = Vec::new();

	let key_id = ExtKeychain::derive_key_id(1, input_value as u32, 0, 0, 0);
	tx_elements.push(build::input(input_value, key_id));

	let key_id = ExtKeychain::derive_key_id(1, output_value as u32, 0, 0, 0);
	tx_elements.push(build::output(output_value, key_id));

	for (is_issue_token, token_input_value) in token_input_values {
		let key_id = ExtKeychain::derive_key_id(1, token_input_value as u32, 0, 0, 0);
		tx_elements.push(build::token_input(
			token_input_value,
			token_type,
			is_issue_token,
			key_id,
		));
	}

	for token_output_value in token_output_values {
		let key_id = ExtKeychain::derive_key_id(1, token_output_value as u32, 0, 0, 0);
		tx_elements.push(build::token_output(
			token_output_value,
			token_type,
			false,
			key_id,
		));
	}

	build::transaction(
		KernelFeatures::Plain { fee: fees as u64 },
		Some(TokenKernelFeatures::PlainToken),
		tx_elements,
		keychain,
		&ProofBuilder::new(keychain),
	)
	.unwrap()
}

pub fn test_transaction_with_kernel_features<K>(
	keychain: &K,
	input_values: Vec<u64>,
	output_values: Vec<u64>,
	kernel_features: KernelFeatures,
) -> Transaction
where
	K: Keychain,
{
	let mut tx_elements = Vec::new();

	for input_value in input_values {
		let key_id = ExtKeychain::derive_key_id(1, input_value as u32, 0, 0, 0);
		tx_elements.push(build::input(input_value, key_id));
	}

	for output_value in output_values {
		let key_id = ExtKeychain::derive_key_id(1, output_value as u32, 0, 0, 0);
		tx_elements.push(build::output(output_value, key_id));
	}

	build::transaction(
		kernel_features,
<<<<<<< HEAD
		None,
		tx_elements,
=======
		&tx_elements,
>>>>>>> 06a09f25
		keychain,
		&ProofBuilder::new(keychain),
	)
	.unwrap()
}

pub fn test_transaction_with_kernel<K>(
	keychain: &K,
	input_values: Vec<u64>,
	output_values: Vec<u64>,
	kernel: TxKernel,
	excess: BlindingFactor,
) -> Transaction
where
	K: Keychain,
{
	let mut tx_elements = Vec::new();

	for input_value in input_values {
		let key_id = ExtKeychain::derive_key_id(1, input_value as u32, 0, 0, 0);
		tx_elements.push(build::input(input_value, key_id));
	}

	for output_value in output_values {
		let key_id = ExtKeychain::derive_key_id(1, output_value as u32, 0, 0, 0);
		tx_elements.push(build::output(output_value, key_id));
	}

	build::transaction_with_kernel(
		&tx_elements,
		kernel,
		None,
		excess,
		keychain,
		&ProofBuilder::new(keychain),
	)
	.unwrap()
}

pub fn test_source() -> TxSource {
	TxSource::Broadcast
}

pub fn clean_output_dir(db_root: String) {
	if let Err(e) = fs::remove_dir_all(db_root) {
		println!("cleaning output dir failed - {:?}", e)
	}
}<|MERGE_RESOLUTION|>--- conflicted
+++ resolved
@@ -19,14 +19,10 @@
 use self::core::consensus;
 use self::core::core::hash::Hash;
 use self::core::core::verifier_cache::{LruVerifierCache, VerifierCache};
-<<<<<<< HEAD
-use self::core::core::{Block, BlockHeader, BlockSums, KernelFeatures, Transaction, TxKernel};
-use self::core::core::{BlockTokenSums, TokenKernelFeatures, TokenKey};
-=======
 use self::core::core::{
 	Block, BlockHeader, BlockSums, Inputs, KernelFeatures, OutputIdentifier, Transaction, TxKernel,
 };
->>>>>>> 06a09f25
+use self::core::core::{BlockTokenSums, TokenKernelFeatures, TokenKey};
 use self::core::genesis;
 use self::core::global;
 use self::core::libtx::{build, reward, ProofBuilder};
@@ -236,12 +232,8 @@
 
 	build::transaction(
 		KernelFeatures::Plain { fee: fees as u64 },
-<<<<<<< HEAD
 		None,
-		tx_elements,
-=======
 		&tx_elements,
->>>>>>> 06a09f25
 		keychain,
 		&ProofBuilder::new(keychain),
 	)
@@ -378,12 +370,8 @@
 
 	build::transaction(
 		kernel_features,
-<<<<<<< HEAD
 		None,
-		tx_elements,
-=======
 		&tx_elements,
->>>>>>> 06a09f25
 		keychain,
 		&ProofBuilder::new(keychain),
 	)
