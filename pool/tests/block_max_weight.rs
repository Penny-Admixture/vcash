--- conflicted
+++ resolved
@@ -40,68 +40,18 @@
 	let db_root = ".grin_block_building_max_weight".to_string();
 	clean_output_dir(db_root.clone());
 
-<<<<<<< HEAD
-	let mut chain = ChainAdapter::init(db_root.clone()).unwrap();
+	{
+		let mut chain = ChainAdapter::init(db_root.clone()).unwrap();
 
-	let verifier_cache = Arc::new(RwLock::new(LruVerifierCache::new()));
+		let verifier_cache = Arc::new(RwLock::new(LruVerifierCache::new()));
 
 	// Convenient was to add a new block to the chain.
 	let add_block = |prev_header: BlockHeader, txs: Vec<Transaction>, chain: &mut ChainAdapter| {
 		let height = prev_header.height + 1;
 		let key_id = ExtKeychain::derive_key_id(1, height as u32, 0, 0, 0);
 		let fee = txs.iter().map(|x| x.fee()).sum();
-		let reward = libtx::reward::output(&keychain, &key_id, height, fee).unwrap();
+		let reward = libtx::reward::output(&keychain, &key_id, height, fee, false).unwrap();
 		let mut block = Block::new(&prev_header, txs, Difficulty::min(), reward).unwrap();
-
-		// Set the prev_root to the prev hash for testing purposes (no MMR to obtain a root from).
-		block.header.prev_root = prev_header.hash();
-
-		chain.update_db_for_block(&block);
-		block
-	};
-
-	// Initialize the chain/txhashset with an initial block
-	// so we have a non-empty UTXO set.
-	let block = add_block(BlockHeader::default(), vec![], &mut chain);
-	let header = block.header;
-
-	// Now create tx to spend that first coinbase (now matured).
-	// Provides us with some useful outputs to test with.
-	let initial_tx = test_transaction_spending_coinbase(&keychain, &header, vec![100, 200, 300]);
-
-	// Mine that initial tx so we can spend it with multiple txs
-	let block = add_block(header, vec![initial_tx], &mut chain);
-	let header = block.header;
-
-	// Initialize a new pool with our chain adapter.
-	let pool = RwLock::new(test_setup(Arc::new(chain.clone()), verifier_cache));
-
-	// Build some dependent txs to add to the txpool.
-	// We will build a block from a subset of these.
-	let txs = vec![
-		test_transaction(&keychain, vec![100], vec![90, 1]),
-		test_transaction(&keychain, vec![90], vec![80, 2]),
-		test_transaction(&keychain, vec![200], vec![199]),
-		test_transaction(&keychain, vec![300], vec![290, 3]),
-		test_transaction(&keychain, vec![290], vec![280, 4]),
-	];
-
-	// Populate our txpool with the txs.
-=======
->>>>>>> fabff51d
-	{
-		let mut chain = ChainAdapter::init(db_root.clone()).unwrap();
-
-		let verifier_cache = Arc::new(RwLock::new(LruVerifierCache::new()));
-
-		// Convenient was to add a new block to the chain.
-		let add_block =
-			|prev_header: BlockHeader, txs: Vec<Transaction>, chain: &mut ChainAdapter| {
-				let height = prev_header.height + 1;
-				let key_id = ExtKeychain::derive_key_id(1, height as u32, 0, 0, 0);
-				let fee = txs.iter().map(|x| x.fee()).sum();
-				let reward = libtx::reward::output(&keychain, &key_id, fee, false).unwrap();
-				let mut block = Block::new(&prev_header, txs, Difficulty::min(), reward).unwrap();
 
 				// Set the prev_root to the prev hash for testing purposes (no MMR to obtain a root from).
 				block.header.prev_root = prev_header.hash();
