--- conflicted
+++ resolved
@@ -520,11 +520,7 @@
 }
 
 fn get_key(line: &str) -> String {
-<<<<<<< HEAD
-	if line.contains("[") && line.contains("]") && !line.contains("=") {
-=======
-	if line.contains('[') && line.contains(']') {
->>>>>>> 2397407d
+	if line.contains('[') && line.contains(']') && !line.contains('=') {
 		return line.to_owned();
 	} else if line.contains('=') {
 		return line.split('=').collect::<Vec<&str>>()[0].trim().to_owned();
