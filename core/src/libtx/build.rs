--- conflicted
+++ resolved
@@ -407,12 +407,8 @@
 		let key_id3 = ExtKeychainPath::new(1, 3, 0, 0, 0).to_identifier();
 
 		let tx = transaction(
-<<<<<<< HEAD
-			KernelFeatures::Plain { fee: 2 },
+			KernelFeatures::Plain { fee: 2.into() },
 			None,
-=======
-			KernelFeatures::Plain { fee: 2.into() },
->>>>>>> 9ed0cd65
 			&[input(10, key_id1), input(12, key_id2), output(20, key_id3)],
 			&keychain,
 			&builder,
@@ -433,12 +429,8 @@
 		let key_id3 = ExtKeychainPath::new(1, 3, 0, 0, 0).to_identifier();
 
 		let tx = transaction(
-<<<<<<< HEAD
-			KernelFeatures::Plain { fee: 2 },
+			KernelFeatures::Plain { fee: 2.into() },
 			None,
-=======
-			KernelFeatures::Plain { fee: 2.into() },
->>>>>>> 9ed0cd65
 			&[input(10, key_id1), input(12, key_id2), output(20, key_id3)],
 			&keychain,
 			&builder,
@@ -458,12 +450,8 @@
 		let key_id2 = ExtKeychainPath::new(1, 2, 0, 0, 0).to_identifier();
 
 		let tx = transaction(
-<<<<<<< HEAD
-			KernelFeatures::Plain { fee: 4 },
+			KernelFeatures::Plain { fee: 4.into() },
 			None,
-=======
-			KernelFeatures::Plain { fee: 4.into() },
->>>>>>> 9ed0cd65
 			&[input(6, key_id1), output(2, key_id2)],
 			&keychain,
 			&builder,
