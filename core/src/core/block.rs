--- conflicted
+++ resolved
@@ -313,12 +313,8 @@
 		let kernel_root = Hash::read(reader)?;
 		let total_kernel_offset = BlindingFactor::read(reader)?;
 		let (output_mmr_size, kernel_mmr_size) = ser_multiread!(reader, read_u64, read_u64);
-<<<<<<< HEAD
 		let bits = reader.read_u32()?;
-		let pow = ProofOfWork::read(version, reader)?;
-=======
 		let pow = ProofOfWork::read(reader)?;
->>>>>>> fabff51d
 
 		if timestamp > MAX_DATE.and_hms(0, 0, 0).timestamp()
 			|| timestamp < MIN_DATE.and_hms(0, 0, 0).timestamp()
@@ -417,7 +413,7 @@
 }
 
 /// bit header data
-#[derive(Debug, Clone, Default)]
+#[derive(Debug, Clone, Default, Serialize)]
 pub struct AuxBitHeader {
 	/// btc version
 	pub version: i32,
@@ -489,7 +485,7 @@
 }
 
 /// bit proof data
-#[derive(Debug, Clone, Default)]
+#[derive(Debug, Clone, Default, Serialize)]
 pub struct BlockAuxData {
 	/// btc header
 	pub aux_header: AuxBitHeader,
