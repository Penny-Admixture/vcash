// Copyright 2021 The Grin Developers
//
// Licensed under the Apache License, Version 2.0 (the "License");
// you may not use this file except in compliance with the License.
// You may obtain a copy of the License at
//
//     http://www.apache.org/licenses/LICENSE-2.0
//
// Unless required by applicable law or agreed to in writing, software
// distributed under the License is distributed on an "AS IS" BASIS,
// WITHOUT WARRANTIES OR CONDITIONS OF ANY KIND, either express or implied.
// See the License for the specific language governing permissions and
// limitations under the License.

//! Transactions

<<<<<<< HEAD
use crate::core::hash::{self, DefaultHashable, Hashed};
use crate::core::verifier_cache::VerifierCache;
=======
use crate::core::block::HeaderVersion;
use crate::core::hash::{DefaultHashable, Hashed};
>>>>>>> 9ed0cd65
use crate::core::{committed, Committed};
use crate::libtx::{aggsig, secp_ser};
use crate::ser::{
	self, read_multi, PMMRable, ProtocolVersion, Readable, Reader, VerifySortedAndUnique,
	Writeable, Writer,
};
use crate::{consensus, global};
use enum_primitive::FromPrimitive;
use keychain::{self, BlindingFactor};
use serde::de;
use serde::{Deserialize, Deserializer, Serialize, Serializer};
use std::cmp::Ordering;
use std::cmp::{max, min};
<<<<<<< HEAD
use std::convert::{From, Into, TryFrom, TryInto};
use std::sync::Arc;
=======
use std::convert::{TryFrom, TryInto};
use std::fmt::Display;
>>>>>>> 9ed0cd65
use std::{error, fmt};
use util::secp;
use util::secp::pedersen::{Commitment, RangeProof};
use util::static_secp_instance;
use util::ToHex;

<<<<<<< HEAD
use rand::{thread_rng, Rng};
use std::collections::{HashMap, HashSet};
use util::secp::constants::MAX_PROOF_SIZE;

/// TokenKey can uniquely identify a token
#[derive(Copy, Clone, Debug, PartialEq, PartialOrd, Eq, Ord, Hash)]
pub struct TokenKey(hash::Hash);

impl TokenKey {
	/// create a new token key
	pub fn new_token_key() -> TokenKey {
		let mut ret = [0u8; 32];
		let mut rng = thread_rng();
		rng.fill(&mut ret);
		TokenKey(hash::Hash::from_vec(&ret))
	}

	/// create a token key with ZERO_HASH
	pub fn new_zero_key() -> TokenKey {
		TokenKey(hash::ZERO_HASH)
	}

	/// Convert hex string back to TokenKey.
	pub fn from_hex(hex: &str) -> Result<TokenKey, Error> {
		let data = hash::Hash::from_hex(hex)?;
		Ok(TokenKey(data))
	}

	/// Convert a TokenKey to hex string format.
	pub fn to_hex(&self) -> String {
		self.0.to_hex()
	}
}

impl DefaultHashable for TokenKey {}

impl Writeable for TokenKey {
	fn write<W: Writer>(&self, writer: &mut W) -> Result<(), ser::Error> {
		self.0.write(writer)?;
		Ok(())
	}
}

impl Readable for TokenKey {
	fn read<R: Reader>(reader: &mut R) -> Result<TokenKey, ser::Error> {
		let data = hash::Hash::read(reader)?;
		Ok(TokenKey(data))
	}
}

impl AsRef<[u8]> for TokenKey {
	fn as_ref(&self) -> &[u8] {
		&self.0.as_ref()
	}
}

impl fmt::Display for TokenKey {
	fn fmt(&self, f: &mut fmt::Formatter<'_>) -> fmt::Result {
		fmt::Debug::fmt(self, f)
	}
}

impl serde::ser::Serialize for TokenKey {
	fn serialize<S>(&self, serializer: S) -> Result<S::Ok, S::Error>
	where
		S: serde::ser::Serializer,
	{
		serializer.serialize_str(&self.to_hex())
	}
}

impl<'de> serde::de::Deserialize<'de> for TokenKey {
	fn deserialize<D>(deserializer: D) -> Result<Self, D::Error>
	where
		D: serde::de::Deserializer<'de>,
	{
		deserializer.deserialize_str(TokenKeyVisitor)
	}
}

struct TokenKeyVisitor;

impl<'de> serde::de::Visitor<'de> for TokenKeyVisitor {
	type Value = TokenKey;

	fn expecting(&self, formatter: &mut fmt::Formatter<'_>) -> fmt::Result {
		formatter.write_str("a token type")
	}

	fn visit_str<E>(self, v: &str) -> Result<Self::Value, E>
	where
		E: serde::de::Error,
	{
		Ok(TokenKey::from_hex(v).map_err(serde::de::Error::custom)?)
	}
=======
/// Fee fields as in fix-fees RFC: { future_use: 20, fee_shift: 4, fee: 40 }
#[derive(Debug, Clone, Copy, PartialEq)]
pub struct FeeFields(u64);

impl DefaultHashable for FeeFields {}

impl Writeable for FeeFields {
	fn write<W: Writer>(&self, writer: &mut W) -> Result<(), ser::Error> {
		writer.write_u64(self.0)
	}
}

impl Readable for FeeFields {
	fn read<R: Reader>(reader: &mut R) -> Result<Self, ser::Error> {
		let fee_fields = reader.read_u64()?;
		Ok(Self(fee_fields))
	}
}

impl Display for FeeFields {
	fn fmt(&self, f: &mut fmt::Formatter<'_>) -> fmt::Result {
		write!(f, "{}", self.0)
	}
}

impl Serialize for FeeFields {
	fn serialize<S>(&self, serializer: S) -> Result<S::Ok, S::Error>
	where
		S: Serializer,
	{
		serializer.collect_str(&self.0)
	}
}

impl<'de> Deserialize<'de> for FeeFields {
	fn deserialize<D>(deserializer: D) -> Result<FeeFields, D::Error>
	where
		D: Deserializer<'de>,
	{
		struct FeeFieldsVisitor;
		impl<'de> de::Visitor<'de> for FeeFieldsVisitor {
			type Value = FeeFields;

			fn expecting(&self, formatter: &mut fmt::Formatter) -> fmt::Result {
				formatter.write_str("an 64-bit integer")
			}

			fn visit_str<E>(self, value: &str) -> Result<Self::Value, E>
			where
				E: de::Error,
			{
				let value = value
					.parse()
					.map_err(|_| E::custom(format!("invalid fee field")))?;
				self.visit_u64(value)
			}

			fn visit_u64<E>(self, value: u64) -> Result<Self::Value, E>
			where
				E: de::Error,
			{
				Ok(FeeFields(value))
			}
		}

		deserializer.deserialize_any(FeeFieldsVisitor)
	}
}

/// Conversion from a valid fee to a FeeFields with 0 fee_shift
/// The valid fee range is 1..FEE_MASK
impl TryFrom<u64> for FeeFields {
	type Error = Error;

	fn try_from(fee: u64) -> Result<Self, Self::Error> {
		if fee == 0 || fee > FeeFields::FEE_MASK {
			Err(Error::InvalidFeeFields)
		} else {
			Ok(Self(fee))
		}
	}
}

/// Conversion from a 32-bit fee to a FeeFields with 0 fee_shift
/// For use exclusively in tests with constant fees
impl From<u32> for FeeFields {
	fn from(fee: u32) -> Self {
		Self(fee as u64)
	}
}

impl From<FeeFields> for u64 {
	fn from(fee_fields: FeeFields) -> Self {
		fee_fields.0 as u64
	}
}

impl FeeFields {
	/// Fees are limited to 40 bits
	const FEE_BITS: u32 = 40;
	/// Used to extract fee field
	const FEE_MASK: u64 = (1u64 << FeeFields::FEE_BITS) - 1;

	/// Fee shifts are limited to 4 bits
	pub const FEE_SHIFT_BITS: u32 = 4;
	/// Used to extract fee_shift field
	pub const FEE_SHIFT_MASK: u64 = (1u64 << FeeFields::FEE_SHIFT_BITS) - 1;

	/// Create a zero FeeFields with 0 fee and 0 fee_shift
	pub fn zero() -> Self {
		Self(0)
	}

	/// Create a new FeeFields from the provided shift and fee
	/// Checks both are valid (in range)
	pub fn new(fee_shift: u64, fee: u64) -> Result<Self, Error> {
		if fee == 0 || fee > FeeFields::FEE_MASK || fee_shift > FeeFields::FEE_SHIFT_MASK {
			Err(Error::InvalidFeeFields)
		} else {
			Ok(Self((fee_shift << FeeFields::FEE_BITS) | fee))
		}
	}

	/// Extract fee_shift field
	pub fn fee_shift(&self, height: u64) -> u8 {
		if consensus::header_version(height) < HeaderVersion(5) {
			0
		} else {
			((self.0 >> FeeFields::FEE_BITS) & FeeFields::FEE_SHIFT_MASK) as u8
		}
	}

	/// Extract fee field
	pub fn fee(&self, height: u64) -> u64 {
		if consensus::header_version(height) < HeaderVersion(5) {
			self.0
		} else {
			self.0 & FeeFields::FEE_MASK
		}
	}

	/// Turn a zero `FeeField` into a `None`, any other value into a `Some`.
	/// We need this because a zero `FeeField` cannot be deserialized.
	pub fn as_opt(&self) -> Option<Self> {
		if self.is_zero() {
			None
		} else {
			Some(*self)
		}
	}

	/// Check if the `FeeFields` is set to zero
	pub fn is_zero(&self) -> bool {
		self.0 == 0
	}
}

fn fee_fields_as_int<S>(fee_fields: &FeeFields, serializer: S) -> Result<S::Ok, S::Error>
where
	S: Serializer,
{
	serializer.serialize_u64(fee_fields.0)
>>>>>>> 9ed0cd65
}

/// Relative height field on NRD kernel variant.
/// u16 representing a height between 1 and MAX (consensus::WEEK_HEIGHT).
#[derive(Debug, Clone, Copy, PartialEq, Serialize, Deserialize)]
pub struct NRDRelativeHeight(u16);

impl DefaultHashable for NRDRelativeHeight {}

impl Writeable for NRDRelativeHeight {
	fn write<W: Writer>(&self, writer: &mut W) -> Result<(), ser::Error> {
		writer.write_u16(self.0)
	}
}

impl Readable for NRDRelativeHeight {
	fn read<R: Reader>(reader: &mut R) -> Result<Self, ser::Error> {
		let x = reader.read_u16()?;
		NRDRelativeHeight::try_from(x).map_err(|_| ser::Error::CorruptedData)
	}
}

/// Conversion from a u16 to a valid NRDRelativeHeight.
/// Valid height is between 1 and WEEK_HEIGHT inclusive.
impl TryFrom<u16> for NRDRelativeHeight {
	type Error = Error;

	fn try_from(height: u16) -> Result<Self, Self::Error> {
		if height == 0
			|| height
				> NRDRelativeHeight::MAX
					.try_into()
					.expect("WEEK_HEIGHT const should fit in u16")
		{
			Err(Error::InvalidNRDRelativeHeight)
		} else {
			Ok(Self(height))
		}
	}
}

impl TryFrom<u64> for NRDRelativeHeight {
	type Error = Error;

	fn try_from(height: u64) -> Result<Self, Self::Error> {
		Self::try_from(u16::try_from(height).map_err(|_| Error::InvalidNRDRelativeHeight)?)
	}
}

impl From<NRDRelativeHeight> for u64 {
	fn from(height: NRDRelativeHeight) -> Self {
		height.0 as u64
	}
}

impl NRDRelativeHeight {
	const MAX: u64 = consensus::WEEK_HEIGHT_ADJUSTED;

	/// Create a new NRDRelativeHeight from the provided height.
	/// Checks height is valid (between 1 and WEEK_HEIGHT_ADJUSTED inclusive).
	pub fn new(height: u64) -> Result<Self, Error> {
		NRDRelativeHeight::try_from(height)
	}
}

/// Various tx kernel variants.
#[derive(Debug, Clone, Copy, PartialEq, Serialize, Deserialize)]
pub enum KernelFeatures {
	/// Plain kernel (the default for Grin txs).
	Plain {
		/// Plain kernels have fees.
		#[serde(serialize_with = "fee_fields_as_int")]
		fee: FeeFields,
	},
	/// A coinbase kernel.
	Coinbase,
	/// A kernel with an explicit lock height (and fee).
	HeightLocked {
		/// Height locked kernels have fees.
		#[serde(serialize_with = "fee_fields_as_int")]
		fee: FeeFields,
		/// Height locked kernels have lock heights.
		lock_height: u64,
	},
	/// "No Recent Duplicate" (NRD) kernels enforcing relative lock height between instances.
	NoRecentDuplicate {
		/// These have fees.
		#[serde(serialize_with = "fee_fields_as_int")]
		fee: FeeFields,
		/// Relative lock height.
		relative_height: NRDRelativeHeight,
	},
}

impl KernelFeatures {
	const PLAIN_U8: u8 = 0;
	const COINBASE_U8: u8 = 1;
	const HEIGHT_LOCKED_U8: u8 = 2;
	const NO_RECENT_DUPLICATE_U8: u8 = 3;

	/// Underlying (u8) value representing this kernel variant.
	/// This is the first byte when we serialize/deserialize the kernel features.
	pub fn as_u8(&self) -> u8 {
		match self {
			KernelFeatures::Plain { .. } => KernelFeatures::PLAIN_U8,
			KernelFeatures::Coinbase => KernelFeatures::COINBASE_U8,
			KernelFeatures::HeightLocked { .. } => KernelFeatures::HEIGHT_LOCKED_U8,
			KernelFeatures::NoRecentDuplicate { .. } => KernelFeatures::NO_RECENT_DUPLICATE_U8,
		}
	}

	/// Conversion for backward compatibility.
	pub fn as_string(&self) -> String {
		match self {
			KernelFeatures::Plain { .. } => String::from("Plain"),
			KernelFeatures::Coinbase => String::from("Coinbase"),
			KernelFeatures::HeightLocked { .. } => String::from("HeightLocked"),
			KernelFeatures::NoRecentDuplicate { .. } => String::from("NoRecentDuplicate"),
		}
	}

	/// msg = hash(features)                                  for coinbase kernels
	///       hash(features || fee_fields)                    for plain kernels
	///       hash(features || fee_fields || lock_height)     for height locked kernels
	///       hash(features || fee_fields || relative_height) for NRD kernels
	pub fn kernel_sig_msg(&self) -> Result<secp::Message, Error> {
		let x = self.as_u8();
		let hash = match self {
			KernelFeatures::Plain { fee } => (x, fee).hash(),
			KernelFeatures::Coinbase => x.hash(),
			KernelFeatures::HeightLocked { fee, lock_height } => (x, fee, lock_height).hash(),
			KernelFeatures::NoRecentDuplicate {
				fee,
				relative_height,
			} => (x, fee, relative_height).hash(),
		};

		let msg = secp::Message::from_slice(&hash.as_bytes())?;
		Ok(msg)
	}

	/// Write tx kernel features out in v1 protocol format.
	/// Always include the fee_fields and lock_height, writing 0 value if unused.
	fn write_v1<W: Writer>(&self, writer: &mut W) -> Result<(), ser::Error> {
		writer.write_u8(self.as_u8())?;
		match self {
			KernelFeatures::Plain { fee } => {
				fee.write(writer)?;
				// Write "empty" bytes for feature specific data (8 bytes).
				writer.write_empty_bytes(8)?;
			}
			KernelFeatures::Coinbase => {
				// Write "empty" bytes for fee_fields (8 bytes) and feature specific data (8 bytes).
				writer.write_empty_bytes(16)?;
			}
			KernelFeatures::HeightLocked { fee, lock_height } => {
				fee.write(writer)?;
				// 8 bytes of feature specific data containing the lock height as big-endian u64.
				writer.write_u64(*lock_height)?;
			}
			KernelFeatures::NoRecentDuplicate {
				fee,
				relative_height,
			} => {
				fee.write(writer)?;

				// 8 bytes of feature specific data. First 6 bytes are empty.
				// Last 2 bytes contain the relative lock height as big-endian u16.
				// Note: This is effectively the same as big-endian u64.
				// We write "empty" bytes explicitly rather than quietly casting the u16 -> u64.
				writer.write_empty_bytes(6)?;
				relative_height.write(writer)?;
			}
		};
		Ok(())
	}

	/// Write tx kernel features out in v2 protocol format.
	/// These are variable sized based on feature variant.
	/// Only write fee_fields out for feature variants that support it.
	/// Only write lock_height out for feature variants that support it.
	fn write_v2<W: Writer>(&self, writer: &mut W) -> Result<(), ser::Error> {
		writer.write_u8(self.as_u8())?;
		match self {
			KernelFeatures::Plain { fee } => {
				// Fee only, no additional data on plain kernels.
				fee.write(writer)?;
			}
			KernelFeatures::Coinbase => {
				// No additional data.
			}
			KernelFeatures::HeightLocked { fee, lock_height } => {
				fee.write(writer)?;
				// V2 height locked kernels use 8 bytes for the lock height.
				writer.write_u64(*lock_height)?;
			}
			KernelFeatures::NoRecentDuplicate {
				fee,
				relative_height,
			} => {
				fee.write(writer)?;
				// V2 NRD kernels use 2 bytes for the relative lock height.
				relative_height.write(writer)?;
			}
		}
		Ok(())
	}

	// Always read feature byte, 8 bytes for fee_fields and 8 bytes for additional data
	// representing lock height or relative height.
	// Fee and additional data may be unused for some kernel variants but we need
	// to read these bytes and verify they are 0 if unused.
	fn read_v1<R: Reader>(reader: &mut R) -> Result<KernelFeatures, ser::Error> {
		let feature_byte = reader.read_u8()?;
		let features = match feature_byte {
			KernelFeatures::PLAIN_U8 => {
				let fee = FeeFields::read(reader)?;
				// 8 "empty" bytes as additional data is not used.
				reader.read_empty_bytes(8)?;
				KernelFeatures::Plain { fee }
			}
			KernelFeatures::COINBASE_U8 => {
				// 8 "empty" bytes as fee_fields is not used.
				// 8 "empty" bytes as additional data is not used.
				reader.read_empty_bytes(16)?;
				KernelFeatures::Coinbase
			}
			KernelFeatures::HEIGHT_LOCKED_U8 => {
				let fee = FeeFields::read(reader)?;
				// 8 bytes of feature specific data, lock height as big-endian u64.
				let lock_height = reader.read_u64()?;
				KernelFeatures::HeightLocked { fee, lock_height }
			}
			KernelFeatures::NO_RECENT_DUPLICATE_U8 => {
				// NRD kernels are invalid if NRD feature flag is not enabled.
				if !global::is_nrd_enabled() {
					return Err(ser::Error::CorruptedData);
				}

				let fee = FeeFields::read(reader)?;

				// 8 bytes of feature specific data.
				// The first 6 bytes must be "empty".
				// The last 2 bytes is the relative height as big-endian u16.
				reader.read_empty_bytes(6)?;
				let relative_height = NRDRelativeHeight::read(reader)?;
				KernelFeatures::NoRecentDuplicate {
					fee,
					relative_height,
				}
			}
			_ => {
				return Err(ser::Error::CorruptedData);
			}
		};
		Ok(features)
	}

	// V2 kernels only expect bytes specific to each variant.
	// Coinbase kernels have no associated fee and we do not serialize a fee for these.
	fn read_v2<R: Reader>(reader: &mut R) -> Result<KernelFeatures, ser::Error> {
		let features = match reader.read_u8()? {
			KernelFeatures::PLAIN_U8 => {
				let fee = FeeFields::read(reader)?;
				KernelFeatures::Plain { fee }
			}
			KernelFeatures::COINBASE_U8 => KernelFeatures::Coinbase,
			KernelFeatures::HEIGHT_LOCKED_U8 => {
				let fee = FeeFields::read(reader)?;
				let lock_height = reader.read_u64()?;
				KernelFeatures::HeightLocked { fee, lock_height }
			}
			KernelFeatures::NO_RECENT_DUPLICATE_U8 => {
				// NRD kernels are invalid if NRD feature flag is not enabled.
				if !global::is_nrd_enabled() {
					return Err(ser::Error::CorruptedData);
				}

				let fee = FeeFields::read(reader)?;
				let relative_height = NRDRelativeHeight::read(reader)?;
				KernelFeatures::NoRecentDuplicate {
					fee,
					relative_height,
				}
			}
			_ => {
				return Err(ser::Error::CorruptedData);
			}
		};
		Ok(features)
	}
}

impl Writeable for KernelFeatures {
	/// Protocol version may increment rapidly for other unrelated changes.
	/// So we match on ranges here and not specific version values.
	fn write<W: Writer>(&self, writer: &mut W) -> Result<(), ser::Error> {
		// Care must be exercised when writing for hashing purposes.
		// All kernels are hashed using original v1 serialization strategy.
		if writer.serialization_mode().is_hash_mode() {
			return self.write_v1(writer);
		}

		match writer.protocol_version().value() {
			0..=1 => self.write_v1(writer),
			2..=ProtocolVersion::MAX => self.write_v2(writer),
		}
	}
}

impl Readable for KernelFeatures {
	fn read<R: Reader>(reader: &mut R) -> Result<KernelFeatures, ser::Error> {
		match reader.protocol_version().value() {
			0..=1 => KernelFeatures::read_v1(reader),
			2..=ProtocolVersion::MAX => KernelFeatures::read_v2(reader),
		}
	}
}

/// Various tx token kernel variants.
#[derive(Debug, Clone, Copy, PartialEq, Serialize, Deserialize)]
pub enum TokenKernelFeatures {
	/// token Plain kernel (the default for Grin txs).
	PlainToken,
	/// A issue token kernel.
	IssueToken,
	/// A token kernel with an explicit lock height.
	HeightLockedToken {
		/// Height locked kernels have lock heights.
		lock_height: u64,
	},
}

impl TokenKernelFeatures {
	const PLAIN_TOKEN_U8: u8 = 0;
	const ISSUE_TOKEN_U8: u8 = 1;
	const HEIGHT_LOCKED_U8: u8 = 2;

	/// Underlying (u8) value representing this kernel variant.
	/// This is the first byte when we serialize/deserialize the kernel features.
	pub fn as_u8(&self) -> u8 {
		match self {
			TokenKernelFeatures::PlainToken { .. } => TokenKernelFeatures::PLAIN_TOKEN_U8,
			TokenKernelFeatures::IssueToken => TokenKernelFeatures::ISSUE_TOKEN_U8,
			TokenKernelFeatures::HeightLockedToken { .. } => TokenKernelFeatures::HEIGHT_LOCKED_U8,
		}
	}

	/// Conversion for backward compatibility.
	pub fn as_string(&self) -> String {
		match self {
			TokenKernelFeatures::PlainToken { .. } => String::from("PlainToken"),
			TokenKernelFeatures::IssueToken => String::from("IssueToken"),
			TokenKernelFeatures::HeightLockedToken { .. } => String::from("HeightLockedToken"),
		}
	}

	/// Construct token msg from token_type and token kernel features.
	pub fn token_kernel_sig_msg(&self, token_type: TokenKey) -> Result<secp::Message, Error> {
		let x = self.as_u8();
		let hash = match self {
			TokenKernelFeatures::HeightLockedToken { lock_height } => {
				(x, token_type, lock_height).hash()
			}
			_ => (x, token_type).hash(),
		};

		let msg = secp::Message::from_slice(&hash.as_bytes())?;
		Ok(msg)
	}
}

impl Writeable for TokenKernelFeatures {
	fn write<W: Writer>(&self, writer: &mut W) -> Result<(), ser::Error> {
		match self {
			TokenKernelFeatures::HeightLockedToken { lock_height } => {
				writer.write_u8(self.as_u8())?;
				writer.write_u64(*lock_height)?;
			}
			_ => {
				writer.write_u8(self.as_u8())?;
			}
		}
		Ok(())
	}
}

impl Readable for TokenKernelFeatures {
	fn read<R: Reader>(reader: &mut R) -> Result<TokenKernelFeatures, ser::Error> {
		let features = match reader.read_u8()? {
			TokenKernelFeatures::PLAIN_TOKEN_U8 => TokenKernelFeatures::PlainToken,
			TokenKernelFeatures::ISSUE_TOKEN_U8 => TokenKernelFeatures::IssueToken,
			TokenKernelFeatures::HEIGHT_LOCKED_U8 => {
				let lock_height = reader.read_u64()?;
				TokenKernelFeatures::HeightLockedToken { lock_height }
			}
			_ => {
				return Err(ser::Error::CorruptedData);
			}
		};
		Ok(features)
	}
}

/// Errors thrown by Transaction validation
#[derive(Clone, Eq, Debug, PartialEq, Serialize, Deserialize)]
pub enum Error {
	/// Underlying Secp256k1 error (signature validation or invalid public key
	/// typically)
	Secp(secp::Error),
	/// Underlying keychain related error
	Keychain(keychain::Error),
	/// The sum of output minus input commitments does not
	/// match the sum of kernel commitments
	KernelSumMismatch,
	/// Restrict tx total weight.
	TooHeavy,
	/// Error originating from an invalid lock-height
	LockHeight(u64),
	/// Range proof validation error
	RangeProof,
	/// Error originating from an invalid Merkle proof
	MerkleProof,
	/// Returns if the value hidden within the a RangeProof message isn't
	/// repeated 3 times, indicating it's incorrect
	InvalidProofMessage,
	/// Error when verifying kernel sums via committed trait.
	Committed(committed::Error),
	/// Validation error relating to cut-through (tx is spending its own
	/// output).
	CutThrough,
	/// Validation error relating to cut-through (tx is spending its own
	/// output).
	TokenCutThrough,
	/// Validation error relating to output features.
	/// It is invalid for a transaction to contain a coinbase output, for example.
	InvalidOutputFeatures,
	/// Validation error relating to kernel features.
	/// It is invalid for a transaction to contain a coinbase kernel, for example.
	InvalidKernelFeatures,
<<<<<<< HEAD
	/// Validation error relating to token kernel features.
	/// It is invalid for a token transaction to contain a coinbase kernel, for example.
	InvalidTokenKernelFeatures,
=======
	/// feeshift is limited to 4 bits and fee must be positive and fit in 40 bits.
	InvalidFeeFields,
>>>>>>> 9ed0cd65
	/// NRD kernel relative height is limited to 1 week duration and must be greater than 0.
	InvalidNRDRelativeHeight,
	/// Signature verification error.
	IncorrectSignature,
	/// Underlying serialization error.
	Serialization(ser::Error),
	/// TokenInput's token_type does not equal TokenOutput's token_type
	TokenTypeMismatch,
	/// Issue Token Key Repeated
	IssueTokenKeyRepeated,
	/// Issue Token tx outputs and kernel mismatch
	IssueTokenSumMismatch,
	/// Unreach Token Support Height
	UnreachTokenSupportHeight,
}

impl error::Error for Error {
	fn description(&self) -> &str {
		match *self {
			_ => "some kind of keychain error",
		}
	}
}

impl fmt::Display for Error {
	fn fmt(&self, f: &mut fmt::Formatter<'_>) -> fmt::Result {
		match *self {
			_ => write!(f, "some kind of keychain error"),
		}
	}
}

impl From<ser::Error> for Error {
	fn from(e: ser::Error) -> Error {
		Error::Serialization(e)
	}
}

impl From<secp::Error> for Error {
	fn from(e: secp::Error) -> Error {
		Error::Secp(e)
	}
}

impl From<keychain::Error> for Error {
	fn from(e: keychain::Error) -> Error {
		Error::Keychain(e)
	}
}

impl From<committed::Error> for Error {
	fn from(e: committed::Error) -> Error {
		Error::Committed(e)
	}
}

/// A proof that a transaction sums to zero. Includes both the transaction's
/// Pedersen commitment and the signature, that guarantees that the commitments
/// amount to zero.
/// The signature signs the fee_fields and the lock_height, which are retained for
/// signature validation.
#[derive(Serialize, Deserialize, Debug, Clone, Copy)]
pub struct TxKernel {
	/// Options for a kernel's structure or use
	pub features: KernelFeatures,
	/// Remainder of the sum of all transaction commitments. If the transaction
	/// is well formed, amounts components should sum to zero and the excess
	/// is hence a valid public key (sum of the commitment public keys).
	#[serde(
		serialize_with = "secp_ser::as_hex",
		deserialize_with = "secp_ser::commitment_from_hex"
	)]
	pub excess: Commitment,
	/// The signature proving the excess is a valid public key, which signs
	/// the transaction fee_fields.
	#[serde(with = "secp_ser::sig_serde")]
	pub excess_sig: secp::Signature,
}

impl DefaultHashable for TxKernel {}
hashable_ord!(TxKernel);

/// We want to be able to put kernels in a hashset in the pool.
/// So we need to be able to hash them.
impl ::std::hash::Hash for TxKernel {
	fn hash<H: ::std::hash::Hasher>(&self, state: &mut H) {
		let mut vec = Vec::new();
		ser::serialize_default(&mut vec, &self).expect("serialization failed");
		::std::hash::Hash::hash(&vec, state);
	}
}

impl Writeable for TxKernel {
	fn write<W: Writer>(&self, writer: &mut W) -> Result<(), ser::Error> {
		self.features.write(writer)?;
		self.excess.write(writer)?;
		self.excess_sig.write(writer)?;
		Ok(())
	}
}

impl Readable for TxKernel {
	fn read<R: Reader>(reader: &mut R) -> Result<TxKernel, ser::Error> {
		Ok(TxKernel {
			features: KernelFeatures::read(reader)?,
			excess: Commitment::read(reader)?,
			excess_sig: secp::Signature::read(reader)?,
		})
	}
}

/// We store kernels in the kernel MMR.
/// Note: These are "variable size" to support different kernel feature variants.
impl PMMRable for TxKernel {
	type E = Self;

	fn as_elmt(&self) -> Self::E {
		self.clone()
	}

	fn elmt_size() -> Option<u16> {
		None
	}
}

impl KernelFeatures {
	/// Is this a coinbase kernel?
	pub fn is_coinbase(&self) -> bool {
		match self {
			KernelFeatures::Coinbase => true,
			_ => false,
		}
	}

	/// Is this a plain kernel?
	pub fn is_plain(&self) -> bool {
		match self {
			KernelFeatures::Plain { .. } => true,
			_ => false,
		}
	}

	/// Is this a height locked kernel?
	pub fn is_height_locked(&self) -> bool {
		match self {
			KernelFeatures::HeightLocked { .. } => true,
			_ => false,
		}
	}

	/// Is this an NRD kernel?
	pub fn is_nrd(&self) -> bool {
		match self {
			KernelFeatures::NoRecentDuplicate { .. } => true,
			_ => false,
		}
	}
}

impl TxKernel {
	/// Is this a coinbase kernel?
	pub fn is_coinbase(&self) -> bool {
		self.features.is_coinbase()
	}

	/// Is this a plain kernel?
	pub fn is_plain(&self) -> bool {
		self.features.is_plain()
	}

	/// Is this a height locked kernel?
	pub fn is_height_locked(&self) -> bool {
		self.features.is_height_locked()
	}

	/// Is this an NRD kernel?
	pub fn is_nrd(&self) -> bool {
		self.features.is_nrd()
	}

	/// Return the excess commitment for this tx_kernel.
	pub fn excess(&self) -> Commitment {
		self.excess
	}

	/// The msg signed as part of the tx kernel.
	/// Based on kernel features and associated fields (fee_fields and lock_height).
	pub fn msg_to_sign(&self) -> Result<secp::Message, Error> {
		let msg = self.features.kernel_sig_msg()?;
		Ok(msg)
	}

	/// Verify the transaction proof validity. Entails handling the commitment
	/// as a public key and checking the signature verifies with the fee_fields as
	/// message.
	pub fn verify(&self) -> Result<(), Error> {
		let secp = static_secp_instance();
		let secp = secp.lock();
		let sig = &self.excess_sig;
		// Verify aggsig directly in libsecp
		let pubkey = &self.excess.to_pubkey(&secp)?;
		if !aggsig::verify_single(
			&secp,
			&sig,
			&self.msg_to_sign()?,
			None,
			&pubkey,
			Some(&pubkey),
			false,
		) {
			return Err(Error::IncorrectSignature);
		}
		Ok(())
	}

	/// Batch signature verification.
	pub fn batch_sig_verify(tx_kernels: &[TxKernel]) -> Result<(), Error> {
		let len = tx_kernels.len();
		let mut sigs = Vec::with_capacity(len);
		let mut pubkeys = Vec::with_capacity(len);
		let mut msgs = Vec::with_capacity(len);

		let secp = static_secp_instance();
		let secp = secp.lock();

		for tx_kernel in tx_kernels {
			sigs.push(tx_kernel.excess_sig);
			pubkeys.push(tx_kernel.excess.to_pubkey(&secp)?);
			msgs.push(tx_kernel.msg_to_sign()?);
		}

		if !aggsig::verify_batch(&secp, &sigs, &msgs, &pubkeys) {
			return Err(Error::IncorrectSignature);
		}

		Ok(())
	}

	/// Build an empty tx kernel with zero values.
	pub fn empty() -> TxKernel {
		TxKernel::with_features(KernelFeatures::Plain {
			fee: FeeFields::zero(),
		})
	}

	/// Build an empty tx kernel with the provided kernel features.
	pub fn with_features(features: KernelFeatures) -> TxKernel {
		TxKernel {
			features,
			excess: Commitment::from_vec(vec![0; 33]),
			excess_sig: secp::Signature::from_raw_data(&[0; 64]).unwrap(),
		}
	}
}

/// A proof that a transaction sums to zero. Includes both the transaction's
/// Pedersen commitment and the signature, that guarantees that the commitments
/// amount to zero.
/// The signature signs the fee and the lock_height, which are retained for
/// signature validation.
#[derive(Serialize, Deserialize, Debug, Clone, Copy)]
pub struct TokenTxKernel {
	/// Options for a kernel's structure or use
	pub features: TokenKernelFeatures,
	/// Token type
	pub token_type: TokenKey,
	/// Remainder of the sum of all transaction commitments. If the transaction
	/// is well formed, amounts components should sum to zero and the excess
	/// is hence a valid public key.
	#[serde(
		serialize_with = "secp_ser::as_hex",
		deserialize_with = "secp_ser::commitment_from_hex"
	)]
	pub excess: Commitment,
	/// The signature proving the excess is a valid public key, which signs
	/// the transaction fee.
	#[serde(with = "secp_ser::sig_serde")]
	pub excess_sig: secp::Signature,
}

impl DefaultHashable for TokenTxKernel {}
hashable_ord!(TokenTxKernel);

impl ::std::hash::Hash for TokenTxKernel {
	fn hash<H: ::std::hash::Hasher>(&self, state: &mut H) {
		let mut vec = Vec::new();
		ser::serialize_default(&mut vec, &self).expect("serialization failed");
		::std::hash::Hash::hash(&vec, state);
	}
}

impl Writeable for TokenTxKernel {
	fn write<W: Writer>(&self, writer: &mut W) -> Result<(), ser::Error> {
		self.features.write(writer)?;
		self.token_type.write(writer)?;
		self.excess.write(writer)?;
		self.excess_sig.write(writer)?;
		Ok(())
	}
}

impl Readable for TokenTxKernel {
	fn read<R: Reader>(reader: &mut R) -> Result<TokenTxKernel, ser::Error> {
		Ok(TokenTxKernel {
			features: TokenKernelFeatures::read(reader)?,
			token_type: TokenKey::read(reader)?,
			excess: Commitment::read(reader)?,
			excess_sig: secp::Signature::read(reader)?,
		})
	}
}

/// We store TokenTxKernel in the token kernel MMR.
impl PMMRable for TokenTxKernel {
	type E = Self;

	fn as_elmt(&self) -> Self::E {
		self.clone()
	}

	fn elmt_size() -> Option<u16> {
		None
	}
}

impl TokenKernelFeatures {
	/// Is this a issue token kernel?
	pub fn is_issue_token(&self) -> bool {
		match self {
			TokenKernelFeatures::IssueToken => true,
			_ => false,
		}
	}

	/// Is this a plain token kernel?
	pub fn is_plain_token(&self) -> bool {
		match self {
			TokenKernelFeatures::PlainToken { .. } => true,
			_ => false,
		}
	}

	/// Is this a height locked kernel?
	pub fn is_height_locked(&self) -> bool {
		match self {
			TokenKernelFeatures::HeightLockedToken { .. } => true,
			_ => false,
		}
	}
}

impl TokenTxKernel {
	/// Is this a coinbase kernel?
	pub fn is_issue_token(&self) -> bool {
		self.features.is_issue_token()
	}

	/// Is this a plain kernel?
	pub fn is_plain_token(&self) -> bool {
		self.features.is_plain_token()
	}

	/// Is this a height locked kernel?
	pub fn is_height_locked(&self) -> bool {
		self.features.is_height_locked()
	}

	/// Return the excess commitment for this tx_kernel.
	pub fn excess(&self) -> Commitment {
		self.excess
	}

	/// The msg signed as part of the tx kernel.
	/// Consists of the fee and the lock_height.
	pub fn msg_to_sign(&self) -> Result<secp::Message, Error> {
		let msg = self
			.features
			.token_kernel_sig_msg(self.token_type.clone())?;
		Ok(msg)
	}

	/// Verify the transaction proof validity. Entails handling the commitment
	/// as a public key and checking the signature verifies with the fee as
	/// message.
	pub fn verify(&self) -> Result<(), Error> {
		let secp = static_secp_instance();
		let secp = secp.lock();
		let sig = &self.excess_sig;
		// Verify aggsig directly in libsecp
		let pubkey = &self.excess.to_pubkey(&secp)?;
		if !secp::aggsig::verify_single(
			&secp,
			&sig,
			&self.msg_to_sign()?,
			None,
			&pubkey,
			Some(&pubkey),
			None,
			false,
		) {
			return Err(Error::IncorrectSignature);
		}
		Ok(())
	}

	/// Batch signature verification.
	pub fn batch_sig_verify(tx_kernels: &Vec<TokenTxKernel>) -> Result<(), Error> {
		let len = tx_kernels.len();
		let mut sigs: Vec<secp::Signature> = Vec::with_capacity(len);
		let mut pubkeys: Vec<secp::key::PublicKey> = Vec::with_capacity(len);
		let mut msgs: Vec<secp::Message> = Vec::with_capacity(len);

		let secp = static_secp_instance();
		let secp = secp.lock();

		for tx_kernel in tx_kernels {
			sigs.push(tx_kernel.excess_sig);
			pubkeys.push(tx_kernel.excess.to_pubkey(&secp)?);
			msgs.push(tx_kernel.msg_to_sign()?);
		}

		if !secp::aggsig::verify_batch(&secp, &sigs, &msgs, &pubkeys) {
			return Err(Error::IncorrectSignature);
		}

		Ok(())
	}

	/// Build an empty tx kernel with zero values.
	pub fn empty() -> TokenTxKernel {
		TokenTxKernel {
			features: TokenKernelFeatures::IssueToken,
			token_type: TokenKey::new_zero_key(),
			excess: Commitment::from_vec(vec![0; 33]),
			excess_sig: secp::Signature::from_raw_data(&[0; 64]).unwrap(),
		}
	}

	/// Build an empty tx kernel with the provided kernel features.
	pub fn with_features(features: TokenKernelFeatures) -> TokenTxKernel {
		TokenTxKernel {
			features,
			token_type: TokenKey::new_zero_key(),
			excess: Commitment::from_vec(vec![0; 33]),
			excess_sig: secp::Signature::from_raw_data(&[0; 64]).unwrap(),
		}
	}

	/// is a TokenTxKernel for zero key
	pub fn is_empty(&self) -> bool {
		self.token_type == TokenKey::new_zero_key()
	}

	/// Builds a new tx kernel with the provided fee.
	pub fn with_token_type(self, token_type: TokenKey) -> TokenTxKernel {
		TokenTxKernel { token_type, ..self }
	}
}

/// Enum of possible tx weight verification options -
///
/// * As "transaction" checks tx (as block) weight does not exceed max_block_weight.
/// * As "block" same as above but allow for additional coinbase reward (1 output, 1 kernel).
/// * With "no limit" to skip the weight check.
///
#[derive(Clone, Copy)]
pub enum Weighting {
	/// Tx represents a tx (max block weight, accounting for additional coinbase reward).
	AsTransaction,
	/// Tx representing a tx with artificially limited max_weight.
	/// This is used when selecting mineable txs from the pool.
	AsLimitedTransaction(u64),
	/// Tx represents a block (max block weight).
	AsBlock,
	/// No max weight limit (skip the weight check).
	NoLimit,
}

/// TransactionBody is a common abstraction for transaction and block
#[derive(Serialize, Deserialize, Debug, Clone, PartialEq)]
pub struct TransactionBody {
	/// List of inputs spent by the transaction.
	pub inputs: Inputs,
	/// List of token inputs spent by the transaction.
	pub token_inputs: Vec<TokenInput>,
	/// List of outputs the transaction produces.
	pub outputs: Vec<Output>,
	/// List of token outputs the transaction produces.
	pub token_outputs: Vec<TokenOutput>,
	/// List of kernels that make up this transaction (usually a single kernel).
	pub kernels: Vec<TxKernel>,
	/// List of kernels that make up this transaction (usually a single kernel).
	pub token_kernels: Vec<TokenTxKernel>,
}

/// Implementation of Writeable for a body, defines how to
/// write the body as binary.
impl Writeable for TransactionBody {
	fn write<W: Writer>(&self, writer: &mut W) -> Result<(), ser::Error> {
		match writer.protocol_version().value() {
			0..=1 => {
				ser_multiwrite!(
					writer,
					[write_u64, self.inputs.len() as u64],
					[write_u64, self.outputs.len() as u64],
					[write_u64, self.kernels.len() as u64]
				);

				self.inputs.write(writer)?;
				self.outputs.write(writer)?;
				self.kernels.write(writer)?;

				Ok(())
			}
			2..=ProtocolVersion::MAX => {
				ser_multiwrite!(
					writer,
					[write_u64, self.inputs.len() as u64],
					[write_u64, self.token_inputs.len() as u64],
					[write_u64, self.outputs.len() as u64],
					[write_u64, self.token_outputs.len() as u64],
					[write_u64, self.kernels.len() as u64],
					[write_u64, self.token_kernels.len() as u64]
				);

				self.inputs.write(writer)?;
				self.token_inputs.write(writer)?;
				self.outputs.write(writer)?;
				self.token_outputs.write(writer)?;
				self.kernels.write(writer)?;
				self.token_kernels.write(writer)?;

				Ok(())
			}
		}
	}
}

/// Implementation of Readable for a body, defines how to read a
/// body from a binary stream.
impl Readable for TransactionBody {
	fn read<R: Reader>(reader: &mut R) -> Result<TransactionBody, ser::Error> {
<<<<<<< HEAD
		match reader.protocol_version().value() {
			0..=1 => return Err(ser::Error::UnexpectedProtocolVersion),
			2..=ProtocolVersion::MAX => {
				let (
					input_len,
					token_input_len,
					output_len,
					token_output_len,
					kernel_len,
					token_kernel_len,
				) = ser_multiread!(reader, read_u64, read_u64, read_u64, read_u64, read_u64, read_u64);

				// Quick block weight check before proceeding.
				// Note: We use weight_as_block here (inputs have weight).
				let tx_block_weight = TransactionBody::weight_as_block(
					input_len,
					output_len,
					kernel_len,
					token_input_len,
					token_output_len,
					token_kernel_len,
				);

				if tx_block_weight > global::max_block_weight() {
					return Err(ser::Error::TooLargeReadErr);
				}
=======
		let (num_inputs, num_outputs, num_kernels) =
			ser_multiread!(reader, read_u64, read_u64, read_u64);

		// Quick block weight check before proceeding.
		// Note: We use weight_as_block here (inputs have weight).
		let tx_block_weight = TransactionBody::weight_by_iok(num_inputs, num_outputs, num_kernels);
		if tx_block_weight > global::max_block_weight() {
			return Err(ser::Error::TooLargeReadErr);
		}

		// Read protocol version specific inputs.
		let inputs = match reader.protocol_version().value() {
			0..=2 => {
				let inputs: Vec<Input> = read_multi(reader, num_inputs)?;
				Inputs::from(inputs.as_slice())
			}
			3..=ser::ProtocolVersion::MAX => {
				let inputs: Vec<CommitWrapper> = read_multi(reader, num_inputs)?;
				Inputs::from(inputs.as_slice())
			}
		};

		let outputs = read_multi(reader, num_outputs)?;
		let kernels = read_multi(reader, num_kernels)?;
>>>>>>> 9ed0cd65

				// Read protocol version specific inputs.
				let inputs = match reader.protocol_version().value() {
					0..=3 => {
						let inputs: Vec<Input> = read_multi(reader, input_len)?;
						Inputs::from(inputs.as_slice())
					}
					4..=ser::ProtocolVersion::MAX => {
						let inputs: Vec<CommitWrapper> = read_multi(reader, input_len)?;
						Inputs::from(inputs.as_slice())
					}
				};
				let token_inputs = read_multi(reader, token_input_len)?;
				let outputs = read_multi(reader, output_len)?;
				let token_outputs = read_multi(reader, token_output_len)?;
				let kernels = read_multi(reader, kernel_len)?;
				let token_kernels = read_multi(reader, token_kernel_len)?;

				// Initialize tx body and verify everything is sorted.
				let body = TransactionBody::init(
					inputs,
					&outputs,
					&kernels,
					&token_inputs,
					&token_outputs,
					&token_kernels,
					true,
				)
				.map_err(|_| ser::Error::CorruptedData)?;

				Ok(body)
			}
		}
	}
}

impl Committed for TransactionBody {
	fn inputs_committed(&self) -> Vec<Commitment> {
		let inputs: Vec<_> = self.inputs().into();
		inputs.iter().map(|x| x.commitment()).collect()
	}

	fn outputs_committed(&self) -> Vec<Commitment> {
		self.outputs.iter().map(|x| x.commitment()).collect()
	}

	fn kernels_committed(&self) -> Vec<Commitment> {
		self.kernels.iter().map(|x| x.excess()).collect()
	}

	fn token_inputs_committed(&self) -> HashMap<TokenKey, Vec<Commitment>> {
		let mut token_inputs_map: HashMap<TokenKey, Vec<Commitment>> = HashMap::new();
		for token_input in self.token_inputs.iter() {
			let commit_vec = token_inputs_map
				.entry(token_input.token_type)
				.or_insert(vec![]);
			commit_vec.push(token_input.commit);
		}

		token_inputs_map
	}

	fn token_outputs_committed(&self) -> HashMap<TokenKey, Vec<Commitment>> {
		let mut token_outputs_map: HashMap<TokenKey, Vec<Commitment>> = HashMap::new();
		for token_output in self.token_outputs.iter() {
			if token_output.is_token() {
				let commit_vec = token_outputs_map
					.entry(token_output.token_type())
					.or_insert(vec![]);
				commit_vec.push(token_output.commitment());
			}
		}

		token_outputs_map
	}

	fn token_kernels_committed(&self) -> HashMap<TokenKey, Vec<Commitment>> {
		let mut token_kernels_map: HashMap<TokenKey, Vec<Commitment>> = HashMap::new();
		for token_kernel in self.token_kernels.iter() {
			if token_kernel.is_plain_token() {
				let commit_vec = token_kernels_map
					.entry(token_kernel.token_type)
					.or_insert(vec![]);
				commit_vec.push(token_kernel.excess());
			}
		}

		token_kernels_map
	}
}

impl Default for TransactionBody {
	fn default() -> TransactionBody {
		TransactionBody::empty()
	}
}

impl From<Transaction> for TransactionBody {
	fn from(tx: Transaction) -> Self {
		tx.body
	}
}

impl TransactionBody {
	/// Creates a new empty transaction (no inputs or outputs, zero fee).
	pub fn empty() -> TransactionBody {
		TransactionBody {
			inputs: Inputs::default(),
			token_inputs: vec![],
			outputs: vec![],
			token_outputs: vec![],
			kernels: vec![],
			token_kernels: vec![],
		}
	}

	/// Sort the inputs|outputs|kernels.
	pub fn sort(&mut self) {
		self.inputs.sort_unstable();
		self.token_inputs.sort_unstable();
		self.outputs.sort_unstable();
		self.token_outputs.sort_unstable();
		self.kernels.sort_unstable();
		self.token_kernels.sort_unstable();
	}

	/// Creates a new transaction body initialized with
	/// the provided inputs, outputs and kernels.
	/// Guarantees inputs, outputs, kernels are sorted lexicographically.
	pub fn init(
		inputs: Inputs,
		outputs: &[Output],
		kernels: &[TxKernel],
		token_inputs: &[TokenInput],
		token_outputs: &[TokenOutput],
		token_kernels: &[TokenTxKernel],
		verify_sorted: bool,
	) -> Result<TransactionBody, Error> {
		let mut body = TransactionBody {
			inputs,
			token_inputs: token_inputs.to_vec(),
			outputs: outputs.to_vec(),
			token_outputs: token_outputs.to_vec(),
			kernels: kernels.to_vec(),
			token_kernels: token_kernels.to_vec(),
		};

		if verify_sorted {
			// If we are verifying sort order then verify and
			// return an error if not sorted lexicographically.
			body.verify_sorted()?;
		} else {
			// If we are not verifying sort order then sort in place and return.
			body.sort();
		}
		Ok(body)
	}

	/// Transaction inputs.
	pub fn inputs(&self) -> Inputs {
		self.inputs.clone()
	}

	/// Transaction token_inputs.
	pub fn token_inputs(&self) -> &[TokenInput] {
		&self.token_inputs
	}

	/// Transaction outputs.
	pub fn outputs(&self) -> &[Output] {
		&self.outputs
	}

	/// Transaction token_outputs.
	pub fn token_outputs(&self) -> &[TokenOutput] {
		&self.token_outputs
	}

	/// Transaction kernels.
	pub fn kernels(&self) -> &[TxKernel] {
		&self.kernels
	}

	/// Transaction token_kernels.
	pub fn token_kernels(&self) -> &[TokenTxKernel] {
		&self.token_kernels
	}

	/// Builds a new body with the provided inputs added. Existing
	/// inputs, if any, are kept intact.
	/// Sort order is maintained.
	pub fn with_input(mut self, input: Input) -> TransactionBody {
		match &mut self.inputs {
			Inputs::CommitOnly(inputs) => {
				let commit = input.into();
				if let Err(e) = inputs.binary_search(&commit) {
					inputs.insert(e, commit)
				};
			}
			Inputs::FeaturesAndCommit(inputs) => {
				if let Err(e) = inputs.binary_search(&input) {
					inputs.insert(e, input)
				};
			}
		};
		self
	}

	/// Fully replace inputs.
	pub fn replace_inputs(mut self, inputs: Inputs) -> TransactionBody {
		self.inputs = inputs;
		self
	}

	/// Builds a new TransactionBody with the provided output added. Existing
	/// outputs, if any, are kept intact.
	/// Sort order is maintained.
	pub fn with_output(mut self, output: Output) -> TransactionBody {
		if let Err(e) = self.outputs.binary_search(&output) {
			self.outputs.insert(e, output)
		};
		self
	}

	/// Fully replace outputs.
	pub fn replace_outputs(mut self, outputs: &[Output]) -> TransactionBody {
		self.outputs = outputs.to_vec();
		self
	}

	/// Builds a new body with the provided token inputs added. Existing
	/// token inputs, if any, are kept intact.
	/// Sort order is maintained.
	pub fn with_token_input(mut self, token_input: TokenInput) -> TransactionBody {
		self.token_inputs
			.binary_search(&token_input)
			.err()
			.map(|e| self.token_inputs.insert(e, token_input));
		self
	}

	/// Fully replace token inputs.
	pub fn replace_token_inputs(mut self, token_input: &[TokenInput]) -> TransactionBody {
		self.token_inputs = token_input.to_vec();
		self
	}

	/// Builds a new TransactionBody with the provided output added. Existing
	/// outputs, if any, are kept intact.
	/// Sort order is maintained.
	pub fn with_token_output(mut self, output: TokenOutput) -> TransactionBody {
		self.token_outputs
			.binary_search(&output)
			.err()
			.map(|e| self.token_outputs.insert(e, output));
		self
	}

	/// Fully replace token outputs.
	pub fn replace_token_outputs(mut self, token_outputs: &[TokenOutput]) -> TransactionBody {
		self.token_outputs = token_outputs.to_vec();
		self
	}

	/// Builds a new TransactionBody with the provided kernel added. Existing
	/// kernels, if any, are kept intact.
	/// Sort order is maintained.
	pub fn with_kernel(mut self, kernel: TxKernel) -> TransactionBody {
		if let Err(e) = self.kernels.binary_search(&kernel) {
			self.kernels.insert(e, kernel)
		};
		self
	}

	/// Builds a new TransactionBody replacing any existing kernels with the provided kernel.
	pub fn replace_kernel(mut self, kernel: TxKernel) -> TransactionBody {
		self.kernels.clear();
		self.kernels.push(kernel);
		self
	}

	/// Builds a new TransactionBody with the provided token kernel added. Existing
	/// kernels, if any, are kept intact.
	/// Sort order is maintained.
	pub fn with_token_kernel(mut self, token_kernel: TokenTxKernel) -> TransactionBody {
		self.token_kernels
			.binary_search(&token_kernel)
			.err()
			.map(|e| self.token_kernels.insert(e, token_kernel));
		self
	}

	/// Builds a new TransactionBody replacing any existing token kernels with the provided token kernel.
	pub fn replace_token_kernel(mut self, token_kernel: TokenTxKernel) -> TransactionBody {
		self.token_kernels.clear();
		self.token_kernels.push(token_kernel);
		self
	}

	/// Total fee for a TransactionBody is the sum of fees of all fee carrying kernels.
	pub fn fee(&self, height: u64) -> u64 {
		self.kernels
			.iter()
			.filter_map(|k| match k.features {
				KernelFeatures::Coinbase => None,
				KernelFeatures::Plain { fee } => Some(fee),
				KernelFeatures::HeightLocked { fee, .. } => Some(fee),
				KernelFeatures::NoRecentDuplicate { fee, .. } => Some(fee),
			})
			.fold(0, |acc, fee_fields| {
				acc.saturating_add(fee_fields.fee(height))
			})
	}

	/// fee_shift for a TransactionBody is the maximum of fee_shifts of all fee carrying kernels.
	pub fn fee_shift(&self, height: u64) -> u8 {
		self.kernels
			.iter()
			.filter_map(|k| match k.features {
				KernelFeatures::Coinbase => None,
				KernelFeatures::Plain { fee } => Some(fee),
				KernelFeatures::HeightLocked { fee, .. } => Some(fee),
				KernelFeatures::NoRecentDuplicate { fee, .. } => Some(fee),
			})
			.fold(0, |acc, fee_fields| max(acc, fee_fields.fee_shift(height)))
	}

<<<<<<< HEAD
	/// Calculate transaction weight
	pub fn body_weight(&self) -> u64 {
		TransactionBody::weight(
			self.inputs.len() as u64,
			self.outputs.len() as u64,
			self.kernels.len() as u64,
			self.token_inputs.len() as u64,
			self.token_outputs.len() as u64,
			self.token_kernels.len() as u64,
		)
=======
	/// Shifted fee for a TransactionBody is the sum of fees shifted right by the maximum fee_shift
	/// this is used to determine whether a tx can be relayed or accepted in a mempool
	/// where transactions can specify a higher block-inclusion priority as a positive shift up to 15
	/// but are required to overpay the minimum required fees by a factor of 2^priority
	pub fn shifted_fee(&self, height: u64) -> u64 {
		self.fee(height) >> self.fee_shift(height)
	}

	/// aggregate fee_fields from all appropriate kernels in TransactionBody into one, if possible
	pub fn aggregate_fee_fields(&self, height: u64) -> Result<FeeFields, Error> {
		FeeFields::new(self.fee_shift(height) as u64, self.fee(height))
	}

	fn overage(&self, height: u64) -> i64 {
		self.fee(height) as i64
>>>>>>> 9ed0cd65
	}

	/// Calculate weight of transaction using block weighing
	pub fn weight(&self) -> u64 {
		TransactionBody::weight_by_iok(
			self.inputs.len() as u64,
			self.outputs.len() as u64,
			self.kernels.len() as u64,
			self.token_inputs.len() as u64,
			self.token_outputs.len() as u64,
			self.token_kernels.len() as u64,
		)
	}

<<<<<<< HEAD
	/// Calculate transaction weight from transaction details. This is non
	/// consensus critical and compared to block weight, incentivizes spending
	/// more outputs (to lower the fee).
	pub fn weight(
		num_inputs: u64,
		num_outputs: u64,
		num_kernels: u64,
		num_token_inputs: u64,
		num_token_outputs: u64,
		num_token_kernels: u64,
	) -> u64 {
		let body_weight = num_outputs
			.saturating_mul(4)
			.saturating_add(num_kernels)
			.saturating_sub(num_inputs);
		let body_token_weight = num_token_outputs
			.saturating_mul(4)
			.saturating_add(num_token_kernels)
			.saturating_sub(num_token_inputs);
		max(body_weight + body_token_weight, 1)
	}

	/// Calculate transaction weight using block weighing from transaction
	/// details. Consensus critical and uses consensus weight values.
	pub fn weight_as_block(
		num_inputs: u64,
		num_outputs: u64,
		num_kernels: u64,
		num_token_inputs: u64,
		num_token_outputs: u64,
		num_token_kernels: u64,
	) -> u64 {
		let weight = num_inputs
			.saturating_mul(consensus::BLOCK_INPUT_WEIGHT)
			.saturating_add(num_outputs.saturating_mul(consensus::BLOCK_OUTPUT_WEIGHT))
			.saturating_add(num_kernels.saturating_mul(consensus::BLOCK_KERNEL_WEIGHT));

		let token_weight = num_token_inputs
			.saturating_mul(consensus::BLOCK_INPUT_WEIGHT)
			.saturating_add(num_token_outputs.saturating_mul(consensus::BLOCK_OUTPUT_WEIGHT))
			.saturating_add(num_token_kernels.saturating_mul(consensus::BLOCK_KERNEL_WEIGHT));

		weight + token_weight
=======
	/// Calculate transaction weight using block weighing from transaction
	/// details. Consensus critical and uses consensus weight values.
	pub fn weight_by_iok(num_inputs: u64, num_outputs: u64, num_kernels: u64) -> u64 {
		num_inputs
			.saturating_mul(consensus::INPUT_WEIGHT as u64)
			.saturating_add(num_outputs.saturating_mul(consensus::OUTPUT_WEIGHT as u64))
			.saturating_add(num_kernels.saturating_mul(consensus::KERNEL_WEIGHT as u64))
>>>>>>> 9ed0cd65
	}

	/// Lock height of a body is the max lock height of the kernels.
	pub fn lock_height(&self) -> u64 {
		let kernel_height = self
			.kernels
			.iter()
			.filter_map(|x| match x.features {
				KernelFeatures::HeightLocked { lock_height, .. } => Some(lock_height),
				_ => None,
			})
			.max()
			.unwrap_or(0);

		let token_kernel_height = self
			.token_kernels
			.iter()
			.filter_map(|x| match x.features {
				TokenKernelFeatures::HeightLockedToken { lock_height, .. } => Some(lock_height),
				_ => None,
			})
			.max()
			.unwrap_or(0);

		if kernel_height > token_kernel_height {
			kernel_height
		} else {
			token_kernel_height
		}
	}

	/// Verify the body is not too big in terms of number of inputs|outputs|kernels.
	/// Weight rules vary depending on the "weight type" (block or tx or pool).
	fn verify_weight(&self, weighting: Weighting) -> Result<(), Error> {
		// A coinbase reward is a single output and a single kernel (for now).
		// We need to account for this when verifying max tx weights.
		let coinbase_weight = consensus::OUTPUT_WEIGHT + consensus::KERNEL_WEIGHT;

		// If "tx" body then remember to reduce the max_block_weight by the weight of a kernel.
		// If "limited tx" then compare against the provided max_weight.
		// If "block" body then verify weight based on full set of inputs|outputs|kernels.
		// If "pool" body then skip weight verification (pool can be larger than single block).
		//
		// Note: Taking a max tx and building a block from it we need to allow room
		// for the additional coinbase reward (1 output + 1 kernel).
		//
		let max_weight = match weighting {
			Weighting::AsTransaction => global::max_tx_weight(),
			Weighting::AsLimitedTransaction(max_weight) => {
				min(global::max_block_weight(), max_weight).saturating_sub(coinbase_weight)
			}
			Weighting::AsBlock => global::max_block_weight(),
			Weighting::NoLimit => {
				// We do not verify "tx as pool" weight so we are done here.
				return Ok(());
			}
		};

		if self.weight() > max_weight {
			return Err(Error::TooHeavy);
		}
		Ok(())
	}

	// It is never valid to have multiple duplicate NRD kernels (by public excess)
	// in the same transaction or block. We check this here.
	// We skip this check if NRD feature is not enabled.
	fn verify_no_nrd_duplicates(&self) -> Result<(), Error> {
		if !global::is_nrd_enabled() {
			return Ok(());
		}

		let mut nrd_excess: Vec<Commitment> = self
			.kernels
			.iter()
			.filter(|x| match x.features {
				KernelFeatures::NoRecentDuplicate { .. } => true,
				_ => false,
			})
			.map(|x| x.excess())
			.collect();

		// Sort and dedup and compare length to look for duplicates.
		nrd_excess.sort();
		let original_count = nrd_excess.len();
		nrd_excess.dedup();
		let dedup_count = nrd_excess.len();
		if original_count == dedup_count {
			Ok(())
		} else {
			Err(Error::InvalidNRDRelativeHeight)
		}
	}

	// Verify that inputs|outputs|kernels are sorted in lexicographical order
	// and that there are no duplicates (they are all unique within this transaction).
	fn verify_sorted(&self) -> Result<(), Error> {
		self.inputs.verify_sorted_and_unique()?;
		self.token_inputs.verify_sorted_and_unique()?;
		self.outputs.verify_sorted_and_unique()?;
		self.token_outputs.verify_sorted_and_unique()?;
		self.kernels.verify_sorted_and_unique()?;
		self.token_kernels.verify_sorted_and_unique()?;
		Ok(())
	}

	// Returns a single sorted vec of all input and output commitments.
	// This gives us a convenient way of verifying cut_through.
	fn inputs_outputs_committed(&self) -> Vec<Commitment> {
		let mut commits = self.inputs_committed();
		commits.extend_from_slice(self.outputs_committed().as_slice());
		commits.sort_unstable();
		commits
	}

	fn token_inputs_outputs_committed(&self) -> HashMap<TokenKey, Vec<Commitment>> {
		let mut token_commits_map: HashMap<TokenKey, Vec<Commitment>> = HashMap::new();

		let input_commits_map = self.token_inputs_committed();
		let output_commits_map = self.token_outputs_committed();
		for (output_token_key, mut output_commits) in output_commits_map {
			let input_commits = input_commits_map.get(&output_token_key);
			output_commits.extend_from_slice(input_commits.unwrap_or(&vec![]).as_slice());
			output_commits.sort_unstable();
			token_commits_map.insert(output_token_key, output_commits);
		}

		token_commits_map
	}

	// Verify that no input is spending an output from the same block.
	// The inputs and outputs are not guaranteed to be sorted consistently once we support "commit only" inputs.
	// We need to allocate as we need to sort the commitments so we keep this very simple and just look
	// for duplicates across all input and output commitments.
	fn verify_cut_through(&self) -> Result<(), Error> {
		let commits = self.inputs_outputs_committed();
		for pair in commits.windows(2) {
			if pair[0] == pair[1] {
				return Err(Error::CutThrough);
			}
		}

		let token_commits_map = self.token_inputs_outputs_committed();
		for (_, output_commits) in token_commits_map {
			for pair in output_commits.windows(2) {
				if pair[0] == pair[1] {
					return Err(Error::TokenCutThrough);
				}
			}
		}
		Ok(())
	}

	/// Verify we have no invalid outputs or kernels in the transaction
	/// due to invalid features.
	/// Specifically, a transaction cannot contain a coinbase output or a coinbase kernel.
	pub fn verify_features(&self) -> Result<(), Error> {
		self.verify_output_features()?;
		self.verify_token_input_features()?;
		self.verify_token_output_features()?;
		self.verify_kernel_features()?;
		Ok(())
	}

	// Verify we have no outputs tagged as COINBASE.
	fn verify_output_features(&self) -> Result<(), Error> {
		if self.outputs.iter().any(|x| !x.is_plain()) {
			return Err(Error::InvalidOutputFeatures);
		}
		Ok(())
	}

	// Verify token_inputs tagged as Token.
	fn verify_token_input_features(&self) -> Result<(), Error> {
		if self
			.token_inputs
			.iter()
			.any(|x| !x.is_token() && !x.is_tokenissue())
		{
			return Err(Error::InvalidOutputFeatures);
		}
		Ok(())
	}

	// Verify we have no token_outputs tagged as Plain or COINBASE.
	fn verify_token_output_features(&self) -> Result<(), Error> {
		if self
			.token_outputs
			.iter()
			.any(|x| !x.is_token() && !x.is_tokenissue())
		{
			return Err(Error::InvalidOutputFeatures);
		}
		Ok(())
	}

	// Verify we have no kernels tagged as COINBASE.
	fn verify_kernel_features(&self) -> Result<(), Error> {
		if self.kernels.iter().any(|x| x.is_coinbase()) {
			return Err(Error::InvalidKernelFeatures);
		}
		Ok(())
	}

	/// "Lightweight" validation that we can perform quickly during read/deserialization.
	/// Subset of full validation that skips expensive verification steps, specifically -
	/// * rangeproof verification
	/// * kernel signature verification
	pub fn validate_read(&self, weighting: Weighting) -> Result<(), Error> {
		self.verify_weight(weighting)?;
		self.verify_no_nrd_duplicates()?;
		self.verify_sorted()?;
		self.verify_cut_through()?;
		Ok(())
	}

	/// Validate the issue token outputs and kernel
	pub fn validate_issue_token_output(&self) -> Result<(), Error> {
		let mut output_token_key_set: HashSet<TokenKey> = HashSet::new();
		if !self
			.token_outputs
			.iter()
			.filter(|x| x.is_tokenissue())
			.all(|x| output_token_key_set.insert(x.token_type()))
		{
			return Err(Error::IssueTokenKeyRepeated);
		}

		let mut kernel_token_key_set: HashSet<TokenKey> = HashSet::new();
		if !self
			.token_kernels
			.iter()
			.filter(|x| x.is_issue_token())
			.all(|x| kernel_token_key_set.insert(x.token_type))
		{
			return Err(Error::IssueTokenKeyRepeated);
		}

		if output_token_key_set.len() != kernel_token_key_set.len() {
			return Err(Error::IssueTokenSumMismatch);
		}

		for token_type in output_token_key_set.iter() {
			if !kernel_token_key_set.contains(token_type) {
				return Err(Error::IssueTokenSumMismatch);
			}
		}

		Ok(())
	}

	/// Validate chain height reaches support_token_height
	pub fn validate_token_height(&self, height: u64) -> Result<(), Error> {
		if height < global::support_token_height() && self.token_kernels.len() > 0 {
			return Err(Error::UnreachTokenSupportHeight);
		}

		Ok(())
	}

	/// Validates all relevant parts of a transaction body. Checks the
	/// excess value against the signature as well as range proofs for each
	/// output.
	pub fn validate(&self, weighting: Weighting) -> Result<(), Error> {
		self.validate_read(weighting)?;

<<<<<<< HEAD
		self.validate_issue_token_output()?;

		// Find all the outputs that have not had their rangeproofs verified.
		let outputs = {
			let mut verifier = verifier.write();
			verifier.filter_rangeproof_unverified(&self.outputs)
		};

=======
>>>>>>> 9ed0cd65
		// Now batch verify all those unverified rangeproofs
		if !self.outputs.is_empty() {
			let mut commits = vec![];
			let mut proofs = vec![];
			for x in &self.outputs {
				commits.push(x.commitment());
				proofs.push(x.proof);
			}
			Output::batch_verify_proofs(&commits, &proofs)?;
		}

<<<<<<< HEAD
		// Find all the token_outputs that have not had their rangeproofs verified.
		let token_outputs = {
			let mut verifier = verifier.write();
			verifier.filter_token_rangeproof_unverified(&self.token_outputs)
		};

		// Now batch verify all those unverified rangeproofs
		if !token_outputs.is_empty() {
			let mut commits = vec![];
			let mut proofs = vec![];
			for x in &token_outputs {
				commits.push(x.commitment());
				proofs.push(x.proof);
			}
			Output::batch_verify_proofs(&commits, &proofs)?;
		}

		// Find all the kernels that have not yet been verified.
		let kernels = {
			let mut verifier = verifier.write();
			verifier.filter_kernel_sig_unverified(&self.kernels)
		};

		// Verify the unverified tx kernels.
		TxKernel::batch_sig_verify(&kernels)?;

		// Find all the token kernels that have not yet been verified.
		let token_kernels = {
			let mut verifier = verifier.write();
			verifier.filter_token_kernel_sig_unverified(&self.token_kernels)
		};

		// Verify the unverified tx token kernels.
		TokenTxKernel::batch_sig_verify(&token_kernels)?;

		// Cache the successful verification results for the new outputs and kernels.
		{
			let mut verifier = verifier.write();
			verifier.add_rangeproof_verified(outputs);
			verifier.add_token_rangeproof_verified(token_outputs);
			verifier.add_kernel_sig_verified(kernels);
			verifier.add_token_kernel_sig_verified(token_kernels);
		}
=======
		// Verify the unverified tx kernels.
		TxKernel::batch_sig_verify(&self.kernels)?;
>>>>>>> 9ed0cd65
		Ok(())
	}
}

/// A transaction
#[derive(Serialize, Deserialize, Debug, Clone)]
pub struct Transaction {
	/// The kernel "offset" k2
	/// excess is k1G after splitting the key k = k1 + k2
	#[serde(
		serialize_with = "secp_ser::as_hex",
		deserialize_with = "secp_ser::blind_from_hex"
	)]
	pub offset: BlindingFactor,
	/// The transaction body - inputs/outputs/kernels
	pub body: TransactionBody,
}

impl DefaultHashable for Transaction {}

/// PartialEq
impl PartialEq for Transaction {
	fn eq(&self, tx: &Transaction) -> bool {
		self.body == tx.body && self.offset == tx.offset
	}
}

/// Implementation of Writeable for a fully blinded transaction, defines how to
/// write the transaction as binary.
impl Writeable for Transaction {
	fn write<W: Writer>(&self, writer: &mut W) -> Result<(), ser::Error> {
		self.offset.write(writer)?;
		self.body.write(writer)?;
		Ok(())
	}
}

/// Implementation of Readable for a transaction, defines how to read a full
/// transaction from a binary stream.
impl Readable for Transaction {
	fn read<R: Reader>(reader: &mut R) -> Result<Transaction, ser::Error> {
		let offset = BlindingFactor::read(reader)?;
		let body = TransactionBody::read(reader)?;
		let tx = Transaction { offset, body };

		// Now "lightweight" validation of the tx.
		// Treat any validation issues as data corruption.
		// An example of this would be reading a tx
		// that exceeded the allowed number of inputs.
		tx.validate_read().map_err(|_| ser::Error::CorruptedData)?;

		Ok(tx)
	}
}

impl Committed for Transaction {
	fn inputs_committed(&self) -> Vec<Commitment> {
		self.body.inputs_committed()
	}

	fn outputs_committed(&self) -> Vec<Commitment> {
		self.body.outputs_committed()
	}

	fn kernels_committed(&self) -> Vec<Commitment> {
		self.body.kernels_committed()
	}

	fn token_inputs_committed(&self) -> HashMap<TokenKey, Vec<Commitment>> {
		self.body.token_inputs_committed()
	}

	fn token_outputs_committed(&self) -> HashMap<TokenKey, Vec<Commitment>> {
		self.body.token_outputs_committed()
	}

	fn token_kernels_committed(&self) -> HashMap<TokenKey, Vec<Commitment>> {
		self.body.token_kernels_committed()
	}
}

impl Default for Transaction {
	fn default() -> Transaction {
		Transaction::empty()
	}
}

impl Transaction {
	/// Creates a new empty transaction (no inputs or outputs, zero fee).
	pub fn empty() -> Transaction {
		Transaction {
			offset: BlindingFactor::zero(),
			body: Default::default(),
		}
	}

	/// Creates a new transaction initialized with
	/// the provided inputs, outputs, kernels
	pub fn new(
		inputs: Inputs,
		outputs: &[Output],
		token_inputs: &[TokenInput],
		token_outputs: &[TokenOutput],
		kernels: &[TxKernel],
		token_kernels: &[TokenTxKernel],
	) -> Transaction {
		// Initialize a new tx body and sort everything.
		let body = TransactionBody::init(
			inputs,
			outputs,
			kernels,
			token_inputs,
			token_outputs,
			token_kernels,
			false,
		)
		.expect("sorting, not verifying");

		Transaction {
			offset: BlindingFactor::zero(),
			body,
		}
	}

	/// Creates a new transaction using this transaction as a template
	/// and with the specified offset.
	pub fn with_offset(self, offset: BlindingFactor) -> Transaction {
		Transaction { offset, ..self }
	}

	/// Builds a new transaction with the provided inputs added. Existing
	/// inputs, if any, are kept intact.
	/// Sort order is maintained.
	pub fn with_input(self, input: Input) -> Transaction {
		Transaction {
			body: self.body.with_input(input),
			..self
		}
	}

	/// Builds a new transaction with the provided output added. Existing
	/// outputs, if any, are kept intact.
	/// Sort order is maintained.
	pub fn with_output(self, output: Output) -> Transaction {
		Transaction {
			body: self.body.with_output(output),
			..self
		}
	}

	/// Builds a new transaction with the provided token inputs added. Existing
	/// token inputs, if any, are kept intact.
	/// Sort order is maintained.
	pub fn with_token_input(self, input: TokenInput) -> Transaction {
		Transaction {
			body: self.body.with_token_input(input),
			..self
		}
	}

	/// Builds a new transaction with the provided token output added. Existing
	/// outputs, if any, are kept intact.
	/// Sort order is maintained.
	pub fn with_token_output(self, output: TokenOutput) -> Transaction {
		Transaction {
			body: self.body.with_token_output(output),
			..self
		}
	}

	/// Builds a new transaction with the provided kernel added. Existing
	/// kernels, if any, are kept intact.
	/// Sort order is maintained.
	pub fn with_kernel(self, kernel: TxKernel) -> Transaction {
		Transaction {
			body: self.body.with_kernel(kernel),
			..self
		}
	}

	/// Builds a new transaction replacing any existing kernels with the provided kernel.
	pub fn replace_kernel(self, kernel: TxKernel) -> Transaction {
		Transaction {
			body: self.body.replace_kernel(kernel),
			..self
		}
	}

	/// Builds a new transaction with the provided output added. Existing
	/// outputs, if any, are kept intact.
	/// Sort order is maintained.
	pub fn with_token_kernel(self, token_kernel: TokenTxKernel) -> Transaction {
		Transaction {
			body: self.body.with_token_kernel(token_kernel),
			..self
		}
	}

	/// Builds a new transaction replacing any existing kernels with the provided kernel.
	pub fn replace_token_kernel(self, token_kernel: TokenTxKernel) -> Transaction {
		Transaction {
			body: self.body.replace_token_kernel(token_kernel),
			..self
		}
	}

	/// Get inputs
	pub fn inputs(&self) -> Inputs {
		self.body.inputs()
	}

	/// Get token inputs
	pub fn token_inputs(&self) -> &Vec<TokenInput> {
		&self.body.token_inputs
	}

	/// Get outputs
	pub fn outputs(&self) -> &[Output] {
		&self.body.outputs()
	}

	/// Get token outputs
	pub fn token_outputs(&self) -> &Vec<TokenOutput> {
		&self.body.token_outputs
	}

	/// Get kernels
	pub fn kernels(&self) -> &[TxKernel] {
		&self.body.kernels()
	}

	/// Get token kernels
	pub fn token_kernels(&self) -> &Vec<TokenTxKernel> {
		&self.body.token_kernels
	}

	/// Total fee for a transaction is the sum of fees of all kernels.
	pub fn fee(&self, height: u64) -> u64 {
		self.body.fee(height)
	}

	/// Shifted fee for a transaction is the sum of fees of all kernels shifted right by the maximum fee shift
	pub fn shifted_fee(&self, height: u64) -> u64 {
		self.body.shifted_fee(height)
	}

	/// aggregate fee_fields from all appropriate kernels in transaction into one
	pub fn aggregate_fee_fields(&self, height: u64) -> Result<FeeFields, Error> {
		self.body.aggregate_fee_fields(height)
	}

	/// Total overage across all kernels.
	pub fn overage(&self, height: u64) -> i64 {
		self.body.overage(height)
	}

	/// Lock height of a transaction is the max lock height of the kernels.
	pub fn lock_height(&self) -> u64 {
		self.body.lock_height()
	}

	/// "Lightweight" validation that we can perform quickly during read/deserialization.
	/// Subset of full validation that skips expensive verification steps, specifically -
	/// * rangeproof verification (on the body)
	/// * kernel signature verification (on the body)
	/// * kernel sum verification
	pub fn validate_read(&self) -> Result<(), Error> {
		self.body.validate_read(Weighting::AsTransaction)?;
		self.body.verify_features()?;
		Ok(())
	}

	/// Validate chain height reaches support_token_height
	pub fn validate_token_height(&self, height: u64) -> Result<(), Error> {
		self.body.validate_token_height(height)
	}

	/// Validates all relevant parts of a fully built transaction. Checks the
	/// excess value against the signature as well as range proofs for each
	/// output.
	pub fn validate(&self, weighting: Weighting, height: u64) -> Result<(), Error> {
		self.body.verify_features()?;
<<<<<<< HEAD
		self.body.validate(weighting, verifier)?;
		self.verify_kernel_sums(self.overage(), self.offset.clone())?;
		self.verify_token_kernel_sum()?;
=======
		self.body.validate(weighting)?;
		self.verify_kernel_sums(self.overage(height), self.offset.clone())?;
>>>>>>> 9ed0cd65
		Ok(())
	}

	/// Can be used to compare txs by their fee/weight ratio, aka feerate.
	/// Don't use these values for anything else though due to precision multiplier.
	pub fn fee_rate(&self, height: u64) -> u64 {
		self.fee(height) / self.weight() as u64
	}

	/// Calculate transaction weight
	pub fn weight(&self) -> u64 {
		self.body.weight()
	}

	/// Transaction minimum acceptable fee
	pub fn accept_fee(&self, height: u64) -> u64 {
		if consensus::header_version(height) < HeaderVersion(5) {
			Transaction::old_weight_by_iok(
				self.body.inputs.len() as u64,
				self.body.outputs.len() as u64,
				self.body.kernels.len() as u64,
			) * consensus::MILLI_GRIN
		} else {
			self.weight() * global::get_accept_fee_base()
		}
	}

	/// Old weight definition for pool acceptance
	pub fn old_weight_by_iok(num_inputs: u64, num_outputs: u64, num_kernels: u64) -> u64 {
		let body_weight = num_outputs
			.saturating_mul(4)
			.saturating_add(num_kernels)
			.saturating_sub(num_inputs);
		max(body_weight, 1)
	}

	/// Calculate transaction weight from transaction details
<<<<<<< HEAD
	pub fn weight(
		input_len: u64,
		output_len: u64,
		kernel_len: u64,
		token_input_len: u64,
		token_output_len: u64,
		token_kernel_len: u64,
	) -> u64 {
		TransactionBody::weight(
			input_len,
			output_len,
			kernel_len,
			token_input_len,
			token_output_len,
			token_kernel_len,
		)
=======
	pub fn weight_by_iok(num_inputs: u64, num_outputs: u64, num_kernels: u64) -> u64 {
		TransactionBody::weight_by_iok(num_inputs, num_outputs, num_kernels)
>>>>>>> 9ed0cd65
	}
}

/// Takes a slice of inputs and a slice of outputs and applies "cut-through"
/// eliminating any input/output pairs with input spending output.
/// Returns new slices with cut-through elements removed.
/// Also returns slices of the cut-through elements themselves.
/// Note: Takes slices of _anything_ that is AsRef<Commitment> for greater flexibility.
/// So we can cut_through inputs and outputs but we can also cut_through inputs and output identifiers.
/// Or we can get crazy and cut_through inputs with other inputs to identify intersection and difference etc.
///
/// Example:
/// Inputs: [A, B, C]
/// Outputs: [C, D, E]
/// Returns: ([A, B], [D, E], [C], [C]) # element C is cut-through
pub fn cut_through<'a, 'b, 'c, 'd, T, U, V, W>(
	inputs: &'a mut [T],
	outputs: &'b mut [U],
	token_inputs: &'c mut [V],
	token_outputs: &'d mut [W],
) -> Result<
	(
		&'a [T],
		&'b [U],
		&'c [V],
		&'d [W],
		&'a [T],
		&'b [U],
		&'c [V],
		&'d [W],
	),
	Error,
>
where
	T: AsRef<Commitment> + Ord,
	U: AsRef<Commitment> + Ord,
	V: Into<TokenIdentifier> + Ord + Clone,
	W: Into<TokenIdentifier> + Ord + Clone,
{
	// Make sure inputs and outputs are sorted consistently as we will iterate over both.
	inputs.sort_unstable_by_key(|x| *x.as_ref());
	outputs.sort_unstable_by_key(|x| *x.as_ref());
	token_inputs.sort_unstable_by_key(|x| {
		let token_id: TokenIdentifier = x.clone().into();
		token_id
	});
	token_outputs.sort_unstable_by_key(|x| {
		let token_id: TokenIdentifier = x.clone().into();
		token_id
	});

	let mut inputs_idx = 0;
	let mut outputs_idx = 0;
	let mut ncut = 0;
	while inputs_idx < inputs.len() && outputs_idx < outputs.len() {
		match inputs[inputs_idx]
			.as_ref()
			.cmp(&outputs[outputs_idx].as_ref())
		{
			Ordering::Less => {
				inputs.swap(inputs_idx - ncut, inputs_idx);
				inputs_idx += 1;
			}
			Ordering::Greater => {
				outputs.swap(outputs_idx - ncut, outputs_idx);
				outputs_idx += 1;
			}
			Ordering::Equal => {
				inputs_idx += 1;
				outputs_idx += 1;
				ncut += 1;
			}
		}
	}

	let mut token_inputs_idx = 0;
	let mut token_outputs_idx = 0;
	let mut token_ncut = 0;
	while token_inputs_idx < token_inputs.len() && token_outputs_idx < token_outputs.len() {
		let token_input_id: TokenIdentifier = token_inputs[token_inputs_idx].clone().into();
		let token_output_id: TokenIdentifier = token_outputs[token_outputs_idx].clone().into();
		match token_input_id.cmp(&token_output_id) {
			Ordering::Less => {
				token_inputs.swap(token_inputs_idx - token_ncut, token_inputs_idx);
				token_inputs_idx += 1;
			}
			Ordering::Greater => {
				token_outputs.swap(token_outputs_idx - token_ncut, token_outputs_idx);
				token_outputs_idx += 1;
			}
			Ordering::Equal => {
				token_inputs_idx += 1;
				token_outputs_idx += 1;
				token_ncut += 1;
			}
		}
	}

	// Make sure we move any the remaining inputs into the slice to be returned.
	while inputs_idx < inputs.len() {
		inputs.swap(inputs_idx - ncut, inputs_idx);
		inputs_idx += 1;
	}

	// Make sure we move any the remaining outputs into the slice to be returned.
	while outputs_idx < outputs.len() {
		outputs.swap(outputs_idx - ncut, outputs_idx);
		outputs_idx += 1;
	}

	// Make sure we move any the remaining token inputs into the slice to be returned.
	while token_inputs_idx < token_inputs.len() {
		token_inputs.swap(token_inputs_idx - token_ncut, token_inputs_idx);
		token_inputs_idx += 1;
	}

	// Make sure we move any the remaining token outputs into the slice to be returned.
	while token_outputs_idx < token_outputs.len() {
		token_outputs.swap(token_outputs_idx - token_ncut, token_outputs_idx);
		token_outputs_idx += 1;
	}

	// Split inputs and outputs slices into non-cut-through and cut-through slices.
	let (inputs, inputs_cut) = inputs.split_at_mut(inputs.len() - ncut);
	let (outputs, outputs_cut) = outputs.split_at_mut(outputs.len() - ncut);

	// Split token inputs and token outputs slices into non-cut-through and cut-through slices.
	let (token_inputs, token_inputs_cut) =
		token_inputs.split_at_mut(token_inputs.len() - token_ncut);
	let (token_outputs, token_outputs_cut) =
		token_outputs.split_at_mut(token_outputs.len() - token_ncut);

	// Resort all the new slices.
	inputs.sort_unstable();
	outputs.sort_unstable();
	inputs_cut.sort_unstable();
	outputs_cut.sort_unstable();
	token_inputs.sort_unstable();
	token_outputs.sort_unstable();
	token_inputs_cut.sort_unstable();
	token_outputs_cut.sort_unstable();

	// Check we have no duplicate inputs after cut-through.
	if inputs.windows(2).any(|pair| pair[0] == pair[1]) {
		return Err(Error::CutThrough);
	}

	// Check we have no duplicate outputs after cut-through.
	if outputs.windows(2).any(|pair| pair[0] == pair[1]) {
		return Err(Error::CutThrough);
	}

	// Check we have no duplicate token inputs after cut-through.
	if token_inputs.windows(2).any(|pair| pair[0] == pair[1]) {
		return Err(Error::TokenCutThrough);
	}

	// Check we have no duplicate token outputs after cut-through.
	if token_outputs.windows(2).any(|pair| pair[0] == pair[1]) {
		return Err(Error::TokenCutThrough);
	}

	Ok((
		inputs,
		outputs,
		token_inputs,
		token_outputs,
		inputs_cut,
		outputs_cut,
		token_inputs_cut,
		token_outputs_cut,
	))
}

/// Aggregate a vec of txs into a multi-kernel tx with cut_through.
pub fn aggregate(txs: &[Transaction]) -> Result<Transaction, Error> {
	// convenience short-circuiting
	if txs.is_empty() {
		return Ok(Transaction::empty());
	} else if txs.len() == 1 {
		return Ok(txs[0].clone());
	}

	let (n_inputs, n_outputs, n_kernels, n_token_inputs, n_token_outputs, n_token_kernels) =
		txs.iter().fold(
			(0, 0, 0, 0, 0, 0),
			|(inputs, outputs, kernels, token_inputs, token_outputs, token_kernels), tx| {
				(
					inputs + tx.inputs().len(),
					outputs + tx.outputs().len(),
					kernels + tx.kernels().len(),
					token_inputs + tx.token_inputs().len(),
					token_outputs + tx.token_outputs().len(),
					token_kernels + tx.token_kernels().len(),
				)
			},
		);
	let mut inputs: Vec<CommitWrapper> = Vec::with_capacity(n_inputs);
	let mut outputs: Vec<Output> = Vec::with_capacity(n_outputs);
	let mut kernels: Vec<TxKernel> = Vec::with_capacity(n_kernels);
	let mut token_inputs: Vec<TokenInput> = Vec::with_capacity(n_token_inputs);
	let mut token_outputs: Vec<TokenOutput> = Vec::with_capacity(n_token_outputs);
	let mut token_kernels: Vec<TokenTxKernel> = Vec::with_capacity(n_token_kernels);

	// we will sum these together at the end to give us the overall offset for the
	// transaction
	let mut kernel_offsets: Vec<BlindingFactor> = Vec::with_capacity(txs.len());
	for tx in txs {
		// we will sum these later to give a single aggregate offset
		kernel_offsets.push(tx.offset.clone());

		let tx_inputs: Vec<_> = tx.inputs().into();
		inputs.extend_from_slice(&tx_inputs);
		outputs.extend_from_slice(tx.outputs());
		kernels.extend_from_slice(tx.kernels());
		token_inputs.extend_from_slice(&tx.body.token_inputs());
		token_outputs.extend_from_slice(&tx.body.token_outputs());
		token_kernels.extend_from_slice(&tx.body.token_kernels());
	}

	let (inputs, outputs, token_inputs, token_outputs, _, _, _, _) = cut_through(
		&mut inputs,
		&mut outputs,
		&mut token_inputs,
		&mut token_outputs,
	)?;

	// now sum the kernel_offsets up to give us an aggregate offset for the
	// transaction
	let total_kernel_offset = committed::sum_kernel_offsets(kernel_offsets, vec![])?;

	// build a new aggregate tx from the following -
	//   * cut-through inputs
	//   * cut-through outputs
	//   * full set of tx kernels
	//   * sum of all kernel offsets
	// Note: We sort input/outputs/kernels when building the transaction body internally.
	let tx = Transaction::new(
		Inputs::from(inputs),
		outputs,
		token_inputs,
		token_outputs,
		&kernels,
		&token_kernels,
	)
	.with_offset(total_kernel_offset);

	Ok(tx)
}

/// Attempt to deaggregate a multi-kernel transaction based on multiple
/// transactions
pub fn deaggregate(mk_tx: Transaction, txs: &[Transaction]) -> Result<Transaction, Error> {
	let mut inputs: Vec<CommitWrapper> = vec![];
	let mut outputs: Vec<Output> = vec![];
	let mut kernels: Vec<TxKernel> = vec![];
	let mut token_inputs: Vec<TokenInput> = vec![];
	let mut token_outputs: Vec<TokenOutput> = vec![];
	let mut token_kernels: Vec<TokenTxKernel> = vec![];

	// we will subtract these at the end to give us the overall offset for the
	// transaction
	let mut kernel_offsets = vec![];

	let tx = aggregate(txs)?;

	let mk_inputs: Vec<_> = mk_tx.inputs().into();
	for mk_input in mk_inputs {
		let tx_inputs: Vec<_> = tx.inputs().into();
		if !tx_inputs.contains(&mk_input) && !inputs.contains(&mk_input) {
			inputs.push(mk_input);
		}
	}
	for mk_output in mk_tx.outputs() {
		if !tx.outputs().contains(&mk_output) && !outputs.contains(mk_output) {
			outputs.push(*mk_output);
		}
	}
	for mk_kernel in mk_tx.kernels() {
		if !tx.kernels().contains(&mk_kernel) && !kernels.contains(mk_kernel) {
			kernels.push(*mk_kernel);
		}
	}
	for mk_token_input in mk_tx.token_inputs() {
		if !tx.token_inputs().contains(&mk_token_input) && !token_inputs.contains(&mk_token_input) {
			token_inputs.push(*mk_token_input);
		}
	}
	for mk_token_output in mk_tx.token_outputs() {
		if !tx.token_outputs().contains(&mk_token_output)
			&& !token_outputs.contains(&mk_token_output)
		{
			token_outputs.push(*mk_token_output);
		}
	}
	for mk_token_kernel in mk_tx.token_kernels() {
		if !tx.token_kernels().contains(&mk_token_kernel)
			&& !token_kernels.contains(&mk_token_kernel)
		{
			token_kernels.push(*mk_token_kernel);
		}
	}

	kernel_offsets.push(tx.offset);

	// now compute the total kernel offset
	let total_kernel_offset = {
		let secp = static_secp_instance();
		let secp = secp.lock();
		let positive_key = vec![mk_tx.offset]
			.into_iter()
			.filter(|x| *x != BlindingFactor::zero())
			.filter_map(|x| x.secret_key(&secp).ok())
			.collect::<Vec<_>>();
		let negative_keys = kernel_offsets
			.into_iter()
			.filter(|x| *x != BlindingFactor::zero())
			.filter_map(|x| x.secret_key(&secp).ok())
			.collect::<Vec<_>>();

		if positive_key.is_empty() && negative_keys.is_empty() {
			BlindingFactor::zero()
		} else {
			let sum = secp.blind_sum(positive_key, negative_keys)?;
			BlindingFactor::from_secret_key(sum)
		}
	};

	// Sorting them lexicographically
	inputs.sort_unstable();
	outputs.sort_unstable();
	kernels.sort_unstable();
	token_inputs.sort_unstable();
	token_outputs.sort_unstable();
	token_kernels.sort_unstable();

	// Build a new tx from the above data.
	Ok(Transaction::new(
		Inputs::from(inputs.as_slice()),
		&outputs,
		&token_inputs,
		&token_outputs,
		&kernels,
		&token_kernels,
	)
	.with_offset(total_kernel_offset))
}

/// A transaction input.
///
/// Primarily a reference to an output being spent by the transaction.
#[derive(Serialize, Deserialize, Debug, Clone, Copy)]
pub struct Input {
	/// The features of the output being spent.
	/// We will check maturity for coinbase output.
	pub features: OutputFeatures,
	/// The commit referencing the output being spent.
	#[serde(
		serialize_with = "secp_ser::as_hex",
		deserialize_with = "secp_ser::commitment_from_hex"
	)]
	pub commit: Commitment,
}

impl DefaultHashable for Input {}
hashable_ord!(Input);

impl AsRef<Commitment> for Input {
	fn as_ref(&self) -> &Commitment {
		&self.commit
	}
}

impl From<&OutputIdentifier> for Input {
	fn from(out: &OutputIdentifier) -> Self {
		Input {
			features: out.features,
			commit: out.commit,
		}
	}
}

/// Implementation of Writeable for a transaction Input, defines how to write
/// an Input as binary.
impl Writeable for Input {
	fn write<W: Writer>(&self, writer: &mut W) -> Result<(), ser::Error> {
		self.features.write(writer)?;
		self.commit.write(writer)?;
		Ok(())
	}
}

/// Implementation of Readable for a transaction Input, defines how to read
/// an Input from a binary stream.
impl Readable for Input {
	fn read<R: Reader>(reader: &mut R) -> Result<Input, ser::Error> {
		let features = OutputFeatures::read(reader)?;
		let commit = Commitment::read(reader)?;
		Ok(Input::new(features, commit))
	}
}

/// The input for a transaction, which spends a pre-existing unspent output.
/// The input commitment is a reproduction of the commitment of the output
/// being spent. Input must also provide the original output features and the
/// hash of the block the output originated from.
impl Input {
	/// Build a new input from the data required to identify and verify an
	/// output being spent.
	pub fn new(features: OutputFeatures, commit: Commitment) -> Input {
		Input { features, commit }
	}

	/// The input commitment which _partially_ identifies the output being
	/// spent. In the presence of a fork we need additional info to uniquely
	/// identify the output. Specifically the block hash (to correctly
	/// calculate lock_height for coinbase outputs).
	pub fn commitment(&self) -> Commitment {
		self.commit
	}

	/// Is this a coinbase input?
	pub fn is_coinbase(&self) -> bool {
		self.features.is_coinbase()
	}

	/// Is this a plain input?
	pub fn is_plain(&self) -> bool {
		self.features.is_plain()
	}
}

/// We need to wrap commitments so they can be sorted with hashable_ord.
#[derive(Serialize, Deserialize, Debug, Clone, Copy)]
#[serde(transparent)]
pub struct CommitWrapper {
	#[serde(
		serialize_with = "secp_ser::as_hex",
		deserialize_with = "secp_ser::commitment_from_hex"
	)]
	commit: Commitment,
}

impl DefaultHashable for CommitWrapper {}
hashable_ord!(CommitWrapper);

impl From<Commitment> for CommitWrapper {
	fn from(commit: Commitment) -> Self {
		CommitWrapper { commit }
	}
}

impl From<Input> for CommitWrapper {
	fn from(input: Input) -> Self {
		CommitWrapper {
			commit: input.commitment(),
		}
	}
}

impl From<&Input> for CommitWrapper {
	fn from(input: &Input) -> Self {
		CommitWrapper {
			commit: input.commitment(),
		}
	}
}

impl AsRef<Commitment> for CommitWrapper {
	fn as_ref(&self) -> &Commitment {
		&self.commit
	}
}

impl Readable for CommitWrapper {
	fn read<R: Reader>(reader: &mut R) -> Result<CommitWrapper, ser::Error> {
		let commit = Commitment::read(reader)?;
		Ok(CommitWrapper { commit })
	}
}

impl Writeable for CommitWrapper {
	fn write<W: Writer>(&self, writer: &mut W) -> Result<(), ser::Error> {
		self.commit.write(writer)
	}
}

impl From<Inputs> for Vec<CommitWrapper> {
	fn from(inputs: Inputs) -> Self {
		match inputs {
			Inputs::CommitOnly(inputs) => inputs,
			Inputs::FeaturesAndCommit(inputs) => {
				let mut commits: Vec<_> = inputs.iter().map(|input| input.into()).collect();
				commits.sort_unstable();
				commits
			}
		}
	}
}

impl From<&Inputs> for Vec<CommitWrapper> {
	fn from(inputs: &Inputs) -> Self {
		match inputs {
			Inputs::CommitOnly(inputs) => inputs.clone(),
			Inputs::FeaturesAndCommit(inputs) => {
				let mut commits: Vec<_> = inputs.iter().map(|input| input.into()).collect();
				commits.sort_unstable();
				commits
			}
		}
	}
}

impl CommitWrapper {
	/// Wrapped commitment.
	pub fn commitment(&self) -> Commitment {
		self.commit
	}
}
/// Wrapper around a vec of inputs.
#[derive(Serialize, Deserialize, Debug, Clone, PartialEq)]
#[serde(untagged)]
pub enum Inputs {
	/// Vec of commitments.
	CommitOnly(Vec<CommitWrapper>),
	/// Vec of inputs.
	FeaturesAndCommit(Vec<Input>),
}

impl From<&[Input]> for Inputs {
	fn from(inputs: &[Input]) -> Self {
		Inputs::FeaturesAndCommit(inputs.to_vec())
	}
}

impl From<&[CommitWrapper]> for Inputs {
	fn from(commits: &[CommitWrapper]) -> Self {
		Inputs::CommitOnly(commits.to_vec())
	}
}

/// Used when converting to v2 compatibility.
/// We want to preserve output features here.
impl From<&[OutputIdentifier]> for Inputs {
	fn from(outputs: &[OutputIdentifier]) -> Self {
		let mut inputs: Vec<_> = outputs
			.iter()
			.map(|out| Input {
				features: out.features,
				commit: out.commit,
			})
			.collect();
		inputs.sort_unstable();
		Inputs::FeaturesAndCommit(inputs)
	}
}

impl Default for Inputs {
	fn default() -> Self {
		Inputs::CommitOnly(vec![])
	}
}

impl Writeable for Inputs {
	fn write<W: Writer>(&self, writer: &mut W) -> Result<(), ser::Error> {
		// Nothing to write so we are done.
		if self.is_empty() {
			return Ok(());
		}

		// If writing for a hash then simply write all our inputs.
		if writer.serialization_mode().is_hash_mode() {
			match self {
				Inputs::CommitOnly(inputs) => inputs.write(writer)?,
				Inputs::FeaturesAndCommit(inputs) => inputs.write(writer)?,
			}
		} else {
			// Otherwise we are writing full data and need to consider our inputs variant and protocol version.
			match self {
				Inputs::CommitOnly(inputs) => match writer.protocol_version().value() {
					0..=3 => return Err(ser::Error::UnsupportedProtocolVersion),
					4..=ProtocolVersion::MAX => inputs.write(writer)?,
				},
				Inputs::FeaturesAndCommit(inputs) => match writer.protocol_version().value() {
					0..=3 => inputs.write(writer)?,
					4..=ProtocolVersion::MAX => {
						let inputs: Vec<CommitWrapper> = self.into();
						inputs.write(writer)?;
					}
				},
			}
		}
		Ok(())
	}
}

impl Inputs {
	/// Number of inputs.
	pub fn len(&self) -> usize {
		match self {
			Inputs::CommitOnly(inputs) => inputs.len(),
			Inputs::FeaturesAndCommit(inputs) => inputs.len(),
		}
	}

	/// Empty inputs?
	pub fn is_empty(&self) -> bool {
		self.len() == 0
	}

	/// Verify inputs are sorted and unique.
	fn verify_sorted_and_unique(&self) -> Result<(), ser::Error> {
		match self {
			Inputs::CommitOnly(inputs) => inputs.verify_sorted_and_unique(),
			Inputs::FeaturesAndCommit(inputs) => inputs.verify_sorted_and_unique(),
		}
	}

	/// Sort the inputs.
	fn sort_unstable(&mut self) {
		match self {
			Inputs::CommitOnly(inputs) => inputs.sort_unstable(),
			Inputs::FeaturesAndCommit(inputs) => inputs.sort_unstable(),
		}
	}

	/// For debug purposes only. Do not rely on this for anything.
	pub fn version_str(&self) -> &str {
		match self {
			Inputs::CommitOnly(_) => "v4",
			Inputs::FeaturesAndCommit(_) => "v3",
		}
	}
}

/// A transaction tokeninput.
///
/// Primarily a reference to an output being spent by the transaction.
#[derive(Serialize, Deserialize, Debug, Clone, Copy)]
pub struct TokenInput {
	/// The features of the output being spent.
	/// We will check maturity for coinbase output.
	pub features: OutputFeatures,
	/// Token type
	pub token_type: TokenKey,
	/// The commit referencing the output being spent.
	#[serde(
		serialize_with = "secp_ser::as_hex",
		deserialize_with = "secp_ser::commitment_from_hex"
	)]
	pub commit: Commitment,
}

impl DefaultHashable for TokenInput {}
hashable_ord!(TokenInput);

//impl Into<TokenIdentifier> for TokenInput {
//	fn into(self) -> TokenIdentifier {
//		TokenIdentifier{
//			token_type: self.token_type,
//			commit: self.commit,
//		}
//	}
//}

impl From<&TokenOutputIdentifier> for TokenInput {
	fn from(out: &TokenOutputIdentifier) -> Self {
		TokenInput {
			features: out.features,
			token_type: out.token_type,
			commit: out.commit,
		}
	}
}

/// Implementation of Writeable for a transaction Input, defines how to write
/// an Input as binary.
impl Writeable for TokenInput {
	fn write<W: Writer>(&self, writer: &mut W) -> Result<(), ser::Error> {
		self.features.write(writer)?;
		self.token_type.write(writer)?;
		self.commit.write(writer)?;
		Ok(())
	}
}

/// Implementation of Readable for a transaction Input, defines how to read
/// an Input from a binary stream.
impl Readable for TokenInput {
	fn read<R: Reader>(reader: &mut R) -> Result<TokenInput, ser::Error> {
		let features = OutputFeatures::read(reader)?;
		let token_type = TokenKey::read(reader)?;
		let commit = Commitment::read(reader)?;
		Ok(TokenInput::new(features, token_type, commit))
	}
}

/// The input for a transaction, which spends a pre-existing unspent output.
/// The input commitment is a reproduction of the commitment of the output
/// being spent. Input must also provide the original output features and the
/// hash of the block the output originated from.
impl TokenInput {
	/// Build a new input from the data required to identify and verify an
	/// output being spent.
	pub fn new(features: OutputFeatures, token_type: TokenKey, commit: Commitment) -> TokenInput {
		TokenInput {
			features,
			token_type,
			commit,
		}
	}

	/// The input commitment which _partially_ identifies the output being
	/// spent. In the presence of a fork we need additional info to uniquely
	/// identify the output. Specifically the block hash (to correctly
	/// calculate lock_height for coinbase outputs).
	pub fn commitment(&self) -> Commitment {
		self.commit
	}

	/// The input token key
	pub fn token_type(&self) -> TokenKey {
		self.token_type
	}

	/// Is this a token issue?
	pub fn is_tokenissue(&self) -> bool {
		self.features.is_tokenissue()
	}

	/// Is this a plain token tx?
	pub fn is_token(&self) -> bool {
		self.features.is_token()
	}
}

// Enum of various supported kernel "features".
enum_from_primitive! {
	/// Various flavors of tx kernel.
	#[derive(Debug, Clone, Copy, PartialEq, Serialize, Deserialize)]
	#[repr(u8)]
	pub enum OutputFeatures {
		/// Plain output (the default for Grin txs).
		Plain = 0,
		/// A coinbase output.
		Coinbase = 1,
		/// A Token issue output
		TokenIssue = 98,
		/// common token output
		Token = 99,
	}
}

impl Writeable for OutputFeatures {
	fn write<W: Writer>(&self, writer: &mut W) -> Result<(), ser::Error> {
		writer.write_u8(*self as u8)?;
		Ok(())
	}
}

impl Readable for OutputFeatures {
	fn read<R: Reader>(reader: &mut R) -> Result<OutputFeatures, ser::Error> {
		let features =
			OutputFeatures::from_u8(reader.read_u8()?).ok_or(ser::Error::CorruptedData)?;
		Ok(features)
	}
}

/// Output for a transaction, defining the new ownership of coins that are being
/// transferred. The commitment is a blinded value for the output while the
/// range proof guarantees the commitment includes a positive value without
/// overflow and the ownership of the private key.
#[derive(Debug, Copy, Clone, Serialize, Deserialize)]
pub struct Output {
	/// Output identifier (features and commitment).
	#[serde(flatten)]
	pub identifier: OutputIdentifier,
	/// Rangeproof associated with the commitment.
	#[serde(
		serialize_with = "secp_ser::as_hex",
		deserialize_with = "secp_ser::rangeproof_from_hex"
	)]
	pub proof: RangeProof,
}

impl Ord for Output {
	fn cmp(&self, other: &Self) -> Ordering {
		self.identifier.cmp(&other.identifier)
	}
}

impl PartialOrd for Output {
	fn partial_cmp(&self, other: &Self) -> Option<Ordering> {
		Some(self.cmp(other))
	}
}

impl PartialEq for Output {
	fn eq(&self, other: &Self) -> bool {
		self.identifier == other.identifier
	}
}

impl Eq for Output {}

impl AsRef<Commitment> for Output {
	fn as_ref(&self) -> &Commitment {
		&self.identifier.commit
	}
}

/// Implementation of Writeable for a transaction Output, defines how to write
/// an Output as binary.
impl Writeable for Output {
	fn write<W: Writer>(&self, writer: &mut W) -> Result<(), ser::Error> {
		self.identifier.write(writer)?;
		self.proof.write(writer)?;
		Ok(())
	}
}

/// Implementation of Readable for a transaction Output, defines how to read
/// an Output from a binary stream.
impl Readable for Output {
	fn read<R: Reader>(reader: &mut R) -> Result<Output, ser::Error> {
		Ok(Output {
			identifier: OutputIdentifier::read(reader)?,
			proof: RangeProof::read(reader)?,
		})
	}
}

/// Output for a token transaction
#[derive(Debug, Copy, Clone, Serialize, Deserialize)]
pub struct TokenOutput {
	/// Output identifier (features and commitment).
	#[serde(flatten)]
	pub identifier: TokenOutputIdentifier,
	/// Rangeproof associated with the commitment.
	#[serde(
		serialize_with = "secp_ser::as_hex",
		deserialize_with = "secp_ser::rangeproof_from_hex"
	)]
	pub proof: RangeProof,
}

impl Ord for TokenOutput {
	fn cmp(&self, other: &Self) -> Ordering {
		self.identifier.cmp(&other.identifier)
	}
}

impl PartialOrd for TokenOutput {
	fn partial_cmp(&self, other: &Self) -> Option<Ordering> {
		Some(self.cmp(other))
	}
}

impl PartialEq for TokenOutput {
	fn eq(&self, other: &Self) -> bool {
		self.identifier == other.identifier
	}
}

impl Eq for TokenOutput {}

//impl Into<TokenIdentifier> for TokenOutput {
//	fn into(self) -> TokenIdentifier {
//		TokenIdentifier{
//			token_type: self.identifier.token_type,
//			commit: self.identifier.commit,
//		}
//	}
//}

/// Implementation of Writeable for a transaction TokenOutput, defines how to write
/// an TokenOutput as binary.
impl Writeable for TokenOutput {
	fn write<W: Writer>(&self, writer: &mut W) -> Result<(), ser::Error> {
		self.identifier.write(writer)?;
		self.proof.write(writer)?;
		Ok(())
	}
}

/// Implementation of Readable for a transaction TokenOutput, defines how to read
/// an TokenOutput from a binary stream.
impl Readable for TokenOutput {
	fn read<R: Reader>(reader: &mut R) -> Result<TokenOutput, ser::Error> {
		Ok(TokenOutput {
			identifier: TokenOutputIdentifier::read(reader)?,
			proof: RangeProof::read(reader)?,
		})
	}
}

impl OutputFeatures {
	/// Is this a coinbase output?
	pub fn is_coinbase(self) -> bool {
		self == OutputFeatures::Coinbase
	}

	/// Is this a plain output?
	pub fn is_plain(self) -> bool {
		self == OutputFeatures::Plain
	}

	/// Is this a token issue output?
	pub fn is_tokenissue(&self) -> bool {
		*self == OutputFeatures::TokenIssue
	}

	/// Is this a token output?
	pub fn is_token(&self) -> bool {
		*self == OutputFeatures::Token
	}
}

impl Output {
	/// Create a new output with the provided features, commitment and rangeproof.
	pub fn new(features: OutputFeatures, commit: Commitment, proof: RangeProof) -> Output {
		Output {
			identifier: OutputIdentifier { features, commit },
			proof,
		}
	}

	/// Output identifier.
	pub fn identifier(&self) -> OutputIdentifier {
		self.identifier
	}

	/// Commitment for the output
	pub fn commitment(&self) -> Commitment {
		self.identifier.commitment()
	}

	/// Output features.
	pub fn features(&self) -> OutputFeatures {
		self.identifier.features
	}

	/// Is this a coinbase output?
	pub fn is_coinbase(&self) -> bool {
		self.identifier.is_coinbase()
	}

	/// Is this a plain output?
	pub fn is_plain(&self) -> bool {
		self.identifier.is_plain()
	}

	/// Range proof for the output
	pub fn proof(&self) -> RangeProof {
		self.proof
	}

	/// Get range proof as byte slice
	pub fn proof_bytes(&self) -> &[u8] {
		&self.proof.proof[..]
	}

	/// Validates the range proof using the commitment
	pub fn verify_proof(&self) -> Result<(), Error> {
		let secp = static_secp_instance();
		secp.lock()
			.verify_bullet_proof(self.commitment(), self.proof, None)?;
		Ok(())
	}

	/// Batch validates the range proofs using the commitments
	pub fn batch_verify_proofs(commits: &[Commitment], proofs: &[RangeProof]) -> Result<(), Error> {
		let secp = static_secp_instance();
		secp.lock()
			.verify_bullet_proof_multi(commits.to_vec(), proofs.to_vec(), None)?;
		Ok(())
	}
}

impl AsRef<OutputIdentifier> for Output {
	fn as_ref(&self) -> &OutputIdentifier {
		&self.identifier
	}
}

impl TokenOutput {
	/// Create a new token output with the provided features, commitment and rangeproof.
	pub fn new(
		features: OutputFeatures,
		token_type: TokenKey,
		commit: Commitment,
		proof: RangeProof,
	) -> TokenOutput {
		TokenOutput {
			identifier: TokenOutputIdentifier {
				features,
				token_type,
				commit,
			},
			proof,
		}
	}

	/// TokenOutput identifier.
	pub fn identifier(&self) -> TokenOutputIdentifier {
		self.identifier
	}

	/// Commitment for the output
	pub fn commitment(&self) -> Commitment {
		self.identifier.commitment()
	}

	/// the output token key
	pub fn token_type(&self) -> TokenKey {
		self.identifier.token_type
	}

	/// Token output features.
	pub fn features(&self) -> OutputFeatures {
		self.identifier.features
	}

	/// Is this a coinbase kernel?
	pub fn is_tokenissue(&self) -> bool {
		self.identifier.is_tokenissue()
	}

	/// Is this a plain kernel?
	pub fn is_token(&self) -> bool {
		self.identifier.is_token()
	}

	/// Range proof for the output
	pub fn proof(&self) -> RangeProof {
		self.proof
	}

	/// Get range proof as byte slice
	pub fn proof_bytes(&self) -> &[u8] {
		&self.proof.proof[..]
	}

	/// Validates the range proof using the commitment
	pub fn verify_proof(&self) -> Result<(), Error> {
		let secp = static_secp_instance();
		secp.lock()
			.verify_bullet_proof(self.commitment(), self.proof, None)?;
		Ok(())
	}
}

/// An output_identifier can be build from either an input _or_ an output and
/// contains everything we need to uniquely identify an output being spent.
/// Needed because it is not sufficient to pass a commitment around.
#[derive(Serialize, Deserialize, Debug, Clone, Copy)]
pub struct OutputIdentifier {
	/// Output features (coinbase vs. regular transaction output)
	/// We need to include this when hashing to ensure coinbase maturity can be
	/// enforced.
	pub features: OutputFeatures,
	/// Output commitment
	#[serde(
		serialize_with = "secp_ser::as_hex",
		deserialize_with = "secp_ser::commitment_from_hex"
	)]
	pub commit: Commitment,
}

impl DefaultHashable for OutputIdentifier {}
hashable_ord!(OutputIdentifier);

impl AsRef<Commitment> for OutputIdentifier {
	fn as_ref(&self) -> &Commitment {
		&self.commit
	}
}

impl OutputIdentifier {
	/// Build a new output_identifier.
	pub fn new(features: OutputFeatures, commit: &Commitment) -> OutputIdentifier {
		OutputIdentifier {
			features,
			commit: *commit,
		}
	}

	/// Our commitment.
	pub fn commitment(&self) -> Commitment {
		self.commit
	}

	/// Is this a coinbase output?
	pub fn is_coinbase(&self) -> bool {
		self.features.is_coinbase()
	}

	/// Is this a plain output?
	pub fn is_plain(&self) -> bool {
		self.features.is_plain()
	}

	/// Converts this identifier to a full output, provided a RangeProof
	pub fn into_output(self, proof: RangeProof) -> Output {
		Output {
			identifier: self,
			proof,
		}
	}
}

impl ToHex for OutputIdentifier {
	fn to_hex(&self) -> String {
		format!("{:b}{}", self.features as u8, self.commit.to_hex())
	}
}

impl Writeable for OutputIdentifier {
	fn write<W: Writer>(&self, writer: &mut W) -> Result<(), ser::Error> {
		self.features.write(writer)?;
		self.commit.write(writer)?;
		Ok(())
	}
}

impl Readable for OutputIdentifier {
	fn read<R: Reader>(reader: &mut R) -> Result<OutputIdentifier, ser::Error> {
		Ok(OutputIdentifier {
			features: OutputFeatures::read(reader)?,
			commit: Commitment::read(reader)?,
		})
	}
}

impl PMMRable for OutputIdentifier {
	type E = Self;

	fn as_elmt(&self) -> OutputIdentifier {
		*self
	}

	fn elmt_size() -> Option<u16> {
		Some(
			(1 + secp::constants::PEDERSEN_COMMITMENT_SIZE)
				.try_into()
				.unwrap(),
		)
	}
}

impl From<&Input> for OutputIdentifier {
	fn from(input: &Input) -> Self {
		OutputIdentifier {
			features: input.features,
			commit: input.commit,
		}
	}
}

impl AsRef<OutputIdentifier> for OutputIdentifier {
	fn as_ref(&self) -> &OutputIdentifier {
		self
	}
}

/// An token_output_identifier can be build from either an token_input _or_ an token_output and
/// contains everything we need to uniquely identify an output being spent.
#[derive(Serialize, Deserialize, Debug, Clone, Copy)]
pub struct TokenOutputIdentifier {
	/// TokenOutput features
	pub features: OutputFeatures,
	/// Token type
	pub token_type: TokenKey,
	/// Output commitment
	#[serde(
		serialize_with = "secp_ser::as_hex",
		deserialize_with = "secp_ser::commitment_from_hex"
	)]
	pub commit: Commitment,
}

impl DefaultHashable for TokenOutputIdentifier {}
hashable_ord!(TokenOutputIdentifier);

impl AsRef<Commitment> for TokenOutputIdentifier {
	fn as_ref(&self) -> &Commitment {
		&self.commit
	}
}

impl TokenOutputIdentifier {
	/// Build a new output_identifier.
	pub fn new(
		features: OutputFeatures,
		token_type: TokenKey,
		commit: &Commitment,
	) -> TokenOutputIdentifier {
		TokenOutputIdentifier {
			features,
			token_type,
			commit: *commit,
		}
	}

	/// Our commitment.
	pub fn commitment(&self) -> Commitment {
		self.commit
	}

	/// Is this a issue token output?
	pub fn is_tokenissue(&self) -> bool {
		self.features.is_tokenissue()
	}

	/// Is this a token output?
	pub fn is_token(&self) -> bool {
		self.features.is_token()
	}

	/// Converts this identifier to a full output, provided a RangeProof
	pub fn into_output(self, proof: RangeProof) -> TokenOutput {
		TokenOutput {
			identifier: self,
			proof,
		}
	}
}

impl ToHex for TokenOutputIdentifier {
	fn to_hex(&self) -> String {
		format!("{:b}{}", self.features as u8, self.commit.to_hex())
	}
}

impl Writeable for TokenOutputIdentifier {
	fn write<W: Writer>(&self, writer: &mut W) -> Result<(), ser::Error> {
		self.features.write(writer)?;
		self.token_type.write(writer)?;
		self.commit.write(writer)?;
		Ok(())
	}
}

impl Readable for TokenOutputIdentifier {
	fn read<R: Reader>(reader: &mut R) -> Result<TokenOutputIdentifier, ser::Error> {
		Ok(TokenOutputIdentifier {
			features: OutputFeatures::read(reader)?,
			token_type: TokenKey::read(reader)?,
			commit: Commitment::read(reader)?,
		})
	}
}

impl PMMRable for TokenOutputIdentifier {
	type E = Self;

	fn as_elmt(&self) -> TokenOutputIdentifier {
		*self
	}

	fn elmt_size() -> Option<u16> {
		Some(
			(1 + 32 + secp::constants::PEDERSEN_COMMITMENT_SIZE)
				.try_into()
				.unwrap(),
		)
	}
}

impl From<&TokenInput> for TokenOutputIdentifier {
	fn from(input: &TokenInput) -> Self {
		TokenOutputIdentifier {
			features: input.features,
			commit: input.commit,
			token_type: input.token_type,
		}
	}
}

impl AsRef<TokenOutputIdentifier> for TokenOutputIdentifier {
	fn as_ref(&self) -> &TokenOutputIdentifier {
		self
	}
}

/// An token_identifier can be build from either an token_input _or_ an token_output and
/// contains everything we need to uniquely identify an token commitment.
#[derive(Serialize, Deserialize, Debug, Clone, Copy)]
pub struct TokenIdentifier {
	/// Token type
	pub token_type: TokenKey,
	/// Output commitment
	#[serde(
		serialize_with = "secp_ser::as_hex",
		deserialize_with = "secp_ser::commitment_from_hex"
	)]
	pub commit: Commitment,
}

impl DefaultHashable for TokenIdentifier {}
hashable_ord!(TokenIdentifier);

impl Writeable for TokenIdentifier {
	fn write<W: Writer>(&self, writer: &mut W) -> Result<(), ser::Error> {
		self.token_type.write(writer)?;
		self.commit.write(writer)?;
		Ok(())
	}
}

impl Readable for TokenIdentifier {
	fn read<R: Reader>(reader: &mut R) -> Result<TokenIdentifier, ser::Error> {
		Ok(TokenIdentifier {
			token_type: TokenKey::read(reader)?,
			commit: Commitment::read(reader)?,
		})
	}
}

impl From<TokenInput> for TokenIdentifier {
	fn from(input: TokenInput) -> Self {
		TokenIdentifier {
			token_type: input.token_type(),
			commit: input.commitment(),
		}
	}
}

impl From<TokenOutput> for TokenIdentifier {
	fn from(output: TokenOutput) -> Self {
		TokenIdentifier {
			token_type: output.token_type(),
			commit: output.commitment(),
		}
	}
}

impl From<TokenOutputIdentifier> for TokenIdentifier {
	fn from(output: TokenOutputIdentifier) -> Self {
		TokenIdentifier {
			token_type: output.token_type,
			commit: output.commitment(),
		}
	}
}

/// Proof for Token issue
#[derive(Debug, Copy, Clone, Serialize, Deserialize)]
pub struct TokenIssueProof {
	/// Token type
	pub token_type: TokenKey,
	/// The homomorphic commitment representing the output amount
	#[serde(
		serialize_with = "secp_ser::as_hex",
		deserialize_with = "secp_ser::commitment_from_hex"
	)]
	pub commit: Commitment,
	/// A proof that the commitment is in the right range
	#[serde(
		serialize_with = "secp_ser::as_hex",
		deserialize_with = "secp_ser::rangeproof_from_hex"
	)]
	pub proof: RangeProof,
}

impl DefaultHashable for TokenIssueProof {}
hashable_ord!(TokenIssueProof);

/// Implementation of Writeable for a TokenIssueProof, defines how to write
/// an TokenIssueProof as binary.
impl Writeable for TokenIssueProof {
	fn write<W: Writer>(&self, writer: &mut W) -> Result<(), ser::Error> {
		self.token_type.write(writer)?;
		self.commit.write(writer)?;
		if !writer.serialization_mode().is_hash_mode() {
			writer.write_bytes(&self.proof)?
		}
		Ok(())
	}
}

/// Implementation of Readable for a TokenIssueProof, defines how to read
/// an TokenIssueProof from a binary stream.
impl Readable for TokenIssueProof {
	fn read<R: Reader>(reader: &mut R) -> Result<TokenIssueProof, ser::Error> {
		Ok(TokenIssueProof {
			token_type: TokenKey::read(reader)?,
			commit: Commitment::read(reader)?,
			proof: RangeProof::read(reader)?,
		})
	}
}

/// We can build an TokenOutput MMR but store instances of TokenOutputIdentifier in the MMR data file.
impl PMMRable for TokenIssueProof {
	type E = Self;

	fn as_elmt(&self) -> Self::E {
		self.clone()
	}

	fn elmt_size() -> Option<u16> {
		Some(
			(32 + secp::constants::PEDERSEN_COMMITMENT_SIZE + 8 + MAX_PROOF_SIZE)
				.try_into()
				.unwrap(),
		)
	}
}

impl From<TokenOutput> for TokenIssueProof {
	fn from(out: TokenOutput) -> Self {
		TokenIssueProof {
			token_type: out.token_type(),
			commit: out.commitment(),
			proof: out.proof,
		}
	}
}

impl TokenIssueProof {
	/// Commitment for the output
	pub fn commitment(&self) -> Commitment {
		self.commit
	}

	/// Token key for the output
	pub fn token_type(&self) -> TokenKey {
		self.token_type
	}

	/// Range proof for the output
	pub fn proof(&self) -> RangeProof {
		self.proof
	}

	/// Validates the range proof using the commitment
	pub fn verify_proof(&self) -> Result<(), Error> {
		let secp = static_secp_instance();
		secp.lock()
			.verify_bullet_proof(self.commit, self.proof, None)?;
		Ok(())
	}

	/// Build an output_identifier from an existing output.
	pub fn from_token_output(output: &TokenOutput) -> TokenIssueProof {
		TokenIssueProof {
			token_type: output.token_type(),
			commit: output.commitment(),
			proof: output.proof,
		}
	}
}

#[cfg(test)]
mod test {
	use super::*;
	use crate::core::hash::Hash;
	use crate::core::id::{ShortId, ShortIdentifiable};
	use keychain::{ExtKeychain, Keychain, SwitchCommitmentType};

	#[test]
	fn test_plain_kernel_ser_deser() {
		let keychain = ExtKeychain::from_random_seed(false).unwrap();
		let key_id = ExtKeychain::derive_key_id(1, 1, 0, 0, 0);
		let commit = keychain
			.commit(5, &key_id, SwitchCommitmentType::Regular)
			.unwrap();

		// just some bytes for testing ser/deser
		let sig = secp::Signature::from_raw_data(&[0; 64]).unwrap();

		let kernel = TxKernel {
			features: KernelFeatures::Plain { fee: 10.into() },
			excess: commit,
			excess_sig: sig.clone(),
		};

		// Test explicit protocol version.
		for version in vec![ProtocolVersion(1), ProtocolVersion(2)] {
			let mut vec = vec![];
			ser::serialize(&mut vec, version, &kernel).expect("serialized failed");
			let kernel2: TxKernel = ser::deserialize(&mut &vec[..], version).unwrap();
			assert_eq!(kernel2.features, KernelFeatures::Plain { fee: 10.into() });
			assert_eq!(kernel2.excess, commit);
			assert_eq!(kernel2.excess_sig, sig.clone());
		}

		// Test with "default" protocol version.
		let mut vec = vec![];
		ser::serialize_default(&mut vec, &kernel).expect("serialized failed");
		let kernel2: TxKernel = ser::deserialize_default(&mut &vec[..]).unwrap();
		assert_eq!(kernel2.features, KernelFeatures::Plain { fee: 10.into() });
		assert_eq!(kernel2.excess, commit);
		assert_eq!(kernel2.excess_sig, sig.clone());
	}

	#[test]
	fn test_height_locked_kernel_ser_deser() {
		let keychain = ExtKeychain::from_random_seed(false).unwrap();
		let key_id = ExtKeychain::derive_key_id(1, 1, 0, 0, 0);
		let commit = keychain
			.commit(5, &key_id, SwitchCommitmentType::Regular)
			.unwrap();

		// just some bytes for testing ser/deser
		let sig = secp::Signature::from_raw_data(&[0; 64]).unwrap();

		// now check a kernel with lock_height serialize/deserialize correctly
		let kernel = TxKernel {
			features: KernelFeatures::HeightLocked {
				fee: 10.into(),
				lock_height: 100,
			},
			excess: commit,
			excess_sig: sig.clone(),
		};

		// Test explicit protocol version.
		for version in vec![ProtocolVersion(1), ProtocolVersion(2)] {
			let mut vec = vec![];
			ser::serialize(&mut vec, version, &kernel).expect("serialized failed");
			let kernel2: TxKernel = ser::deserialize(&mut &vec[..], version).unwrap();
			assert_eq!(kernel.features, kernel2.features);
			assert_eq!(kernel2.excess, commit);
			assert_eq!(kernel2.excess_sig, sig.clone());
		}

		// Test with "default" protocol version.
		let mut vec = vec![];
		ser::serialize_default(&mut vec, &kernel).expect("serialized failed");
		let kernel2: TxKernel = ser::deserialize_default(&mut &vec[..]).unwrap();
		assert_eq!(kernel.features, kernel2.features);
		assert_eq!(kernel2.excess, commit);
		assert_eq!(kernel2.excess_sig, sig.clone());
	}

	#[test]
	fn test_nrd_kernel_ser_deser() {
		global::set_local_nrd_enabled(true);

		let keychain = ExtKeychain::from_random_seed(false).unwrap();
		let key_id = ExtKeychain::derive_key_id(1, 1, 0, 0, 0);
		let commit = keychain
			.commit(5, &key_id, SwitchCommitmentType::Regular)
			.unwrap();

		// just some bytes for testing ser/deser
		let sig = secp::Signature::from_raw_data(&[0; 64]).unwrap();

		// now check an NRD kernel will serialize/deserialize correctly
		let kernel = TxKernel {
			features: KernelFeatures::NoRecentDuplicate {
				fee: 10.into(),
				relative_height: NRDRelativeHeight(100),
			},
			excess: commit,
			excess_sig: sig.clone(),
		};

		// Test explicit protocol version.
		for version in vec![ProtocolVersion(1), ProtocolVersion(2)] {
			let mut vec = vec![];
			ser::serialize(&mut vec, version, &kernel).expect("serialized failed");
			let kernel2: TxKernel = ser::deserialize(&mut &vec[..], version).unwrap();
			assert_eq!(kernel.features, kernel2.features);
			assert_eq!(kernel2.excess, commit);
			assert_eq!(kernel2.excess_sig, sig.clone());
		}

		// Test with "default" protocol version.
		let mut vec = vec![];
		ser::serialize_default(&mut vec, &kernel).expect("serialized failed");
		let kernel2: TxKernel = ser::deserialize_default(&mut &vec[..]).unwrap();
		assert_eq!(kernel.features, kernel2.features);
		assert_eq!(kernel2.excess, commit);
		assert_eq!(kernel2.excess_sig, sig.clone());
	}

	#[test]
	fn nrd_kernel_verify_sig() {
		let keychain = ExtKeychain::from_random_seed(false).unwrap();
		let key_id = ExtKeychain::derive_key_id(1, 1, 0, 0, 0);

		let mut kernel = TxKernel::with_features(KernelFeatures::NoRecentDuplicate {
			fee: 10.into(),
			relative_height: NRDRelativeHeight(100),
		});

		// Construct the message to be signed.
		let msg = kernel.msg_to_sign().unwrap();

		let excess = keychain
			.commit(0, &key_id, SwitchCommitmentType::Regular)
			.unwrap();
		let skey = keychain
			.derive_key(0, &key_id, SwitchCommitmentType::Regular)
			.unwrap();
		let pubkey = excess.to_pubkey(&keychain.secp()).unwrap();

		let excess_sig =
			aggsig::sign_single(&keychain.secp(), &msg, &skey, None, Some(&pubkey)).unwrap();

		kernel.excess = excess;
		kernel.excess_sig = excess_sig;

		// Check the signature verifies.
		assert_eq!(kernel.verify(), Ok(()));

		// Modify the fee and check signature no longer verifies.
		kernel.features = KernelFeatures::NoRecentDuplicate {
			fee: 9.into(),
			relative_height: NRDRelativeHeight(100),
		};
		assert_eq!(kernel.verify(), Err(Error::IncorrectSignature));

		// Modify the relative_height and check signature no longer verifies.
		kernel.features = KernelFeatures::NoRecentDuplicate {
			fee: 10.into(),
			relative_height: NRDRelativeHeight(101),
		};
		assert_eq!(kernel.verify(), Err(Error::IncorrectSignature));

		// Swap the features out for something different and check signature no longer verifies.
		kernel.features = KernelFeatures::Plain { fee: 10.into() };
		assert_eq!(kernel.verify(), Err(Error::IncorrectSignature));

		// Check signature verifies if we use the original features.
		kernel.features = KernelFeatures::NoRecentDuplicate {
			fee: 10.into(),
			relative_height: NRDRelativeHeight(100),
		};
		assert_eq!(kernel.verify(), Ok(()));
	}

	#[test]
	fn commit_consistency() {
		let keychain = ExtKeychain::from_seed(&[0; 32], false).unwrap();
		let key_id = ExtKeychain::derive_key_id(1, 1, 0, 0, 0);

		let commit = keychain
			.commit(1003, &key_id, SwitchCommitmentType::Regular)
			.unwrap();
		let key_id = ExtKeychain::derive_key_id(1, 1, 0, 0, 0);

		let commit_2 = keychain
			.commit(1003, &key_id, SwitchCommitmentType::Regular)
			.unwrap();

		assert!(commit == commit_2);
	}

	#[test]
	fn input_short_id() {
		let keychain = ExtKeychain::from_seed(&[0; 32], false).unwrap();
		let key_id = ExtKeychain::derive_key_id(1, 1, 0, 0, 0);
		let commit = keychain
			.commit(5, &key_id, SwitchCommitmentType::Regular)
			.unwrap();

		let input = Input {
			features: OutputFeatures::Plain,
			commit,
		};

		let block_hash =
			Hash::from_hex("3a42e66e46dd7633b57d1f921780a1ac715e6b93c19ee52ab714178eb3a9f673")
				.unwrap();

		let nonce = 0;

		let short_id = input.short_id(&block_hash, nonce);
		assert_eq!(short_id, ShortId::from_hex("c4b05f2ba649").unwrap());

		// now generate the short_id for a *very* similar output (single feature flag
		// different) and check it generates a different short_id
		let input = Input {
			features: OutputFeatures::Coinbase,
			commit,
		};

		let short_id = input.short_id(&block_hash, nonce);
		assert_eq!(short_id, ShortId::from_hex("3f0377c624e9").unwrap());
	}

	#[test]
	fn kernel_features_serialization() -> Result<(), Error> {
		let mut vec = vec![];
		ser::serialize_default(&mut vec, &(0u8, 10u64, 0u64))?;
		let features: KernelFeatures = ser::deserialize_default(&mut &vec[..])?;
		assert_eq!(features, KernelFeatures::Plain { fee: 10.into() });

		let mut vec = vec![];
		ser::serialize_default(&mut vec, &(1u8, 0u64, 0u64))?;
		let features: KernelFeatures = ser::deserialize_default(&mut &vec[..])?;
		assert_eq!(features, KernelFeatures::Coinbase);

		let mut vec = vec![];
		ser::serialize_default(&mut vec, &(2u8, 10u64, 100u64))?;
		let features: KernelFeatures = ser::deserialize_default(&mut &vec[..])?;
		assert_eq!(
			features,
			KernelFeatures::HeightLocked {
				fee: 10.into(),
				lock_height: 100
			}
		);

		// NRD kernel support not enabled by default.
		let mut vec = vec![];
		ser::serialize_default(&mut vec, &(3u8, 10u64, 100u16)).expect("serialized failed");
		let res: Result<KernelFeatures, _> = ser::deserialize_default(&mut &vec[..]);
		assert_eq!(res.err(), Some(ser::Error::CorruptedData));

		// Additional kernel features unsupported.
		let mut vec = vec![];
		ser::serialize_default(&mut vec, &(4u8)).expect("serialized failed");
		let res: Result<KernelFeatures, _> = ser::deserialize_default(&mut &vec[..]);
		assert_eq!(res.err(), Some(ser::Error::CorruptedData));

		Ok(())
	}

	#[test]
	fn kernel_features_serialization_nrd_enabled() -> Result<(), Error> {
		global::set_local_nrd_enabled(true);

		let mut vec = vec![];
		ser::serialize_default(&mut vec, &(3u8, 10u64, 100u16))?;
		let features: KernelFeatures = ser::deserialize_default(&mut &vec[..])?;
		assert_eq!(
			features,
			KernelFeatures::NoRecentDuplicate {
				fee: 10.into(),
				relative_height: NRDRelativeHeight(100)
			}
		);

		// NRD with relative height 0 is invalid.
		vec.clear();
		ser::serialize_default(&mut vec, &(3u8, 10u64, 0u16))?;
		let res: Result<KernelFeatures, _> = ser::deserialize_default(&mut &vec[..]);
		assert_eq!(res.err(), Some(ser::Error::CorruptedData));

		// NRD with relative height WEEK_HEIGHT+1 is invalid.
		vec.clear();
		let invalid_height = consensus::WEEK_HEIGHT_ADJUSTED + 1;
		ser::serialize_default(&mut vec, &(3u8, 10u64, invalid_height as u16))?;
		let res: Result<KernelFeatures, _> = ser::deserialize_default(&mut &vec[..]);
		assert_eq!(res.err(), Some(ser::Error::CorruptedData));

		// Kernel variant 4 (and above) is invalid.
		let mut vec = vec![];
		ser::serialize_default(&mut vec, &(4u8))?;
		let res: Result<KernelFeatures, _> = ser::deserialize_default(&mut &vec[..]);
		assert_eq!(res.err(), Some(ser::Error::CorruptedData));

		Ok(())
	}
}<|MERGE_RESOLUTION|>--- conflicted
+++ resolved
@@ -14,13 +14,7 @@
 
 //! Transactions
 
-<<<<<<< HEAD
 use crate::core::hash::{self, DefaultHashable, Hashed};
-use crate::core::verifier_cache::VerifierCache;
-=======
-use crate::core::block::HeaderVersion;
-use crate::core::hash::{DefaultHashable, Hashed};
->>>>>>> 9ed0cd65
 use crate::core::{committed, Committed};
 use crate::libtx::{aggsig, secp_ser};
 use crate::ser::{
@@ -34,20 +28,14 @@
 use serde::{Deserialize, Deserializer, Serialize, Serializer};
 use std::cmp::Ordering;
 use std::cmp::{max, min};
-<<<<<<< HEAD
 use std::convert::{From, Into, TryFrom, TryInto};
-use std::sync::Arc;
-=======
-use std::convert::{TryFrom, TryInto};
 use std::fmt::Display;
->>>>>>> 9ed0cd65
 use std::{error, fmt};
 use util::secp;
 use util::secp::pedersen::{Commitment, RangeProof};
 use util::static_secp_instance;
 use util::ToHex;
 
-<<<<<<< HEAD
 use rand::{thread_rng, Rng};
 use std::collections::{HashMap, HashSet};
 use util::secp::constants::MAX_PROOF_SIZE;
@@ -143,7 +131,8 @@
 	{
 		Ok(TokenKey::from_hex(v).map_err(serde::de::Error::custom)?)
 	}
-=======
+}
+
 /// Fee fields as in fix-fees RFC: { future_use: 20, fee_shift: 4, fee: 40 }
 #[derive(Debug, Clone, Copy, PartialEq)]
 pub struct FeeFields(u64);
@@ -269,7 +258,7 @@
 
 	/// Extract fee_shift field
 	pub fn fee_shift(&self, height: u64) -> u8 {
-		if consensus::header_version(height) < HeaderVersion(5) {
+		if height < global::fourth_hard_fork_height() {
 			0
 		} else {
 			((self.0 >> FeeFields::FEE_BITS) & FeeFields::FEE_SHIFT_MASK) as u8
@@ -278,7 +267,7 @@
 
 	/// Extract fee field
 	pub fn fee(&self, height: u64) -> u64 {
-		if consensus::header_version(height) < HeaderVersion(5) {
+		if height < global::fourth_hard_fork_height() {
 			self.0
 		} else {
 			self.0 & FeeFields::FEE_MASK
@@ -306,7 +295,6 @@
 	S: Serializer,
 {
 	serializer.serialize_u64(fee_fields.0)
->>>>>>> 9ed0cd65
 }
 
 /// Relative height field on NRD kernel variant.
@@ -747,14 +735,11 @@
 	/// Validation error relating to kernel features.
 	/// It is invalid for a transaction to contain a coinbase kernel, for example.
 	InvalidKernelFeatures,
-<<<<<<< HEAD
 	/// Validation error relating to token kernel features.
 	/// It is invalid for a token transaction to contain a coinbase kernel, for example.
 	InvalidTokenKernelFeatures,
-=======
 	/// feeshift is limited to 4 bits and fee must be positive and fit in 40 bits.
 	InvalidFeeFields,
->>>>>>> 9ed0cd65
 	/// NRD kernel relative height is limited to 1 week duration and must be greater than 0.
 	InvalidNRDRelativeHeight,
 	/// Signature verification error.
@@ -1297,7 +1282,6 @@
 /// body from a binary stream.
 impl Readable for TransactionBody {
 	fn read<R: Reader>(reader: &mut R) -> Result<TransactionBody, ser::Error> {
-<<<<<<< HEAD
 		match reader.protocol_version().value() {
 			0..=1 => return Err(ser::Error::UnexpectedProtocolVersion),
 			2..=ProtocolVersion::MAX => {
@@ -1312,7 +1296,7 @@
 
 				// Quick block weight check before proceeding.
 				// Note: We use weight_as_block here (inputs have weight).
-				let tx_block_weight = TransactionBody::weight_as_block(
+				let tx_block_weight = TransactionBody::weight_by_iok(
 					input_len,
 					output_len,
 					kernel_len,
@@ -1324,32 +1308,6 @@
 				if tx_block_weight > global::max_block_weight() {
 					return Err(ser::Error::TooLargeReadErr);
 				}
-=======
-		let (num_inputs, num_outputs, num_kernels) =
-			ser_multiread!(reader, read_u64, read_u64, read_u64);
-
-		// Quick block weight check before proceeding.
-		// Note: We use weight_as_block here (inputs have weight).
-		let tx_block_weight = TransactionBody::weight_by_iok(num_inputs, num_outputs, num_kernels);
-		if tx_block_weight > global::max_block_weight() {
-			return Err(ser::Error::TooLargeReadErr);
-		}
-
-		// Read protocol version specific inputs.
-		let inputs = match reader.protocol_version().value() {
-			0..=2 => {
-				let inputs: Vec<Input> = read_multi(reader, num_inputs)?;
-				Inputs::from(inputs.as_slice())
-			}
-			3..=ser::ProtocolVersion::MAX => {
-				let inputs: Vec<CommitWrapper> = read_multi(reader, num_inputs)?;
-				Inputs::from(inputs.as_slice())
-			}
-		};
-
-		let outputs = read_multi(reader, num_outputs)?;
-		let kernels = read_multi(reader, num_kernels)?;
->>>>>>> 9ed0cd65
 
 				// Read protocol version specific inputs.
 				let inputs = match reader.protocol_version().value() {
@@ -1677,18 +1635,6 @@
 			.fold(0, |acc, fee_fields| max(acc, fee_fields.fee_shift(height)))
 	}
 
-<<<<<<< HEAD
-	/// Calculate transaction weight
-	pub fn body_weight(&self) -> u64 {
-		TransactionBody::weight(
-			self.inputs.len() as u64,
-			self.outputs.len() as u64,
-			self.kernels.len() as u64,
-			self.token_inputs.len() as u64,
-			self.token_outputs.len() as u64,
-			self.token_kernels.len() as u64,
-		)
-=======
 	/// Shifted fee for a TransactionBody is the sum of fees shifted right by the maximum fee_shift
 	/// this is used to determine whether a tx can be relayed or accepted in a mempool
 	/// where transactions can specify a higher block-inclusion priority as a positive shift up to 15
@@ -1704,7 +1650,6 @@
 
 	fn overage(&self, height: u64) -> i64 {
 		self.fee(height) as i64
->>>>>>> 9ed0cd65
 	}
 
 	/// Calculate weight of transaction using block weighing
@@ -1719,32 +1664,9 @@
 		)
 	}
 
-<<<<<<< HEAD
-	/// Calculate transaction weight from transaction details. This is non
-	/// consensus critical and compared to block weight, incentivizes spending
-	/// more outputs (to lower the fee).
-	pub fn weight(
-		num_inputs: u64,
-		num_outputs: u64,
-		num_kernels: u64,
-		num_token_inputs: u64,
-		num_token_outputs: u64,
-		num_token_kernels: u64,
-	) -> u64 {
-		let body_weight = num_outputs
-			.saturating_mul(4)
-			.saturating_add(num_kernels)
-			.saturating_sub(num_inputs);
-		let body_token_weight = num_token_outputs
-			.saturating_mul(4)
-			.saturating_add(num_token_kernels)
-			.saturating_sub(num_token_inputs);
-		max(body_weight + body_token_weight, 1)
-	}
-
 	/// Calculate transaction weight using block weighing from transaction
 	/// details. Consensus critical and uses consensus weight values.
-	pub fn weight_as_block(
+	pub fn weight_by_iok(
 		num_inputs: u64,
 		num_outputs: u64,
 		num_kernels: u64,
@@ -1753,25 +1675,16 @@
 		num_token_kernels: u64,
 	) -> u64 {
 		let weight = num_inputs
-			.saturating_mul(consensus::BLOCK_INPUT_WEIGHT)
-			.saturating_add(num_outputs.saturating_mul(consensus::BLOCK_OUTPUT_WEIGHT))
-			.saturating_add(num_kernels.saturating_mul(consensus::BLOCK_KERNEL_WEIGHT));
-
-		let token_weight = num_token_inputs
-			.saturating_mul(consensus::BLOCK_INPUT_WEIGHT)
-			.saturating_add(num_token_outputs.saturating_mul(consensus::BLOCK_OUTPUT_WEIGHT))
-			.saturating_add(num_token_kernels.saturating_mul(consensus::BLOCK_KERNEL_WEIGHT));
-
-		weight + token_weight
-=======
-	/// Calculate transaction weight using block weighing from transaction
-	/// details. Consensus critical and uses consensus weight values.
-	pub fn weight_by_iok(num_inputs: u64, num_outputs: u64, num_kernels: u64) -> u64 {
-		num_inputs
 			.saturating_mul(consensus::INPUT_WEIGHT as u64)
 			.saturating_add(num_outputs.saturating_mul(consensus::OUTPUT_WEIGHT as u64))
-			.saturating_add(num_kernels.saturating_mul(consensus::KERNEL_WEIGHT as u64))
->>>>>>> 9ed0cd65
+			.saturating_add(num_kernels.saturating_mul(consensus::KERNEL_WEIGHT as u64));
+
+		let token_weight = num_token_inputs
+			.saturating_mul(consensus::INPUT_WEIGHT as u64)
+			.saturating_add(num_token_outputs.saturating_mul(consensus::OUTPUT_WEIGHT as u64))
+			.saturating_add(num_token_kernels.saturating_mul(consensus::KERNEL_WEIGHT as u64));
+
+		weight + token_weight
 	}
 
 	/// Lock height of a body is the max lock height of the kernels.
@@ -2038,17 +1951,8 @@
 	pub fn validate(&self, weighting: Weighting) -> Result<(), Error> {
 		self.validate_read(weighting)?;
 
-<<<<<<< HEAD
 		self.validate_issue_token_output()?;
 
-		// Find all the outputs that have not had their rangeproofs verified.
-		let outputs = {
-			let mut verifier = verifier.write();
-			verifier.filter_rangeproof_unverified(&self.outputs)
-		};
-
-=======
->>>>>>> 9ed0cd65
 		// Now batch verify all those unverified rangeproofs
 		if !self.outputs.is_empty() {
 			let mut commits = vec![];
@@ -2060,54 +1964,20 @@
 			Output::batch_verify_proofs(&commits, &proofs)?;
 		}
 
-<<<<<<< HEAD
-		// Find all the token_outputs that have not had their rangeproofs verified.
-		let token_outputs = {
-			let mut verifier = verifier.write();
-			verifier.filter_token_rangeproof_unverified(&self.token_outputs)
-		};
-
 		// Now batch verify all those unverified rangeproofs
-		if !token_outputs.is_empty() {
+		if !self.token_outputs.is_empty() {
 			let mut commits = vec![];
 			let mut proofs = vec![];
-			for x in &token_outputs {
+			for x in &self.token_outputs {
 				commits.push(x.commitment());
 				proofs.push(x.proof);
 			}
 			Output::batch_verify_proofs(&commits, &proofs)?;
 		}
 
-		// Find all the kernels that have not yet been verified.
-		let kernels = {
-			let mut verifier = verifier.write();
-			verifier.filter_kernel_sig_unverified(&self.kernels)
-		};
-
-		// Verify the unverified tx kernels.
-		TxKernel::batch_sig_verify(&kernels)?;
-
-		// Find all the token kernels that have not yet been verified.
-		let token_kernels = {
-			let mut verifier = verifier.write();
-			verifier.filter_token_kernel_sig_unverified(&self.token_kernels)
-		};
-
-		// Verify the unverified tx token kernels.
-		TokenTxKernel::batch_sig_verify(&token_kernels)?;
-
-		// Cache the successful verification results for the new outputs and kernels.
-		{
-			let mut verifier = verifier.write();
-			verifier.add_rangeproof_verified(outputs);
-			verifier.add_token_rangeproof_verified(token_outputs);
-			verifier.add_kernel_sig_verified(kernels);
-			verifier.add_token_kernel_sig_verified(token_kernels);
-		}
-=======
 		// Verify the unverified tx kernels.
 		TxKernel::batch_sig_verify(&self.kernels)?;
->>>>>>> 9ed0cd65
+		TokenTxKernel::batch_sig_verify(&self.token_kernels)?;
 		Ok(())
 	}
 }
@@ -2390,14 +2260,9 @@
 	/// output.
 	pub fn validate(&self, weighting: Weighting, height: u64) -> Result<(), Error> {
 		self.body.verify_features()?;
-<<<<<<< HEAD
-		self.body.validate(weighting, verifier)?;
-		self.verify_kernel_sums(self.overage(), self.offset.clone())?;
-		self.verify_token_kernel_sum()?;
-=======
 		self.body.validate(weighting)?;
 		self.verify_kernel_sums(self.overage(height), self.offset.clone())?;
->>>>>>> 9ed0cd65
+		self.verify_token_kernel_sum()?;
 		Ok(())
 	}
 
@@ -2414,11 +2279,14 @@
 
 	/// Transaction minimum acceptable fee
 	pub fn accept_fee(&self, height: u64) -> u64 {
-		if consensus::header_version(height) < HeaderVersion(5) {
+		if height < global::fourth_hard_fork_height() {
 			Transaction::old_weight_by_iok(
 				self.body.inputs.len() as u64,
 				self.body.outputs.len() as u64,
 				self.body.kernels.len() as u64,
+				self.body.token_inputs.len() as u64,
+				self.body.token_outputs.len() as u64,
+				self.body.token_kernels.len() as u64,
 			) * consensus::MILLI_GRIN
 		} else {
 			self.weight() * global::get_accept_fee_base()
@@ -2426,36 +2294,42 @@
 	}
 
 	/// Old weight definition for pool acceptance
-	pub fn old_weight_by_iok(num_inputs: u64, num_outputs: u64, num_kernels: u64) -> u64 {
+	pub fn old_weight_by_iok(
+		num_inputs: u64,
+		num_outputs: u64,
+		num_kernels: u64,
+		num_token_inputs: u64,
+		num_token_outputs: u64,
+		num_token_kernels: u64,
+	) -> u64 {
 		let body_weight = num_outputs
 			.saturating_mul(4)
 			.saturating_add(num_kernels)
 			.saturating_sub(num_inputs);
-		max(body_weight, 1)
+		let body_token_weight = num_token_outputs
+			.saturating_mul(4)
+			.saturating_add(num_token_kernels)
+			.saturating_sub(num_token_inputs);
+		max(body_weight + body_token_weight, 1)
 	}
 
 	/// Calculate transaction weight from transaction details
-<<<<<<< HEAD
-	pub fn weight(
-		input_len: u64,
-		output_len: u64,
-		kernel_len: u64,
-		token_input_len: u64,
-		token_output_len: u64,
-		token_kernel_len: u64,
+	pub fn weight_by_iok(
+		num_inputs: u64,
+		num_outputs: u64,
+		num_kernels: u64,
+		num_token_inputs: u64,
+		num_token_outputs: u64,
+		num_token_kernels: u64,
 	) -> u64 {
-		TransactionBody::weight(
-			input_len,
-			output_len,
-			kernel_len,
-			token_input_len,
-			token_output_len,
-			token_kernel_len,
+		TransactionBody::weight_by_iok(
+			num_inputs,
+			num_outputs,
+			num_kernels,
+			num_token_inputs,
+			num_token_outputs,
+			num_token_kernels,
 		)
-=======
-	pub fn weight_by_iok(num_inputs: u64, num_outputs: u64, num_kernels: u64) -> u64 {
-		TransactionBody::weight_by_iok(num_inputs, num_outputs, num_kernels)
->>>>>>> 9ed0cd65
 	}
 }
 
