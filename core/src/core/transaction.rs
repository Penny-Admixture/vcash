// Copyright 2020 The Grin Developers
//
// Licensed under the Apache License, Version 2.0 (the "License");
// you may not use this file except in compliance with the License.
// You may obtain a copy of the License at
//
//     http://www.apache.org/licenses/LICENSE-2.0
//
// Unless required by applicable law or agreed to in writing, software
// distributed under the License is distributed on an "AS IS" BASIS,
// WITHOUT WARRANTIES OR CONDITIONS OF ANY KIND, either express or implied.
// See the License for the specific language governing permissions and
// limitations under the License.

//! Transactions

use crate::core::hash::{self, DefaultHashable, Hashed};
use crate::core::verifier_cache::VerifierCache;
use crate::core::{committed, Committed};
use crate::libtx::secp_ser;
use crate::ser::{
	self, read_multi, PMMRable, ProtocolVersion, Readable, Reader, VerifySortedAndUnique,
	Writeable, Writer,
};
use crate::{consensus, global};
use enum_primitive::FromPrimitive;
use keychain::{self, BlindingFactor};
use std::cmp::Ordering;
use std::cmp::{max, min};
use std::convert::TryInto;
use std::sync::Arc;
use std::{error, fmt};
use util::secp;
use util::secp::pedersen::{Commitment, RangeProof};
use util::static_secp_instance;
use util::RwLock;
use util::ToHex;

use rand::{thread_rng, Rng};
use std::collections::{HashMap, HashSet};
use util::secp::constants::MAX_PROOF_SIZE;

/// TokenKey can uniquely identify a token
#[derive(Copy, Clone, Debug, PartialEq, PartialOrd, Eq, Ord, Hash)]
pub struct TokenKey(hash::Hash);

impl TokenKey {
	/// create a new token key
	pub fn new_token_key() -> TokenKey {
		let mut ret = [0u8; 32];
		let mut rng = thread_rng();
		rng.fill(&mut ret);
		TokenKey(hash::Hash::from_vec(&ret))
	}

	/// create a token key with ZERO_HASH
	pub fn new_zero_key() -> TokenKey {
		TokenKey(hash::ZERO_HASH)
	}

	/// Convert hex string back to TokenKey.
	pub fn from_hex(hex: &str) -> Result<TokenKey, Error> {
		let data = hash::Hash::from_hex(hex)?;
		Ok(TokenKey(data))
	}

	/// Convert a TokenKey to hex string format.
	pub fn to_hex(&self) -> String {
		self.0.to_hex()
	}
}

impl DefaultHashable for TokenKey {}

impl Writeable for TokenKey {
	fn write<W: Writer>(&self, writer: &mut W) -> Result<(), ser::Error> {
		self.0.write(writer)?;
		Ok(())
	}
}

impl Readable for TokenKey {
	fn read(reader: &mut dyn Reader) -> Result<TokenKey, ser::Error> {
		let data = hash::Hash::read(reader)?;
		Ok(TokenKey(data))
	}
}

impl AsRef<[u8]> for TokenKey {
	fn as_ref(&self) -> &[u8] {
		&self.0.as_ref()
	}
}

impl fmt::Display for TokenKey {
	fn fmt(&self, f: &mut fmt::Formatter<'_>) -> fmt::Result {
		fmt::Debug::fmt(self, f)
	}
}

impl serde::ser::Serialize for TokenKey {
	fn serialize<S>(&self, serializer: S) -> Result<S::Ok, S::Error>
	where
		S: serde::ser::Serializer,
	{
		serializer.serialize_str(&self.to_hex())
	}
}

impl<'de> serde::de::Deserialize<'de> for TokenKey {
	fn deserialize<D>(deserializer: D) -> Result<Self, D::Error>
	where
		D: serde::de::Deserializer<'de>,
	{
		deserializer.deserialize_str(TokenKeyVisitor)
	}
}

struct TokenKeyVisitor;

impl<'de> serde::de::Visitor<'de> for TokenKeyVisitor {
	type Value = TokenKey;

	fn expecting(&self, formatter: &mut fmt::Formatter<'_>) -> fmt::Result {
		formatter.write_str("a token type")
	}

	fn visit_str<E>(self, v: &str) -> Result<Self::Value, E>
	where
		E: serde::de::Error,
	{
		Ok(TokenKey::from_hex(v).map_err(serde::de::Error::custom)?)
	}
}

/// Various tx kernel variants.
#[derive(Debug, Clone, Copy, PartialEq, Serialize, Deserialize)]
pub enum KernelFeatures {
	/// Plain kernel (the default for Grin txs).
	Plain {
		/// Plain kernels have fees.
		fee: u64,
	},
	/// A coinbase kernel.
	Coinbase,
	/// A kernel with an explicit lock height (and fee).
	HeightLocked {
		/// Height locked kernels have fees.
		fee: u64,
		/// Height locked kernels have lock heights.
		lock_height: u64,
	},
}

impl KernelFeatures {
	const PLAIN_U8: u8 = 0;
	const COINBASE_U8: u8 = 1;
	const HEIGHT_LOCKED_U8: u8 = 2;

	/// Underlying (u8) value representing this kernel variant.
	/// This is the first byte when we serialize/deserialize the kernel features.
	pub fn as_u8(&self) -> u8 {
		match self {
			KernelFeatures::Plain { .. } => KernelFeatures::PLAIN_U8,
			KernelFeatures::Coinbase => KernelFeatures::COINBASE_U8,
			KernelFeatures::HeightLocked { .. } => KernelFeatures::HEIGHT_LOCKED_U8,
		}
	}

	/// Conversion for backward compatibility.
	pub fn as_string(&self) -> String {
		match self {
			KernelFeatures::Plain { .. } => String::from("Plain"),
			KernelFeatures::Coinbase => String::from("Coinbase"),
			KernelFeatures::HeightLocked { .. } => String::from("HeightLocked"),
		}
	}

	/// msg = hash(features)                       for coinbase kernels
	///       hash(features || fee)                for plain kernels
	///       hash(features || fee || lock_height) for height locked kernels
	pub fn kernel_sig_msg(&self) -> Result<secp::Message, Error> {
		let x = self.as_u8();
		let hash = match self {
			KernelFeatures::Plain { fee } => (x, fee).hash(),
			KernelFeatures::Coinbase => (x).hash(),
			KernelFeatures::HeightLocked { fee, lock_height } => (x, fee, lock_height).hash(),
		};

		let msg = secp::Message::from_slice(&hash.as_bytes())?;
		Ok(msg)
	}

	/// Write tx kernel features out in v1 protocol format.
	/// Always include the fee and lock_height, writing 0 value if unused.
	fn write_v1<W: Writer>(&self, writer: &mut W) -> Result<(), ser::Error> {
		let (fee, lock_height) = match self {
			KernelFeatures::Plain { fee } => (*fee, 0),
			KernelFeatures::Coinbase => (0, 0),
			KernelFeatures::HeightLocked { fee, lock_height } => (*fee, *lock_height),
		};
		writer.write_u8(self.as_u8())?;
		writer.write_u64(fee)?;
		writer.write_u64(lock_height)?;
		Ok(())
	}

	/// Write tx kernel features out in v2 protocol format.
	/// These are variable sized based on feature variant.
	/// Only write fee out for feature variants that support it.
	/// Only write lock_height out for feature variants that support it.
	fn write_v2<W: Writer>(&self, writer: &mut W) -> Result<(), ser::Error> {
		match self {
			KernelFeatures::Plain { fee } => {
				writer.write_u8(self.as_u8())?;
				writer.write_u64(*fee)?;
			}
			KernelFeatures::Coinbase => {
				writer.write_u8(self.as_u8())?;
			}
			KernelFeatures::HeightLocked { fee, lock_height } => {
				writer.write_u8(self.as_u8())?;
				writer.write_u64(*fee)?;
				writer.write_u64(*lock_height)?;
			}
		}
		Ok(())
	}

	// Always read feature byte, 8 bytes for fee and 8 bytes for lock height.
	// Fee and lock height may be unused for some kernel variants but we need
	// to read these bytes and verify they are 0 if unused.
	fn read_v1<R: Reader>(reader: &mut R) -> Result<KernelFeatures, ser::Error> {
		let feature_byte = reader.read_u8()?;
		let fee = reader.read_u64()?;
		let lock_height = reader.read_u64()?;

		let features = match feature_byte {
			KernelFeatures::PLAIN_U8 => {
				if lock_height != 0 {
					return Err(ser::Error::CorruptedData);
				}
				KernelFeatures::Plain { fee }
			}
			KernelFeatures::COINBASE_U8 => {
				if fee != 0 {
					return Err(ser::Error::CorruptedData);
				}
				if lock_height != 0 {
					return Err(ser::Error::CorruptedData);
				}
				KernelFeatures::Coinbase
			}
			KernelFeatures::HEIGHT_LOCKED_U8 => KernelFeatures::HeightLocked { fee, lock_height },
			_ => {
				return Err(ser::Error::CorruptedData);
			}
		};
		Ok(features)
	}

	// V2 kernels only expect bytes specific to each variant.
	// Coinbase kernels have no associated fee and we do not serialize a fee for these.
	fn read_v2<R: Reader>(reader: &mut R) -> Result<KernelFeatures, ser::Error> {
		let features = match reader.read_u8()? {
			KernelFeatures::PLAIN_U8 => {
				let fee = reader.read_u64()?;
				KernelFeatures::Plain { fee }
			}
			KernelFeatures::COINBASE_U8 => KernelFeatures::Coinbase,
			KernelFeatures::HEIGHT_LOCKED_U8 => {
				let fee = reader.read_u64()?;
				let lock_height = reader.read_u64()?;
				KernelFeatures::HeightLocked { fee, lock_height }
			}
			_ => {
				return Err(ser::Error::CorruptedData);
			}
		};
		Ok(features)
	}
}

impl Writeable for KernelFeatures {
	/// Protocol version may increment rapidly for other unrelated changes.
	/// So we match on ranges here and not specific version values.
	fn write<W: Writer>(&self, writer: &mut W) -> Result<(), ser::Error> {
		// Care must be exercised when writing for hashing purposes.
		// All kernels are hashed using original v1 serialization strategy.
		if writer.serialization_mode() == ser::SerializationMode::Hash {
			return self.write_v1(writer);
		}

		match writer.protocol_version().value() {
			0..=1 => self.write_v1(writer),
			2..=ProtocolVersion::MAX => self.write_v2(writer),
		}
	}
}

impl Readable for KernelFeatures {
	fn read<R: Reader>(reader: &mut R) -> Result<KernelFeatures, ser::Error> {
		match reader.protocol_version().value() {
			0..=1 => KernelFeatures::read_v1(reader),
			2..=ProtocolVersion::MAX => KernelFeatures::read_v2(reader),
		}
	}
}

/// Various tx token kernel variants.
#[derive(Debug, Clone, Copy, PartialEq, Serialize, Deserialize)]
pub enum TokenKernelFeatures {
	/// token Plain kernel (the default for Grin txs).
	PlainToken,
	/// A issue token kernel.
	IssueToken,
	/// A token kernel with an explicit lock height.
	HeightLockedToken {
		/// Height locked kernels have lock heights.
		lock_height: u64,
	},
}

impl TokenKernelFeatures {
	const PLAIN_TOKEN_U8: u8 = 0;
	const ISSUE_TOKEN_U8: u8 = 1;
	const HEIGHT_LOCKED_U8: u8 = 2;

	/// Underlying (u8) value representing this kernel variant.
	/// This is the first byte when we serialize/deserialize the kernel features.
	pub fn as_u8(&self) -> u8 {
		match self {
			TokenKernelFeatures::PlainToken { .. } => TokenKernelFeatures::PLAIN_TOKEN_U8,
			TokenKernelFeatures::IssueToken => TokenKernelFeatures::ISSUE_TOKEN_U8,
			TokenKernelFeatures::HeightLockedToken { .. } => TokenKernelFeatures::HEIGHT_LOCKED_U8,
		}
	}

	/// Conversion for backward compatibility.
	pub fn as_string(&self) -> String {
		match self {
			TokenKernelFeatures::PlainToken { .. } => String::from("PlainToken"),
			TokenKernelFeatures::IssueToken => String::from("IssueToken"),
			TokenKernelFeatures::HeightLockedToken { .. } => String::from("HeightLockedToken"),
		}
	}

	/// Construct token msg from token_type and token kernel features.
	pub fn token_kernel_sig_msg(&self, token_type: TokenKey) -> Result<secp::Message, Error> {
		let x = self.as_u8();
		let hash = match self {
			TokenKernelFeatures::HeightLockedToken { lock_height } => {
				(x, token_type, lock_height).hash()
			}
			_ => (x, token_type).hash(),
		};

		let msg = secp::Message::from_slice(&hash.as_bytes())?;
		Ok(msg)
	}
}

impl Writeable for TokenKernelFeatures {
	fn write<W: Writer>(&self, writer: &mut W) -> Result<(), ser::Error> {
		match self {
			TokenKernelFeatures::HeightLockedToken { lock_height } => {
				writer.write_u8(self.as_u8())?;
				writer.write_u64(*lock_height)?;
			}
			_ => {
				writer.write_u8(self.as_u8())?;
			}
		}
		Ok(())
	}
}

impl Readable for TokenKernelFeatures {
	fn read(reader: &mut dyn Reader) -> Result<TokenKernelFeatures, ser::Error> {
		let features = match reader.read_u8()? {
			TokenKernelFeatures::PLAIN_TOKEN_U8 => TokenKernelFeatures::PlainToken,
			TokenKernelFeatures::ISSUE_TOKEN_U8 => TokenKernelFeatures::IssueToken,
			TokenKernelFeatures::HEIGHT_LOCKED_U8 => {
				let lock_height = reader.read_u64()?;
				TokenKernelFeatures::HeightLockedToken { lock_height }
			}
			_ => {
				return Err(ser::Error::CorruptedData);
			}
		};
		Ok(features)
	}
}

/// Errors thrown by Transaction validation
#[derive(Clone, Eq, Debug, PartialEq, Serialize, Deserialize)]
pub enum Error {
	/// Underlying Secp256k1 error (signature validation or invalid public key
	/// typically)
	Secp(secp::Error),
	/// Underlying keychain related error
	Keychain(keychain::Error),
	/// The sum of output minus input commitments does not
	/// match the sum of kernel commitments
	KernelSumMismatch,
	/// Restrict tx total weight.
	TooHeavy,
	/// Error originating from an invalid lock-height
	LockHeight(u64),
	/// Range proof validation error
	RangeProof,
	/// Error originating from an invalid Merkle proof
	MerkleProof,
	/// Returns if the value hidden within the a RangeProof message isn't
	/// repeated 3 times, indicating it's incorrect
	InvalidProofMessage,
	/// Error when verifying kernel sums via committed trait.
	Committed(committed::Error),
	/// Error when sums do not verify correctly during tx aggregation.
	/// Likely a "double spend" across two unconfirmed txs.
	AggregationError,
	/// Validation error relating to cut-through (tx is spending its own
	/// output).
	CutThrough,
	/// Validation error relating to output features.
	/// It is invalid for a transaction to contain a coinbase output, for example.
	InvalidOutputFeatures,
	/// Validation error relating to kernel features.
	/// It is invalid for a transaction to contain a coinbase kernel, for example.
	InvalidKernelFeatures,
	/// Validation error relating to token kernel features.
	/// It is invalid for a token transaction to contain a coinbase kernel, for example.
	InvalidTokenKernelFeatures,
	/// Signature verification error.
	IncorrectSignature,
	/// Underlying serialization error.
	Serialization(ser::Error),
	/// TokenInput's token_type does not equal TokenOutput's token_type
	TokenTypeMismatch,
	/// Issue Token Key Repeated
	IssueTokenKeyRepeated,
	/// Issue Token tx outputs and kernel mismatch
	IssueTokenSumMismatch,
	/// Unreach Token Support Height
	UnreachTokenSupportHeight,
}

impl error::Error for Error {
	fn description(&self) -> &str {
		match *self {
			_ => "some kind of keychain error",
		}
	}
}

impl fmt::Display for Error {
	fn fmt(&self, f: &mut fmt::Formatter<'_>) -> fmt::Result {
		match *self {
			_ => write!(f, "some kind of keychain error"),
		}
	}
}

impl From<ser::Error> for Error {
	fn from(e: ser::Error) -> Error {
		Error::Serialization(e)
	}
}

impl From<secp::Error> for Error {
	fn from(e: secp::Error) -> Error {
		Error::Secp(e)
	}
}

impl From<keychain::Error> for Error {
	fn from(e: keychain::Error) -> Error {
		Error::Keychain(e)
	}
}

impl From<committed::Error> for Error {
	fn from(e: committed::Error) -> Error {
		Error::Committed(e)
	}
}

/// A proof that a transaction sums to zero. Includes both the transaction's
/// Pedersen commitment and the signature, that guarantees that the commitments
/// amount to zero.
/// The signature signs the fee and the lock_height, which are retained for
/// signature validation.
#[derive(Serialize, Deserialize, Debug, Clone)]
pub struct TxKernel {
	/// Options for a kernel's structure or use
	pub features: KernelFeatures,
	/// Remainder of the sum of all transaction commitments. If the transaction
	/// is well formed, amounts components should sum to zero and the excess
	/// is hence a valid public key (sum of the commitment public keys).
	#[serde(
		serialize_with = "secp_ser::as_hex",
		deserialize_with = "secp_ser::commitment_from_hex"
	)]
	pub excess: Commitment,
	/// The signature proving the excess is a valid public key, which signs
	/// the transaction fee.
	#[serde(with = "secp_ser::sig_serde")]
	pub excess_sig: secp::Signature,
}

impl DefaultHashable for TxKernel {}
hashable_ord!(TxKernel);

impl ::std::hash::Hash for TxKernel {
	fn hash<H: ::std::hash::Hasher>(&self, state: &mut H) {
		let mut vec = Vec::new();
		ser::serialize_default(&mut vec, &self).expect("serialization failed");
		::std::hash::Hash::hash(&vec, state);
	}
}

impl Writeable for TxKernel {
	fn write<W: Writer>(&self, writer: &mut W) -> Result<(), ser::Error> {
		self.features.write(writer)?;
		self.excess.write(writer)?;
		self.excess_sig.write(writer)?;
		Ok(())
	}
}

impl Readable for TxKernel {
	fn read<R: Reader>(reader: &mut R) -> Result<TxKernel, ser::Error> {
		Ok(TxKernel {
			features: KernelFeatures::read(reader)?,
			excess: Commitment::read(reader)?,
			excess_sig: secp::Signature::read(reader)?,
		})
	}
}

/// We store kernels in the kernel MMR.
/// Note: These are "variable size" to support different kernel feature variants.
impl PMMRable for TxKernel {
	type E = Self;

	fn as_elmt(&self) -> Self::E {
		self.clone()
	}

	fn elmt_size() -> Option<u16> {
		None
	}
}

impl KernelFeatures {
	/// Is this a coinbase kernel?
	pub fn is_coinbase(&self) -> bool {
		match self {
			KernelFeatures::Coinbase => true,
			_ => false,
		}
	}

	/// Is this a plain kernel?
	pub fn is_plain(&self) -> bool {
		match self {
			KernelFeatures::Plain { .. } => true,
			_ => false,
		}
	}

	/// Is this a height locked kernel?
	pub fn is_height_locked(&self) -> bool {
		match self {
			KernelFeatures::HeightLocked { .. } => true,
			_ => false,
		}
	}
}

impl TxKernel {
	/// Is this a coinbase kernel?
	pub fn is_coinbase(&self) -> bool {
		self.features.is_coinbase()
	}

	/// Is this a plain kernel?
	pub fn is_plain(&self) -> bool {
		self.features.is_plain()
	}

	/// Is this a height locked kernel?
	pub fn is_height_locked(&self) -> bool {
		self.features.is_height_locked()
	}

	/// Return the excess commitment for this tx_kernel.
	pub fn excess(&self) -> Commitment {
		self.excess
	}

	/// The msg signed as part of the tx kernel.
	/// Based on kernel features and associated fields (fee and lock_height).
	pub fn msg_to_sign(&self) -> Result<secp::Message, Error> {
		let msg = self.features.kernel_sig_msg()?;
		Ok(msg)
	}

	/// Verify the transaction proof validity. Entails handling the commitment
	/// as a public key and checking the signature verifies with the fee as
	/// message.
	pub fn verify(&self) -> Result<(), Error> {
		let secp = static_secp_instance();
		let secp = secp.lock();
		let sig = &self.excess_sig;
		// Verify aggsig directly in libsecp
		let pubkey = &self.excess.to_pubkey(&secp)?;
		if !secp::aggsig::verify_single(
			&secp,
			&sig,
			&self.msg_to_sign()?,
			None,
			&pubkey,
			Some(&pubkey),
			None,
			false,
		) {
			return Err(Error::IncorrectSignature);
		}
		Ok(())
	}

	/// Batch signature verification.
	pub fn batch_sig_verify(tx_kernels: &[TxKernel]) -> Result<(), Error> {
		let len = tx_kernels.len();
		let mut sigs: Vec<secp::Signature> = Vec::with_capacity(len);
		let mut pubkeys: Vec<secp::key::PublicKey> = Vec::with_capacity(len);
		let mut msgs: Vec<secp::Message> = Vec::with_capacity(len);

		let secp = static_secp_instance();
		let secp = secp.lock();

		for tx_kernel in tx_kernels {
			sigs.push(tx_kernel.excess_sig);
			pubkeys.push(tx_kernel.excess.to_pubkey(&secp)?);
			msgs.push(tx_kernel.msg_to_sign()?);
		}

		if !secp::aggsig::verify_batch(&secp, &sigs, &msgs, &pubkeys) {
			return Err(Error::IncorrectSignature);
		}

		Ok(())
	}

	/// Build an empty tx kernel with zero values.
	pub fn empty() -> TxKernel {
		TxKernel::with_features(KernelFeatures::Plain { fee: 0 })
	}

	/// Build an empty tx kernel with the provided kernel features.
	pub fn with_features(features: KernelFeatures) -> TxKernel {
		TxKernel {
			features,
			excess: Commitment::from_vec(vec![0; 33]),
			excess_sig: secp::Signature::from_raw_data(&[0; 64]).unwrap(),
		}
	}
}

/// A proof that a transaction sums to zero. Includes both the transaction's
/// Pedersen commitment and the signature, that guarantees that the commitments
/// amount to zero.
/// The signature signs the fee and the lock_height, which are retained for
/// signature validation.
#[derive(Serialize, Deserialize, Debug, Clone)]
pub struct TokenTxKernel {
	/// Options for a kernel's structure or use
	pub features: TokenKernelFeatures,
	/// Token type
	pub token_type: TokenKey,
	/// Remainder of the sum of all transaction commitments. If the transaction
	/// is well formed, amounts components should sum to zero and the excess
	/// is hence a valid public key.
	#[serde(
		serialize_with = "secp_ser::as_hex",
		deserialize_with = "secp_ser::commitment_from_hex"
	)]
	pub excess: Commitment,
	/// The signature proving the excess is a valid public key, which signs
	/// the transaction fee.
	#[serde(with = "secp_ser::sig_serde")]
	pub excess_sig: secp::Signature,
}

impl DefaultHashable for TokenTxKernel {}
hashable_ord!(TokenTxKernel);

impl ::std::hash::Hash for TokenTxKernel {
	fn hash<H: ::std::hash::Hasher>(&self, state: &mut H) {
		let mut vec = Vec::new();
		ser::serialize_default(&mut vec, &self).expect("serialization failed");
		::std::hash::Hash::hash(&vec, state);
	}
}

impl Writeable for TokenTxKernel {
	fn write<W: Writer>(&self, writer: &mut W) -> Result<(), ser::Error> {
		self.features.write(writer)?;
		self.token_type.write(writer)?;
		self.excess.write(writer)?;
		self.excess_sig.write(writer)?;
		Ok(())
	}
}

impl Readable for TokenTxKernel {
	fn read(reader: &mut dyn Reader) -> Result<TokenTxKernel, ser::Error> {
		Ok(TokenTxKernel {
			features: TokenKernelFeatures::read(reader)?,
			token_type: TokenKey::read(reader)?,
			excess: Commitment::read(reader)?,
			excess_sig: secp::Signature::read(reader)?,
		})
	}
}

/// We store TokenTxKernel in the token kernel MMR.
impl PMMRable for TokenTxKernel {
	type E = Self;

	fn as_elmt(&self) -> Self::E {
		self.clone()
	}

	fn elmt_size() -> Option<u16> {
		None
	}
}

impl TokenKernelFeatures {
	/// Is this a issue token kernel?
	pub fn is_issue_token(&self) -> bool {
		match self {
			TokenKernelFeatures::IssueToken => true,
			_ => false,
		}
	}

	/// Is this a plain token kernel?
	pub fn is_plain_token(&self) -> bool {
		match self {
			TokenKernelFeatures::PlainToken { .. } => true,
			_ => false,
		}
	}

	/// Is this a height locked kernel?
	pub fn is_height_locked(&self) -> bool {
		match self {
			TokenKernelFeatures::HeightLockedToken { .. } => true,
			_ => false,
		}
	}
}

impl TokenTxKernel {
	/// Is this a coinbase kernel?
	pub fn is_issue_token(&self) -> bool {
		self.features.is_issue_token()
	}

	/// Is this a plain kernel?
	pub fn is_plain_token(&self) -> bool {
		self.features.is_plain_token()
	}

	/// Is this a height locked kernel?
	pub fn is_height_locked(&self) -> bool {
		self.features.is_height_locked()
	}

	/// Return the excess commitment for this tx_kernel.
	pub fn excess(&self) -> Commitment {
		self.excess
	}

	/// The msg signed as part of the tx kernel.
	/// Consists of the fee and the lock_height.
	pub fn msg_to_sign(&self) -> Result<secp::Message, Error> {
		let msg = self
			.features
			.token_kernel_sig_msg(self.token_type.clone())?;
		Ok(msg)
	}

	/// Verify the transaction proof validity. Entails handling the commitment
	/// as a public key and checking the signature verifies with the fee as
	/// message.
	pub fn verify(&self) -> Result<(), Error> {
		let secp = static_secp_instance();
		let secp = secp.lock();
		let sig = &self.excess_sig;
		// Verify aggsig directly in libsecp
		let pubkey = &self.excess.to_pubkey(&secp)?;
		if !secp::aggsig::verify_single(
			&secp,
			&sig,
			&self.msg_to_sign()?,
			None,
			&pubkey,
			Some(&pubkey),
			None,
			false,
		) {
			return Err(Error::IncorrectSignature);
		}
		Ok(())
	}

	/// Batch signature verification.
	pub fn batch_sig_verify(tx_kernels: &Vec<TokenTxKernel>) -> Result<(), Error> {
		let len = tx_kernels.len();
		let mut sigs: Vec<secp::Signature> = Vec::with_capacity(len);
		let mut pubkeys: Vec<secp::key::PublicKey> = Vec::with_capacity(len);
		let mut msgs: Vec<secp::Message> = Vec::with_capacity(len);

		let secp = static_secp_instance();
		let secp = secp.lock();

		for tx_kernel in tx_kernels {
			sigs.push(tx_kernel.excess_sig);
			pubkeys.push(tx_kernel.excess.to_pubkey(&secp)?);
			msgs.push(tx_kernel.msg_to_sign()?);
		}

		if !secp::aggsig::verify_batch(&secp, &sigs, &msgs, &pubkeys) {
			return Err(Error::IncorrectSignature);
		}

		Ok(())
	}

	/// Build an empty tx kernel with zero values.
	pub fn empty() -> TokenTxKernel {
		TokenTxKernel {
			features: TokenKernelFeatures::IssueToken,
			token_type: TokenKey::new_zero_key(),
			excess: Commitment::from_vec(vec![0; 33]),
			excess_sig: secp::Signature::from_raw_data(&[0; 64]).unwrap(),
		}
	}

	/// Build an empty tx kernel with the provided kernel features.
	pub fn with_features(features: TokenKernelFeatures) -> TokenTxKernel {
		TokenTxKernel {
			features,
			token_type: TokenKey::new_zero_key(),
			excess: Commitment::from_vec(vec![0; 33]),
			excess_sig: secp::Signature::from_raw_data(&[0; 64]).unwrap(),
		}
	}

	/// is a TokenTxKernel for zero key
	pub fn is_empty(&self) -> bool {
		self.token_type == TokenKey::new_zero_key()
	}

	/// Builds a new tx kernel with the provided fee.
	pub fn with_token_type(self, token_type: TokenKey) -> TokenTxKernel {
		TokenTxKernel { token_type, ..self }
	}
}

/// Enum of possible tx weight verification options -
///
/// * As "transaction" checks tx (as block) weight does not exceed max_block_weight.
/// * As "block" same as above but allow for additional coinbase reward (1 output, 1 kernel).
/// * With "no limit" to skip the weight check.
///
#[derive(Clone, Copy)]
pub enum Weighting {
	/// Tx represents a tx (max block weight, accounting for additional coinbase reward).
	AsTransaction,
	/// Tx representing a tx with artificially limited max_weight.
	/// This is used when selecting mineable txs from the pool.
	AsLimitedTransaction(usize),
	/// Tx represents a block (max block weight).
	AsBlock,
	/// No max weight limit (skip the weight check).
	NoLimit,
}

/// TransactionBody is a common abstraction for transaction and block
#[derive(Serialize, Deserialize, Debug, Clone)]
pub struct TransactionBody {
	/// List of inputs spent by the transaction.
	pub inputs: Vec<Input>,
	/// List of token inputs spent by the transaction.
	pub token_inputs: Vec<TokenInput>,
	/// List of outputs the transaction produces.
	pub outputs: Vec<Output>,
	/// List of token outputs the transaction produces.
	pub token_outputs: Vec<TokenOutput>,
	/// List of kernels that make up this transaction (usually a single kernel).
	pub kernels: Vec<TxKernel>,
	/// List of kernels that make up this transaction (usually a single kernel).
	pub token_kernels: Vec<TokenTxKernel>,
}

/// PartialEq
impl PartialEq for TransactionBody {
	fn eq(&self, l: &TransactionBody) -> bool {
		self.inputs == l.inputs
			&& self.token_inputs == l.token_inputs
			&& self.outputs == l.outputs
			&& self.token_outputs == l.token_outputs
			&& self.kernels == l.kernels
			&& self.token_kernels == l.token_kernels
	}
}

/// Implementation of Writeable for a body, defines how to
/// write the body as binary.
impl Writeable for TransactionBody {
	fn write<W: Writer>(&self, writer: &mut W) -> Result<(), ser::Error> {
		match writer.protocol_version().value() {
			0..=1 => self.write_v1(writer),
			2..=ProtocolVersion::MAX => self.write_v2(writer),
		}
	}
}

/// Implementation of Readable for a body, defines how to read a
/// body from a binary stream.
impl Readable for TransactionBody {
	fn read(reader: &mut dyn Reader) -> Result<TransactionBody, ser::Error> {
		match reader.protocol_version().value() {
			0..=1 => TransactionBody::read_v1(reader),
			2..=ProtocolVersion::MAX => TransactionBody::read_v2(reader),
		}
	}
}

impl Committed for TransactionBody {
	fn inputs_committed(&self) -> Vec<Commitment> {
		self.inputs.iter().map(|x| x.commitment()).collect()
	}

	fn outputs_committed(&self) -> Vec<Commitment> {
		self.outputs.iter().map(|x| x.commitment()).collect()
	}

	fn kernels_committed(&self) -> Vec<Commitment> {
		self.kernels.iter().map(|x| x.excess()).collect()
	}

	fn token_inputs_committed(&self) -> HashMap<TokenKey, Vec<Commitment>> {
		let mut token_inputs_map: HashMap<TokenKey, Vec<Commitment>> = HashMap::new();
		for token_input in self.token_inputs.iter() {
			let commit_vec = token_inputs_map
				.entry(token_input.token_type)
				.or_insert(vec![]);
			commit_vec.push(token_input.commit);
		}

		token_inputs_map
	}

	fn token_outputs_committed(&self) -> HashMap<TokenKey, Vec<Commitment>> {
		let mut token_outputs_map: HashMap<TokenKey, Vec<Commitment>> = HashMap::new();
		for token_output in self.token_outputs.iter() {
			if token_output.is_token() {
				let commit_vec = token_outputs_map
					.entry(token_output.token_type)
					.or_insert(vec![]);
				commit_vec.push(token_output.commit);
			}
		}

		token_outputs_map
	}

	fn token_kernels_committed(&self) -> HashMap<TokenKey, Vec<Commitment>> {
		let mut token_kernels_map: HashMap<TokenKey, Vec<Commitment>> = HashMap::new();
		for token_kernel in self.token_kernels.iter() {
			if token_kernel.is_plain_token() {
				let commit_vec = token_kernels_map
					.entry(token_kernel.token_type)
					.or_insert(vec![]);
				commit_vec.push(token_kernel.excess());
			}
		}

		token_kernels_map
	}
}

impl Default for TransactionBody {
	fn default() -> TransactionBody {
		TransactionBody::empty()
	}
}

impl TransactionBody {
	/// Creates a new empty transaction (no inputs or outputs, zero fee).
	pub fn empty() -> TransactionBody {
		TransactionBody {
			inputs: vec![],
			token_inputs: vec![],
			outputs: vec![],
			token_outputs: vec![],
			kernels: vec![],
			token_kernels: vec![],
		}
	}

	fn write_v1<W: Writer>(&self, writer: &mut W) -> Result<(), ser::Error> {
		ser_multiwrite!(
			writer,
			[write_u64, self.inputs.len() as u64],
			[write_u64, self.outputs.len() as u64],
			[write_u64, self.kernels.len() as u64]
		);

		self.inputs.write(writer)?;
		self.outputs.write(writer)?;
		self.kernels.write(writer)?;

		Ok(())
	}

<<<<<<< HEAD
	fn write_v2<W: Writer>(&self, writer: &mut W) -> Result<(), ser::Error> {
		ser_multiwrite!(
			writer,
			[write_u64, self.inputs.len() as u64],
			[write_u64, self.token_inputs.len() as u64],
			[write_u64, self.outputs.len() as u64],
			[write_u64, self.token_outputs.len() as u64],
			[write_u64, self.kernels.len() as u64],
			[write_u64, self.token_kernels.len() as u64]
		);

		self.inputs.write(writer)?;
		self.token_inputs.write(writer)?;
		self.outputs.write(writer)?;
		self.token_outputs.write(writer)?;
		self.kernels.write(writer)?;
		self.token_kernels.write(writer)?;

		Ok(())
	}

	fn read_v1(reader: &mut dyn Reader) -> Result<TransactionBody, ser::Error> {
=======
/// Implementation of Readable for a body, defines how to read a
/// body from a binary stream.
impl Readable for TransactionBody {
	fn read<R: Reader>(reader: &mut R) -> Result<TransactionBody, ser::Error> {
>>>>>>> 2397407d
		let (input_len, output_len, kernel_len) =
			ser_multiread!(reader, read_u64, read_u64, read_u64);

		// Quick block weight check before proceeding.
		// Note: We use weight_as_block here (inputs have weight).
		let tx_block_weight = TransactionBody::weight_as_block(
			input_len as usize,
			output_len as usize,
			kernel_len as usize,
			0,
			0,
			0,
		);

		if tx_block_weight > global::max_block_weight() {
			return Err(ser::Error::TooLargeReadErr);
		}

		let inputs = read_multi(reader, input_len)?;
		let outputs = read_multi(reader, output_len)?;
		let kernels = read_multi(reader, kernel_len)?;

		// Initialize tx body and verify everything is sorted.
		let body = TransactionBody::init(inputs, outputs, kernels, vec![], vec![], vec![], true)
			.map_err(|_| ser::Error::CorruptedData)?;

		Ok(body)
	}

	fn read_v2(reader: &mut dyn Reader) -> Result<TransactionBody, ser::Error> {
		let (
			input_len,
			token_input_len,
			output_len,
			token_output_len,
			kernel_len,
			token_kernel_len,
		) = ser_multiread!(reader, read_u64, read_u64, read_u64, read_u64, read_u64, read_u64);

		// Quick block weight check before proceeding.
		// Note: We use weight_as_block here (inputs have weight).
		let tx_block_weight = TransactionBody::weight_as_block(
			input_len as usize,
			output_len as usize,
			kernel_len as usize,
			token_input_len as usize,
			token_output_len as usize,
			token_kernel_len as usize,
		);

		if tx_block_weight > global::max_block_weight() {
			return Err(ser::Error::TooLargeReadErr);
		}

		let inputs = read_multi(reader, input_len)?;
		let token_inputs = read_multi(reader, token_input_len)?;
		let outputs = read_multi(reader, output_len)?;
		let token_outputs = read_multi(reader, token_output_len)?;
		let kernels = read_multi(reader, kernel_len)?;
		let token_kernels = read_multi(reader, token_kernel_len)?;

		// Initialize tx body and verify everything is sorted.
		let body = TransactionBody::init(
			inputs,
			outputs,
			kernels,
			token_inputs,
			token_outputs,
			token_kernels,
			true,
		)
		.map_err(|_| ser::Error::CorruptedData)?;

		Ok(body)
	}

	/// Sort the inputs|outputs|kernels.
	pub fn sort(&mut self) {
		self.inputs.sort_unstable();
		self.token_inputs.sort_unstable();
		self.outputs.sort_unstable();
		self.token_outputs.sort_unstable();
		self.kernels.sort_unstable();
		self.token_kernels.sort_unstable();
	}

	/// Creates a new transaction body initialized with
	/// the provided inputs, outputs and kernels.
	/// Guarantees inputs, outputs, kernels are sorted lexicographically.
	pub fn init(
		inputs: Vec<Input>,
		outputs: Vec<Output>,
		kernels: Vec<TxKernel>,
		token_inputs: Vec<TokenInput>,
		token_outputs: Vec<TokenOutput>,
		token_kernels: Vec<TokenTxKernel>,
		verify_sorted: bool,
	) -> Result<TransactionBody, Error> {
		let mut body = TransactionBody {
			inputs,
			token_inputs,
			outputs,
			token_outputs,
			kernels,
			token_kernels,
		};

		if verify_sorted {
			// If we are verifying sort order then verify and
			// return an error if not sorted lexicographically.
			body.verify_sorted()?;
		} else {
			// If we are not verifying sort order then sort in place and return.
			body.sort();
		}
		Ok(body)
	}

	/// Builds a new body with the provided inputs added. Existing
	/// inputs, if any, are kept intact.
	/// Sort order is maintained.
	pub fn with_input(mut self, input: Input) -> TransactionBody {
		if let Err(e) = self.inputs.binary_search(&input) {
			self.inputs.insert(e, input)
		};
		self
	}

	/// Builds a new TransactionBody with the provided output added. Existing
	/// outputs, if any, are kept intact.
	/// Sort order is maintained.
	pub fn with_output(mut self, output: Output) -> TransactionBody {
		if let Err(e) = self.outputs.binary_search(&output) {
			self.outputs.insert(e, output)
		};
		self
	}

	/// Builds a new body with the provided token inputs added. Existing
	/// token inputs, if any, are kept intact.
	/// Sort order is maintained.
	pub fn with_token_input(mut self, input: TokenInput) -> TransactionBody {
		self.token_inputs
			.binary_search(&input)
			.err()
			.map(|e| self.token_inputs.insert(e, input));
		self
	}

	/// Builds a new TransactionBody with the provided output added. Existing
	/// outputs, if any, are kept intact.
	/// Sort order is maintained.
	pub fn with_token_output(mut self, output: TokenOutput) -> TransactionBody {
		self.token_outputs
			.binary_search(&output)
			.err()
			.map(|e| self.token_outputs.insert(e, output));
		self
	}

	/// Builds a new TransactionBody with the provided kernel added. Existing
	/// kernels, if any, are kept intact.
	/// Sort order is maintained.
	pub fn with_kernel(mut self, kernel: TxKernel) -> TransactionBody {
		if let Err(e) = self.kernels.binary_search(&kernel) {
			self.kernels.insert(e, kernel)
		};
		self
	}

	/// Builds a new TransactionBody replacing any existing kernels with the provided kernel.
	pub fn replace_kernel(mut self, kernel: TxKernel) -> TransactionBody {
		self.kernels.clear();
		self.kernels.push(kernel);
		self
	}

	/// Builds a new TransactionBody with the provided token kernel added. Existing
	/// kernels, if any, are kept intact.
	/// Sort order is maintained.
	pub fn with_token_kernel(mut self, token_kernel: TokenTxKernel) -> TransactionBody {
		self.token_kernels
			.binary_search(&token_kernel)
			.err()
			.map(|e| self.token_kernels.insert(e, token_kernel));
		self
	}

	/// Builds a new TransactionBody replacing any existing token kernels with the provided token kernel.
	pub fn replace_token_kernel(mut self, kernel: TokenTxKernel) -> TransactionBody {
		self.token_kernels.clear();
		self.token_kernels.push(kernel);
		self
	}

	/// Total fee for a TransactionBody is the sum of fees of all fee carrying kernels.
	pub fn fee(&self) -> u64 {
		self.kernels
			.iter()
			.filter_map(|k| match k.features {
				KernelFeatures::Coinbase => None,
				KernelFeatures::Plain { fee } | KernelFeatures::HeightLocked { fee, .. } => {
					Some(fee)
				}
			})
			.fold(0, |acc, fee| acc.saturating_add(fee))
	}

	fn overage(&self) -> i64 {
		self.fee() as i64
	}

	/// Calculate transaction weight
	pub fn body_weight(&self) -> usize {
		TransactionBody::weight(
			self.inputs.len(),
			self.outputs.len(),
			self.kernels.len(),
			self.token_inputs.len(),
			self.token_outputs.len(),
			self.token_kernels.len(),
		)
	}

	/// Calculate weight of transaction using block weighing
	pub fn body_weight_as_block(&self) -> usize {
		TransactionBody::weight_as_block(
			self.inputs.len(),
			self.outputs.len(),
			self.kernels.len(),
			self.token_inputs.len(),
			self.token_outputs.len(),
			self.token_kernels.len(),
		)
	}

	/// Calculate transaction weight from transaction details. This is non
	/// consensus critical and compared to block weight, incentivizes spending
	/// more outputs (to lower the fee).
	pub fn weight(
		input_len: usize,
		output_len: usize,
		kernel_len: usize,
		token_input_len: usize,
		token_output_len: usize,
		token_kernel_len: usize,
	) -> usize {
		let body_weight = output_len
			.saturating_mul(4)
			.saturating_add(kernel_len)
			.saturating_sub(input_len);
		let body_token_weight = token_output_len
			.saturating_mul(4)
			.saturating_add(token_kernel_len)
			.saturating_sub(token_input_len);
		max(body_weight + body_token_weight, 1)
	}

	/// Calculate transaction weight using block weighing from transaction
	/// details. Consensus critical and uses consensus weight values.
	pub fn weight_as_block(
		input_len: usize,
		output_len: usize,
		kernel_len: usize,
		token_input_len: usize,
		token_output_len: usize,
		token_kernel_len: usize,
	) -> usize {
		let weight = input_len
			.saturating_mul(consensus::BLOCK_INPUT_WEIGHT)
			.saturating_add(output_len.saturating_mul(consensus::BLOCK_OUTPUT_WEIGHT))
			.saturating_add(kernel_len.saturating_mul(consensus::BLOCK_KERNEL_WEIGHT));

		let token_weight = token_input_len
			.saturating_mul(consensus::BLOCK_INPUT_WEIGHT)
			.saturating_add(token_output_len.saturating_mul(consensus::BLOCK_OUTPUT_WEIGHT))
			.saturating_add(token_kernel_len.saturating_mul(consensus::BLOCK_KERNEL_WEIGHT));

		weight + token_weight
	}

	/// Lock height of a body is the max lock height of the kernels.
	pub fn lock_height(&self) -> u64 {
		let kernel_height = self
			.kernels
			.iter()
			.filter_map(|x| match x.features {
				KernelFeatures::HeightLocked { lock_height, .. } => Some(lock_height),
				_ => None,
			})
			.max()
			.unwrap_or(0);

		let token_kernel_height = self
			.token_kernels
			.iter()
			.filter_map(|x| match x.features {
				TokenKernelFeatures::HeightLockedToken { lock_height, .. } => Some(lock_height),
				_ => None,
			})
			.max()
			.unwrap_or(0);

		if kernel_height > token_kernel_height {
			kernel_height
		} else {
			token_kernel_height
		}
	}

	/// Verify the body is not too big in terms of number of inputs|outputs|kernels.
	/// Weight rules vary depending on the "weight type" (block or tx or pool).
	fn verify_weight(&self, weighting: Weighting) -> Result<(), Error> {
		// A coinbase reward is a single output and a single kernel (for now).
		// We need to account for this when verifying max tx weights.
		let coinbase_weight = consensus::BLOCK_OUTPUT_WEIGHT + consensus::BLOCK_KERNEL_WEIGHT;

		// If "tx" body then remember to reduce the max_block_weight by the weight of a kernel.
		// If "limited tx" then compare against the provided max_weight.
		// If "block" body then verify weight based on full set of inputs|outputs|kernels.
		// If "pool" body then skip weight verification (pool can be larger than single block).
		//
		// Note: Taking a max tx and building a block from it we need to allow room
		// for the additional coinbase reward (1 output + 1 kernel).
		//
		let max_weight = match weighting {
			Weighting::AsTransaction => global::max_block_weight().saturating_sub(coinbase_weight),
			Weighting::AsLimitedTransaction(max_weight) => {
				min(global::max_block_weight(), max_weight).saturating_sub(coinbase_weight)
			}
			Weighting::AsBlock => global::max_block_weight(),
			Weighting::NoLimit => {
				// We do not verify "tx as pool" weight so we are done here.
				return Ok(());
			}
		};

		if self.body_weight_as_block() > max_weight {
			return Err(Error::TooHeavy);
		}
		Ok(())
	}

	// Verify that inputs|outputs|kernels are sorted in lexicographical order
	// and that there are no duplicates (they are all unique within this transaction).
	fn verify_sorted(&self) -> Result<(), Error> {
		self.inputs.verify_sorted_and_unique()?;
		self.token_inputs.verify_sorted_and_unique()?;
		self.outputs.verify_sorted_and_unique()?;
		self.token_outputs.verify_sorted_and_unique()?;
		self.kernels.verify_sorted_and_unique()?;
		self.token_kernels.verify_sorted_and_unique()?;
		Ok(())
	}

	// Verify that no input is spending an output from the same block.
	// Assumes inputs and outputs are sorted
	fn verify_cut_through(&self) -> Result<(), Error> {
		let mut inputs = self.inputs.iter().map(|x| x.hash()).peekable();
		let mut outputs = self.outputs.iter().map(|x| x.hash()).peekable();
		while let (Some(ih), Some(oh)) = (inputs.peek(), outputs.peek()) {
			match ih.cmp(oh) {
				Ordering::Less => {
					inputs.next();
				}
				Ordering::Greater => {
					outputs.next();
				}
				Ordering::Equal => {
					return Err(Error::CutThrough);
				}
			}
		}
		Ok(())
	}

	/// Verify we have no invalid outputs or kernels in the transaction
	/// due to invalid features.
	/// Specifically, a transaction cannot contain a coinbase output or a coinbase kernel.
	pub fn verify_features(&self) -> Result<(), Error> {
		self.verify_output_features()?;
		self.verify_token_input_features()?;
		self.verify_token_output_features()?;
		self.verify_kernel_features()?;
		Ok(())
	}

	// Verify we have no outputs tagged as COINBASE.
	fn verify_output_features(&self) -> Result<(), Error> {
		if self.outputs.iter().any(|x| !x.is_plain()) {
			return Err(Error::InvalidOutputFeatures);
		}
		Ok(())
	}

	// Verify token_inputs tagged as Token.
	fn verify_token_input_features(&self) -> Result<(), Error> {
		if self
			.token_inputs
			.iter()
			.any(|x| !x.is_token() && !x.is_tokenissue())
		{
			return Err(Error::InvalidOutputFeatures);
		}
		Ok(())
	}

	// Verify we have no token_outputs tagged as Plain or COINBASE.
	fn verify_token_output_features(&self) -> Result<(), Error> {
		if self
			.token_outputs
			.iter()
			.any(|x| !x.is_token() && !x.is_tokenissue())
		{
			return Err(Error::InvalidOutputFeatures);
		}
		Ok(())
	}

	// Verify we have no kernels tagged as COINBASE.
	fn verify_kernel_features(&self) -> Result<(), Error> {
		if self.kernels.iter().any(|x| x.is_coinbase()) {
			return Err(Error::InvalidKernelFeatures);
		}
		Ok(())
	}

	/// "Lightweight" validation that we can perform quickly during read/deserialization.
	/// Subset of full validation that skips expensive verification steps, specifically -
	/// * rangeproof verification
	/// * kernel signature verification
	pub fn validate_read(&self, weighting: Weighting) -> Result<(), Error> {
		self.verify_weight(weighting)?;
		self.verify_sorted()?;
		self.verify_cut_through()?;
		Ok(())
	}

	/// Validate the issue token outputs and kernel
	pub fn validate_issue_token_output(&self) -> Result<(), Error> {
		let mut output_token_key_set: HashSet<TokenKey> = HashSet::new();
		if !self
			.token_outputs
			.iter()
			.filter(|x| x.is_tokenissue())
			.all(|x| output_token_key_set.insert(x.token_type))
		{
			return Err(Error::IssueTokenKeyRepeated);
		}

		let mut kernel_token_key_set: HashSet<TokenKey> = HashSet::new();
		if !self
			.token_kernels
			.iter()
			.filter(|x| x.is_issue_token())
			.all(|x| kernel_token_key_set.insert(x.token_type))
		{
			return Err(Error::IssueTokenKeyRepeated);
		}

		if output_token_key_set.len() != kernel_token_key_set.len() {
			return Err(Error::IssueTokenSumMismatch);
		}

		for token_type in output_token_key_set.iter() {
			if !kernel_token_key_set.contains(token_type) {
				return Err(Error::IssueTokenSumMismatch);
			}
		}

		Ok(())
	}

	/// Validate chain height reaches support_token_height
	pub fn validate_token_height(&self, height: u64) -> Result<(), Error> {
		if height < global::support_token_height() && self.token_kernels.len() > 0 {
			return Err(Error::UnreachTokenSupportHeight);
		}

		Ok(())
	}

	/// Validates all relevant parts of a transaction body. Checks the
	/// excess value against the signature as well as range proofs for each
	/// output.
	pub fn validate(
		&self,
		weighting: Weighting,
		verifier: Arc<RwLock<dyn VerifierCache>>,
	) -> Result<(), Error> {
		self.validate_read(weighting)?;

		self.validate_issue_token_output()?;

		// Find all the outputs that have not had their rangeproofs verified.
		let outputs = {
			let mut verifier = verifier.write();
			verifier.filter_rangeproof_unverified(&self.outputs)
		};

		// Now batch verify all those unverified rangeproofs
		if !outputs.is_empty() {
			let mut commits = vec![];
			let mut proofs = vec![];
			for x in &outputs {
				commits.push(x.commit);
				proofs.push(x.proof);
			}
			Output::batch_verify_proofs(&commits, &proofs)?;
		}

		// Find all the token_outputs that have not had their rangeproofs verified.
		let token_outputs = {
			let mut verifier = verifier.write();
			verifier.filter_token_rangeproof_unverified(&self.token_outputs)
		};

		// Now batch verify all those unverified rangeproofs
		if !token_outputs.is_empty() {
			let mut commits = vec![];
			let mut proofs = vec![];
			for x in &token_outputs {
				commits.push(x.commit);
				proofs.push(x.proof);
			}
			Output::batch_verify_proofs(&commits, &proofs)?;
		}

		// Find all the kernels that have not yet been verified.
		let kernels = {
			let mut verifier = verifier.write();
			verifier.filter_kernel_sig_unverified(&self.kernels)
		};

		// Verify the unverified tx kernels.
		TxKernel::batch_sig_verify(&kernels)?;

		// Find all the token kernels that have not yet been verified.
		let token_kernels = {
			let mut verifier = verifier.write();
			verifier.filter_token_kernel_sig_unverified(&self.token_kernels)
		};

		// Verify the unverified tx token kernels.
		TokenTxKernel::batch_sig_verify(&token_kernels)?;

		// Cache the successful verification results for the new outputs and kernels.
		{
			let mut verifier = verifier.write();
			verifier.add_rangeproof_verified(outputs);
			verifier.add_token_rangeproof_verified(token_outputs);
			verifier.add_kernel_sig_verified(kernels);
			verifier.add_token_kernel_sig_verified(token_kernels);
		}
		Ok(())
	}
}

/// A transaction
#[derive(Serialize, Deserialize, Debug, Clone)]
pub struct Transaction {
	/// The kernel "offset" k2
	/// excess is k1G after splitting the key k = k1 + k2
	#[serde(
		serialize_with = "secp_ser::as_hex",
		deserialize_with = "secp_ser::blind_from_hex"
	)]
	pub offset: BlindingFactor,
	/// The transaction body - inputs/outputs/kernels
	pub body: TransactionBody,
}

impl DefaultHashable for Transaction {}

/// PartialEq
impl PartialEq for Transaction {
	fn eq(&self, tx: &Transaction) -> bool {
		self.body == tx.body && self.offset == tx.offset
	}
}

impl Into<TransactionBody> for Transaction {
	fn into(self) -> TransactionBody {
		self.body
	}
}

/// Implementation of Writeable for a fully blinded transaction, defines how to
/// write the transaction as binary.
impl Writeable for Transaction {
	fn write<W: Writer>(&self, writer: &mut W) -> Result<(), ser::Error> {
		self.offset.write(writer)?;
		self.body.write(writer)?;
		Ok(())
	}
}

/// Implementation of Readable for a transaction, defines how to read a full
/// transaction from a binary stream.
impl Readable for Transaction {
	fn read<R: Reader>(reader: &mut R) -> Result<Transaction, ser::Error> {
		let offset = BlindingFactor::read(reader)?;
		let body = TransactionBody::read(reader)?;
		let tx = Transaction { offset, body };

		// Now "lightweight" validation of the tx.
		// Treat any validation issues as data corruption.
		// An example of this would be reading a tx
		// that exceeded the allowed number of inputs.
		tx.validate_read().map_err(|_| ser::Error::CorruptedData)?;

		Ok(tx)
	}
}

impl Committed for Transaction {
	fn inputs_committed(&self) -> Vec<Commitment> {
		self.body.inputs_committed()
	}

	fn outputs_committed(&self) -> Vec<Commitment> {
		self.body.outputs_committed()
	}

	fn kernels_committed(&self) -> Vec<Commitment> {
		self.body.kernels_committed()
	}

	fn token_inputs_committed(&self) -> HashMap<TokenKey, Vec<Commitment>> {
		self.body.token_inputs_committed()
	}

	fn token_outputs_committed(&self) -> HashMap<TokenKey, Vec<Commitment>> {
		self.body.token_outputs_committed()
	}

	fn token_kernels_committed(&self) -> HashMap<TokenKey, Vec<Commitment>> {
		self.body.token_kernels_committed()
	}
}

impl Default for Transaction {
	fn default() -> Transaction {
		Transaction::empty()
	}
}

impl Transaction {
	/// Creates a new empty transaction (no inputs or outputs, zero fee).
	pub fn empty() -> Transaction {
		Transaction {
			offset: BlindingFactor::zero(),
			body: Default::default(),
		}
	}

	/// Creates a new transaction initialized with
	/// the provided inputs, outputs, kernels
	pub fn new(
		inputs: Vec<Input>,
		outputs: Vec<Output>,
		token_inputs: Vec<TokenInput>,
		token_outputs: Vec<TokenOutput>,
		kernels: Vec<TxKernel>,
		token_kernels: Vec<TokenTxKernel>,
	) -> Transaction {
		let offset = BlindingFactor::zero();

		// Initialize a new tx body and sort everything.
		let body = TransactionBody::init(
			inputs,
			outputs,
			kernels,
			token_inputs,
			token_outputs,
			token_kernels,
			false,
		)
		.expect("sorting, not verifying");

		Transaction { offset, body }
	}

	/// Creates a new transaction using this transaction as a template
	/// and with the specified offset.
	pub fn with_offset(self, offset: BlindingFactor) -> Transaction {
		Transaction { offset, ..self }
	}

	/// Builds a new transaction with the provided inputs added. Existing
	/// inputs, if any, are kept intact.
	/// Sort order is maintained.
	pub fn with_input(self, input: Input) -> Transaction {
		Transaction {
			body: self.body.with_input(input),
			..self
		}
	}

	/// Builds a new transaction with the provided output added. Existing
	/// outputs, if any, are kept intact.
	/// Sort order is maintained.
	pub fn with_output(self, output: Output) -> Transaction {
		Transaction {
			body: self.body.with_output(output),
			..self
		}
	}

	/// Builds a new transaction with the provided token inputs added. Existing
	/// token inputs, if any, are kept intact.
	/// Sort order is maintained.
	pub fn with_token_input(self, input: TokenInput) -> Transaction {
		Transaction {
			body: self.body.with_token_input(input),
			..self
		}
	}

	/// Builds a new transaction with the provided token output added. Existing
	/// outputs, if any, are kept intact.
	/// Sort order is maintained.
	pub fn with_token_output(self, output: TokenOutput) -> Transaction {
		Transaction {
			body: self.body.with_token_output(output),
			..self
		}
	}

	/// Builds a new transaction with the provided kernel added. Existing
	/// kernels, if any, are kept intact.
	/// Sort order is maintained.
	pub fn with_kernel(self, kernel: TxKernel) -> Transaction {
		Transaction {
			body: self.body.with_kernel(kernel),
			..self
		}
	}

	/// Builds a new transaction replacing any existing kernels with the provided kernel.
	pub fn replace_kernel(self, kernel: TxKernel) -> Transaction {
		Transaction {
			body: self.body.replace_kernel(kernel),
			..self
		}
	}

	/// Builds a new transaction with the provided output added. Existing
	/// outputs, if any, are kept intact.
	/// Sort order is maintained.
	pub fn with_token_kernel(self, token_kernel: TokenTxKernel) -> Transaction {
		Transaction {
			body: self.body.with_token_kernel(token_kernel),
			..self
		}
	}

	/// Builds a new transaction replacing any existing kernels with the provided kernel.
	pub fn replace_token_kernel(self, token_kernel: TokenTxKernel) -> Transaction {
		Transaction {
			body: self.body.replace_token_kernel(token_kernel),
			..self
		}
	}

	/// Get inputs
	pub fn inputs(&self) -> &Vec<Input> {
		&self.body.inputs
	}

	/// Get inputs mutable
	pub fn inputs_mut(&mut self) -> &mut Vec<Input> {
		&mut self.body.inputs
	}

	/// Get outputs
	pub fn outputs(&self) -> &Vec<Output> {
		&self.body.outputs
	}

	/// Get outputs mutable
	pub fn outputs_mut(&mut self) -> &mut Vec<Output> {
		&mut self.body.outputs
	}

	/// Get inputs
	pub fn token_inputs(&self) -> &Vec<TokenInput> {
		&self.body.token_inputs
	}

	/// Get inputs mutable
	pub fn token_inputs_mut(&mut self) -> &mut Vec<TokenInput> {
		&mut self.body.token_inputs
	}

	/// Get outputs
	pub fn token_outputs(&self) -> &Vec<TokenOutput> {
		&self.body.token_outputs
	}

	/// Get outputs mutable
	pub fn token_outputs_mut(&mut self) -> &mut Vec<TokenOutput> {
		&mut self.body.token_outputs
	}

	/// Get kernels
	pub fn kernels(&self) -> &Vec<TxKernel> {
		&self.body.kernels
	}

	/// Get kernels mut
	pub fn kernels_mut(&mut self) -> &mut Vec<TxKernel> {
		&mut self.body.kernels
	}

	/// Get token kernels
	pub fn token_kernels(&self) -> &Vec<TokenTxKernel> {
		&self.body.token_kernels
	}

	/// Get token kernels mut
	pub fn token_kernels_mut(&mut self) -> &mut Vec<TokenTxKernel> {
		&mut self.body.token_kernels
	}

	/// Total fee for a transaction is the sum of fees of all kernels.
	pub fn fee(&self) -> u64 {
		self.body.fee()
	}

	/// Total overage across all kernels.
	pub fn overage(&self) -> i64 {
		self.body.overage()
	}

	/// Lock height of a transaction is the max lock height of the kernels.
	pub fn lock_height(&self) -> u64 {
		self.body.lock_height()
	}

	/// "Lightweight" validation that we can perform quickly during read/deserialization.
	/// Subset of full validation that skips expensive verification steps, specifically -
	/// * rangeproof verification (on the body)
	/// * kernel signature verification (on the body)
	/// * kernel sum verification
	pub fn validate_read(&self) -> Result<(), Error> {
		self.body.validate_read(Weighting::AsTransaction)?;
		self.body.verify_features()?;
		Ok(())
	}

	/// Validate chain height reaches support_token_height
	pub fn validate_token_height(&self, height: u64) -> Result<(), Error> {
		self.body.validate_token_height(height)
	}

	/// Validates all relevant parts of a fully built transaction. Checks the
	/// excess value against the signature as well as range proofs for each
	/// output.
	pub fn validate(
		&self,
		weighting: Weighting,
		verifier: Arc<RwLock<dyn VerifierCache>>,
	) -> Result<(), Error> {
		self.body.validate(weighting, verifier)?;
		self.body.verify_features()?;
		self.verify_kernel_sums(self.overage(), self.offset.clone())?;
		self.verify_token_kernel_sum()?;
		Ok(())
	}

	/// Can be used to compare txs by their fee/weight ratio.
	/// Don't use these values for anything else though due to precision multiplier.
	pub fn fee_to_weight(&self) -> u64 {
		self.fee() * 1_000 / self.tx_weight() as u64
	}

	/// Calculate transaction weight
	pub fn tx_weight(&self) -> usize {
		self.body.body_weight()
	}

	/// Calculate transaction weight as a block
	pub fn tx_weight_as_block(&self) -> usize {
		self.body.body_weight_as_block()
	}

	/// Calculate transaction weight from transaction details
	pub fn weight(
		input_len: usize,
		output_len: usize,
		kernel_len: usize,
		token_input_len: usize,
		token_output_len: usize,
		token_kernel_len: usize,
	) -> usize {
		TransactionBody::weight(
			input_len,
			output_len,
			kernel_len,
			token_input_len,
			token_output_len,
			token_kernel_len,
		)
	}
}

/// Matches any output with a potential spending input, eliminating them
/// from the Vec. Provides a simple way to cut-through a block or aggregated
/// transaction. The elimination is stable with respect to the order of inputs
/// and outputs.
pub fn cut_through(
	inputs: &mut Vec<Input>,
	outputs: &mut Vec<Output>,
	token_inputs: &mut Vec<TokenInput>,
	token_outputs: &mut Vec<TokenOutput>,
) -> Result<(), Error> {
	// assemble output commitments set, checking they're all unique
	outputs.sort_unstable();
	if outputs.windows(2).any(|pair| pair[0] == pair[1]) {
		return Err(Error::AggregationError);
	}
	inputs.sort_unstable();
	let mut inputs_idx = 0;
	let mut outputs_idx = 0;
	let mut ncut = 0;
	while inputs_idx < inputs.len() && outputs_idx < outputs.len() {
		match inputs[inputs_idx].hash().cmp(&outputs[outputs_idx].hash()) {
			Ordering::Less => {
				inputs[inputs_idx - ncut] = inputs[inputs_idx];
				inputs_idx += 1;
			}
			Ordering::Greater => {
				outputs[outputs_idx - ncut] = outputs[outputs_idx];
				outputs_idx += 1;
			}
			Ordering::Equal => {
				inputs_idx += 1;
				outputs_idx += 1;
				ncut += 1;
			}
		}
	}
	// Cut elements that have already been copied
	outputs.drain(outputs_idx - ncut..outputs_idx);
	inputs.drain(inputs_idx - ncut..inputs_idx);

	token_outputs.sort_unstable();
	if token_outputs.windows(2).any(|pair| pair[0] == pair[1]) {
		return Err(Error::AggregationError);
	}
	token_inputs.sort_unstable();
	let mut inputs_idx = 0;
	let mut outputs_idx = 0;
	let mut ncut = 0;
	while inputs_idx < token_inputs.len() && outputs_idx < token_outputs.len() {
		let token_input = token_inputs[inputs_idx];
		let token_output = token_outputs[outputs_idx];
		match token_input.hash().cmp(&token_output.hash()) {
			Ordering::Less => {
				token_inputs[inputs_idx - ncut] = token_input;
				inputs_idx += 1;
			}
			Ordering::Greater => {
				token_outputs[outputs_idx - ncut] = token_output;
				outputs_idx += 1;
			}
			Ordering::Equal => {
				inputs_idx += 1;
				outputs_idx += 1;
				ncut += 1;
				if token_input.token_type != token_output.token_type {
					return Err(Error::TokenTypeMismatch);
				}
			}
		}
	}
	// Cut elements that have already been copied
	token_outputs.drain(outputs_idx - ncut..outputs_idx);
	token_inputs.drain(inputs_idx - ncut..inputs_idx);

	Ok(())
}

/// Aggregate a vec of txs into a multi-kernel tx with cut_through.
pub fn aggregate(mut txs: Vec<Transaction>) -> Result<Transaction, Error> {
	// convenience short-circuiting
	if txs.is_empty() {
		return Ok(Transaction::empty());
	} else if txs.len() == 1 {
		return Ok(txs.pop().unwrap());
	}
	let mut n_inputs = 0;
	let mut n_outputs = 0;
	let mut n_kernels = 0;
	let mut n_token_inputs = 0;
	let mut n_token_outputs = 0;
	let mut n_token_kernels = 0;
	for tx in txs.iter() {
		n_inputs += tx.body.inputs.len();
		n_outputs += tx.body.outputs.len();
		n_kernels += tx.body.kernels.len();
		n_token_inputs += tx.body.token_inputs.len();
		n_token_outputs += tx.body.token_outputs.len();
		n_token_kernels += tx.body.token_kernels.len();
	}

	let mut inputs: Vec<Input> = Vec::with_capacity(n_inputs);
	let mut outputs: Vec<Output> = Vec::with_capacity(n_outputs);
	let mut kernels: Vec<TxKernel> = Vec::with_capacity(n_kernels);
	let mut token_inputs: Vec<TokenInput> = Vec::with_capacity(n_token_inputs);
	let mut token_outputs: Vec<TokenOutput> = Vec::with_capacity(n_token_outputs);
	let mut token_kernels: Vec<TokenTxKernel> = Vec::with_capacity(n_token_kernels);

	// we will sum these together at the end to give us the overall offset for the
	// transaction
	let mut kernel_offsets: Vec<BlindingFactor> = Vec::with_capacity(txs.len());
	for mut tx in txs {
		// we will sum these later to give a single aggregate offset
		kernel_offsets.push(tx.offset);

		inputs.append(&mut tx.body.inputs);
		outputs.append(&mut tx.body.outputs);
		kernels.append(&mut tx.body.kernels);
		token_inputs.append(&mut tx.body.token_inputs);
		token_outputs.append(&mut tx.body.token_outputs);
		token_kernels.append(&mut tx.body.token_kernels);
	}

	// Sort inputs and outputs during cut_through.
	cut_through(
		&mut inputs,
		&mut outputs,
		&mut token_inputs,
		&mut token_outputs,
	)?;

	// Now sort kernels.
	kernels.sort_unstable();
	token_kernels.sort_unstable();

	// now sum the kernel_offsets up to give us an aggregate offset for the
	// transaction
	let total_kernel_offset = committed::sum_kernel_offsets(kernel_offsets, vec![])?;

	// build a new aggregate tx from the following -
	//   * cut-through inputs
	//   * cut-through outputs
	//   * full set of tx kernels
	//   * sum of all kernel offsets
	let tx = Transaction::new(
		inputs,
		outputs,
		token_inputs,
		token_outputs,
		kernels,
		token_kernels,
	)
	.with_offset(total_kernel_offset);

	Ok(tx)
}

/// Attempt to deaggregate a multi-kernel transaction based on multiple
/// transactions
pub fn deaggregate(mk_tx: Transaction, txs: Vec<Transaction>) -> Result<Transaction, Error> {
	let mut inputs: Vec<Input> = vec![];
	let mut outputs: Vec<Output> = vec![];
	let mut kernels: Vec<TxKernel> = vec![];
	let mut token_inputs: Vec<TokenInput> = vec![];
	let mut token_outputs: Vec<TokenOutput> = vec![];
	let mut token_kernels: Vec<TokenTxKernel> = vec![];

	// we will subtract these at the end to give us the overall offset for the
	// transaction
	let mut kernel_offsets = vec![];

	let tx = aggregate(txs)?;

	for mk_input in mk_tx.body.inputs {
		if !tx.body.inputs.contains(&mk_input) && !inputs.contains(&mk_input) {
			inputs.push(mk_input);
		}
	}
	for mk_output in mk_tx.body.outputs {
		if !tx.body.outputs.contains(&mk_output) && !outputs.contains(&mk_output) {
			outputs.push(mk_output);
		}
	}
	for mk_kernel in mk_tx.body.kernels {
		if !tx.body.kernels.contains(&mk_kernel) && !kernels.contains(&mk_kernel) {
			kernels.push(mk_kernel);
		}
	}
	for mk_token_input in mk_tx.body.token_inputs {
		if !tx.body.token_inputs.contains(&mk_token_input)
			&& !token_inputs.contains(&mk_token_input)
		{
			token_inputs.push(mk_token_input);
		}
	}
	for mk_token_output in mk_tx.body.token_outputs {
		if !tx.body.token_outputs.contains(&mk_token_output)
			&& !token_outputs.contains(&mk_token_output)
		{
			token_outputs.push(mk_token_output);
		}
	}
	for mk_token_kernel in mk_tx.body.token_kernels {
		if !tx.body.token_kernels.contains(&mk_token_kernel)
			&& !token_kernels.contains(&mk_token_kernel)
		{
			token_kernels.push(mk_token_kernel);
		}
	}

	kernel_offsets.push(tx.offset);

	// now compute the total kernel offset
	let total_kernel_offset = {
		let secp = static_secp_instance();
		let secp = secp.lock();
		let positive_key = vec![mk_tx.offset]
			.into_iter()
			.filter(|x| *x != BlindingFactor::zero())
			.filter_map(|x| x.secret_key(&secp).ok())
			.collect::<Vec<_>>();
		let negative_keys = kernel_offsets
			.into_iter()
			.filter(|x| *x != BlindingFactor::zero())
			.filter_map(|x| x.secret_key(&secp).ok())
			.collect::<Vec<_>>();

		if positive_key.is_empty() && negative_keys.is_empty() {
			BlindingFactor::zero()
		} else {
			let sum = secp.blind_sum(positive_key, negative_keys)?;
			BlindingFactor::from_secret_key(sum)
		}
	};

	// Sorting them lexicographically
	inputs.sort_unstable();
	outputs.sort_unstable();
	kernels.sort_unstable();
	token_inputs.sort_unstable();
	token_outputs.sort_unstable();
	token_kernels.sort_unstable();

	// Build a new tx from the above data.
	let tx = Transaction::new(
		inputs,
		outputs,
		token_inputs,
		token_outputs,
		kernels,
		token_kernels,
	)
	.with_offset(total_kernel_offset);
	Ok(tx)
}

/// A transaction input.
///
/// Primarily a reference to an output being spent by the transaction.
#[derive(Serialize, Deserialize, Debug, Clone, Copy)]
pub struct Input {
	/// The features of the output being spent.
	/// We will check maturity for coinbase output.
	pub features: OutputFeatures,
	/// The commit referencing the output being spent.
	#[serde(
		serialize_with = "secp_ser::as_hex",
		deserialize_with = "secp_ser::commitment_from_hex"
	)]
	pub commit: Commitment,
}

impl DefaultHashable for Input {}
hashable_ord!(Input);

impl ::std::hash::Hash for Input {
	fn hash<H: ::std::hash::Hasher>(&self, state: &mut H) {
		let mut vec = Vec::new();
		ser::serialize_default(&mut vec, &self).expect("serialization failed");
		::std::hash::Hash::hash(&vec, state);
	}
}

/// Implementation of Writeable for a transaction Input, defines how to write
/// an Input as binary.
impl Writeable for Input {
	fn write<W: Writer>(&self, writer: &mut W) -> Result<(), ser::Error> {
		self.features.write(writer)?;
		self.commit.write(writer)?;
		Ok(())
	}
}

/// Implementation of Readable for a transaction Input, defines how to read
/// an Input from a binary stream.
impl Readable for Input {
	fn read<R: Reader>(reader: &mut R) -> Result<Input, ser::Error> {
		let features = OutputFeatures::read(reader)?;
		let commit = Commitment::read(reader)?;
		Ok(Input::new(features, commit))
	}
}

/// The input for a transaction, which spends a pre-existing unspent output.
/// The input commitment is a reproduction of the commitment of the output
/// being spent. Input must also provide the original output features and the
/// hash of the block the output originated from.
impl Input {
	/// Build a new input from the data required to identify and verify an
	/// output being spent.
	pub fn new(features: OutputFeatures, commit: Commitment) -> Input {
		Input { features, commit }
	}

	/// The input commitment which _partially_ identifies the output being
	/// spent. In the presence of a fork we need additional info to uniquely
	/// identify the output. Specifically the block hash (to correctly
	/// calculate lock_height for coinbase outputs).
	pub fn commitment(&self) -> Commitment {
		self.commit
	}

	/// Is this a coinbase input?
	pub fn is_coinbase(&self) -> bool {
		self.features.is_coinbase()
	}

	/// Is this a plain input?
	pub fn is_plain(&self) -> bool {
		self.features.is_plain()
	}
}

/// A transaction tokeninput.
///
/// Primarily a reference to an output being spent by the transaction.
#[derive(Serialize, Deserialize, Debug, Clone, Copy)]
pub struct TokenInput {
	/// The features of the output being spent.
	/// We will check maturity for coinbase output.
	pub features: OutputFeatures,
	/// Token type
	pub token_type: TokenKey,
	/// The commit referencing the output being spent.
	#[serde(
		serialize_with = "secp_ser::as_hex",
		deserialize_with = "secp_ser::commitment_from_hex"
	)]
	pub commit: Commitment,
}

impl DefaultHashable for TokenInput {}
hashable_ord!(TokenInput);

impl ::std::hash::Hash for TokenInput {
	fn hash<H: ::std::hash::Hasher>(&self, state: &mut H) {
		let mut vec = Vec::new();
		ser::serialize_default(&mut vec, &self).expect("serialization failed");
		::std::hash::Hash::hash(&vec, state);
	}
}

/// Implementation of Writeable for a transaction Input, defines how to write
/// an Input as binary.
impl Writeable for TokenInput {
	fn write<W: Writer>(&self, writer: &mut W) -> Result<(), ser::Error> {
		self.features.write(writer)?;
		self.token_type.write(writer)?;
		self.commit.write(writer)?;
		Ok(())
	}
}

/// Implementation of Readable for a transaction Input, defines how to read
/// an Input from a binary stream.
impl Readable for TokenInput {
	fn read(reader: &mut dyn Reader) -> Result<TokenInput, ser::Error> {
		let features = OutputFeatures::read(reader)?;
		let token_type = TokenKey::read(reader)?;
		let commit = Commitment::read(reader)?;
		Ok(TokenInput::new(features, token_type, commit))
	}
}

/// The input for a transaction, which spends a pre-existing unspent output.
/// The input commitment is a reproduction of the commitment of the output
/// being spent. Input must also provide the original output features and the
/// hash of the block the output originated from.
impl TokenInput {
	/// Build a new input from the data required to identify and verify an
	/// output being spent.
	pub fn new(features: OutputFeatures, token_type: TokenKey, commit: Commitment) -> TokenInput {
		TokenInput {
			features,
			token_type,
			commit,
		}
	}

	/// The input commitment which _partially_ identifies the output being
	/// spent. In the presence of a fork we need additional info to uniquely
	/// identify the output. Specifically the block hash (to correctly
	/// calculate lock_height for coinbase outputs).
	pub fn commitment(&self) -> Commitment {
		self.commit
	}

	/// The input token key
	pub fn token_type(&self) -> TokenKey {
		self.token_type
	}

	/// Is this a token issue?
	pub fn is_tokenissue(&self) -> bool {
		self.features.is_tokenissue()
	}

	/// Is this a plain token tx?
	pub fn is_token(&self) -> bool {
		self.features.is_token()
	}
}

// Enum of various supported kernel "features".
enum_from_primitive! {
	/// Various flavors of tx kernel.
	#[derive(Debug, Clone, Copy, PartialEq, Serialize, Deserialize)]
	#[repr(u8)]
	pub enum OutputFeatures {
		/// Plain output (the default for Grin txs).
		Plain = 0,
		/// A coinbase output.
		Coinbase = 1,
		/// A Token issue output
		TokenIssue = 98,
		/// common token output
		Token = 99,
	}
}

impl Writeable for OutputFeatures {
	fn write<W: Writer>(&self, writer: &mut W) -> Result<(), ser::Error> {
		writer.write_u8(*self as u8)?;
		Ok(())
	}
}

impl Readable for OutputFeatures {
	fn read<R: Reader>(reader: &mut R) -> Result<OutputFeatures, ser::Error> {
		let features =
			OutputFeatures::from_u8(reader.read_u8()?).ok_or(ser::Error::CorruptedData)?;
		Ok(features)
	}
}

/// Output for a transaction, defining the new ownership of coins that are being
/// transferred. The commitment is a blinded value for the output while the
/// range proof guarantees the commitment includes a positive value without
/// overflow and the ownership of the private key.
#[derive(Debug, Copy, Clone, Serialize, Deserialize)]
pub struct Output {
	/// Options for an output's structure or use
	pub features: OutputFeatures,
	/// The homomorphic commitment representing the output amount
	#[serde(
		serialize_with = "secp_ser::as_hex",
		deserialize_with = "secp_ser::commitment_from_hex"
	)]
	pub commit: Commitment,
	/// A proof that the commitment is in the right range
	#[serde(
		serialize_with = "secp_ser::as_hex",
		deserialize_with = "secp_ser::rangeproof_from_hex"
	)]
	pub proof: RangeProof,
}

impl DefaultHashable for Output {}
hashable_ord!(Output);

impl ::std::hash::Hash for Output {
	fn hash<H: ::std::hash::Hasher>(&self, state: &mut H) {
		let mut vec = Vec::new();
		ser::serialize_default(&mut vec, &self).expect("serialization failed");
		::std::hash::Hash::hash(&vec, state);
	}
}

/// Implementation of Writeable for a transaction Output, defines how to write
/// an Output as binary.
impl Writeable for Output {
	fn write<W: Writer>(&self, writer: &mut W) -> Result<(), ser::Error> {
		self.features.write(writer)?;
		self.commit.write(writer)?;
		// The hash of an output doesn't include the range proof, which
		// is committed to separately
		if writer.serialization_mode() != ser::SerializationMode::Hash {
			writer.write_bytes(&self.proof)?
		}
		Ok(())
	}
}

/// Implementation of Readable for a transaction Output, defines how to read
/// an Output from a binary stream.
impl Readable for Output {
	fn read<R: Reader>(reader: &mut R) -> Result<Output, ser::Error> {
		Ok(Output {
			features: OutputFeatures::read(reader)?,
			commit: Commitment::read(reader)?,
			proof: RangeProof::read(reader)?,
		})
	}
}

/// We can build an Output MMR but store instances of OutputIdentifier in the MMR data file.
impl PMMRable for Output {
	type E = OutputIdentifier;

	fn as_elmt(&self) -> OutputIdentifier {
		OutputIdentifier::from(self)
	}

	fn elmt_size() -> Option<u16> {
		Some(
			(1 + secp::constants::PEDERSEN_COMMITMENT_SIZE)
				.try_into()
				.unwrap(),
		)
	}
}

/// Output for a token transaction
#[derive(Debug, Copy, Clone, Serialize, Deserialize)]
pub struct TokenOutput {
	/// Options for an output's structure or use
	pub features: OutputFeatures,
	/// Token type
	pub token_type: TokenKey,
	/// The homomorphic commitment representing the output amount
	#[serde(
		serialize_with = "secp_ser::as_hex",
		deserialize_with = "secp_ser::commitment_from_hex"
	)]
	pub commit: Commitment,
	/// A proof that the commitment is in the right range
	#[serde(
		serialize_with = "secp_ser::as_hex",
		deserialize_with = "secp_ser::rangeproof_from_hex"
	)]
	pub proof: RangeProof,
}

impl DefaultHashable for TokenOutput {}
hashable_ord!(TokenOutput);

impl ::std::hash::Hash for TokenOutput {
	fn hash<H: ::std::hash::Hasher>(&self, state: &mut H) {
		let mut vec = Vec::new();
		ser::serialize_default(&mut vec, &self).expect("serialization failed");
		::std::hash::Hash::hash(&vec, state);
	}
}

/// Implementation of Writeable for a transaction TokenOutput, defines how to write
/// an TokenOutput as binary.
impl Writeable for TokenOutput {
	fn write<W: Writer>(&self, writer: &mut W) -> Result<(), ser::Error> {
		self.features.write(writer)?;
		self.token_type.write(writer)?;
		self.commit.write(writer)?;
		// The hash of an output doesn't include the range proof, which
		// is committed to separately
		if writer.serialization_mode() != ser::SerializationMode::Hash {
			writer.write_bytes(&self.proof)?
		}
		Ok(())
	}
}

/// Implementation of Readable for a transaction TokenOutput, defines how to read
/// an TokenOutput from a binary stream.
impl Readable for TokenOutput {
	fn read(reader: &mut dyn Reader) -> Result<TokenOutput, ser::Error> {
		Ok(TokenOutput {
			features: OutputFeatures::read(reader)?,
			token_type: TokenKey::read(reader)?,
			commit: Commitment::read(reader)?,
			proof: RangeProof::read(reader)?,
		})
	}
}

/// We can build an TokenOutput MMR but store instances of TokenOutputIdentifier in the MMR data file.
impl PMMRable for TokenOutput {
	type E = TokenOutputIdentifier;

	fn as_elmt(&self) -> TokenOutputIdentifier {
		TokenOutputIdentifier::from(self)
	}

	fn elmt_size() -> Option<u16> {
		Some(
			(1 + 32 + secp::constants::PEDERSEN_COMMITMENT_SIZE)
				.try_into()
				.unwrap(),
		)
	}
}

impl OutputFeatures {
	/// Is this a coinbase output?
	pub fn is_coinbase(self) -> bool {
		self == OutputFeatures::Coinbase
	}

	/// Is this a plain output?
	pub fn is_plain(self) -> bool {
		self == OutputFeatures::Plain
	}

	/// Is this a token issue output?
	pub fn is_tokenissue(&self) -> bool {
		*self == OutputFeatures::TokenIssue
	}

	/// Is this a token output?
	pub fn is_token(&self) -> bool {
		*self == OutputFeatures::Token
	}
}

impl Output {
	/// Commitment for the output
	pub fn commitment(&self) -> Commitment {
		self.commit
	}

	/// Is this a coinbase kernel?
	pub fn is_coinbase(&self) -> bool {
		self.features.is_coinbase()
	}

	/// Is this a plain kernel?
	pub fn is_plain(&self) -> bool {
		self.features.is_plain()
	}

	/// Range proof for the output
	pub fn proof(&self) -> RangeProof {
		self.proof
	}

	/// Get range proof as byte slice
	pub fn proof_bytes(&self) -> &[u8] {
		&self.proof.proof[..]
	}

	/// Validates the range proof using the commitment
	pub fn verify_proof(&self) -> Result<(), Error> {
		let secp = static_secp_instance();
		secp.lock()
			.verify_bullet_proof(self.commit, self.proof, None)?;
		Ok(())
	}

	/// Batch validates the range proofs using the commitments
	pub fn batch_verify_proofs(commits: &[Commitment], proofs: &[RangeProof]) -> Result<(), Error> {
		let secp = static_secp_instance();
		secp.lock()
			.verify_bullet_proof_multi(commits.to_vec(), proofs.to_vec(), None)?;
		Ok(())
	}
}

impl TokenOutput {
	/// Commitment for the output
	pub fn commitment(&self) -> Commitment {
		self.commit
	}

	/// the output token key
	pub fn token_type(&self) -> TokenKey {
		self.token_type
	}

	/// Is this a coinbase kernel?
	pub fn is_tokenissue(&self) -> bool {
		self.features.is_tokenissue()
	}

	/// Is this a plain kernel?
	pub fn is_token(&self) -> bool {
		self.features.is_token()
	}

	/// Range proof for the output
	pub fn proof(&self) -> RangeProof {
		self.proof
	}

	/// Validates the range proof using the commitment
	pub fn verify_proof(&self) -> Result<(), Error> {
		let secp = static_secp_instance();
		secp.lock()
			.verify_bullet_proof(self.commit, self.proof, None)?;
		Ok(())
	}
}

/// An output_identifier can be build from either an input _or_ an output and
/// contains everything we need to uniquely identify an output being spent.
/// Needed because it is not sufficient to pass a commitment around.
#[derive(Serialize, Deserialize, Debug, Clone, PartialEq)]
pub struct OutputIdentifier {
	/// Output features (coinbase vs. regular transaction output)
	/// We need to include this when hashing to ensure coinbase maturity can be
	/// enforced.
	pub features: OutputFeatures,
	/// Output commitment
	pub commit: Commitment,
}

impl DefaultHashable for OutputIdentifier {}

impl OutputIdentifier {
	/// Build a new output_identifier.
	pub fn new(features: OutputFeatures, commit: &Commitment) -> OutputIdentifier {
		OutputIdentifier {
			features,
			commit: *commit,
		}
	}

	/// Our commitment.
	pub fn commitment(&self) -> Commitment {
		self.commit
	}

	/// Converts this identifier to a full output, provided a RangeProof
	pub fn into_output(self, proof: RangeProof) -> Output {
		Output {
			proof,
			features: self.features,
			commit: self.commit,
		}
	}
}

impl ToHex for OutputIdentifier {
	fn to_hex(&self) -> String {
		format!("{:b}{}", self.features as u8, self.commit.to_hex())
	}
}

impl Writeable for OutputIdentifier {
	fn write<W: Writer>(&self, writer: &mut W) -> Result<(), ser::Error> {
		self.features.write(writer)?;
		self.commit.write(writer)?;
		Ok(())
	}
}

impl Readable for OutputIdentifier {
	fn read<R: Reader>(reader: &mut R) -> Result<OutputIdentifier, ser::Error> {
		Ok(OutputIdentifier {
			features: OutputFeatures::read(reader)?,
			commit: Commitment::read(reader)?,
		})
	}
}

impl From<&Output> for OutputIdentifier {
	fn from(out: &Output) -> Self {
		OutputIdentifier {
			features: out.features,
			commit: out.commit,
		}
	}
}

impl From<&Input> for OutputIdentifier {
	fn from(input: &Input) -> Self {
		OutputIdentifier {
			features: input.features,
			commit: input.commit,
		}
	}
}

/// An token_output_identifier can be build from either an token_input _or_ an token_output and
/// contains everything we need to uniquely identify an output being spent.
#[derive(Serialize, Deserialize, Debug, Clone, PartialEq)]
pub struct TokenOutputIdentifier {
	/// TokenOutput features
	pub features: OutputFeatures,
	/// Token type
	pub token_type: TokenKey,
	/// Output commitment
	pub commit: Commitment,
}

impl DefaultHashable for TokenOutputIdentifier {}

impl TokenOutputIdentifier {
	/// Build a new output_identifier.
	pub fn new(
		features: OutputFeatures,
		token_type: TokenKey,
		commit: &Commitment,
	) -> TokenOutputIdentifier {
		TokenOutputIdentifier {
			features,
			token_type,
			commit: *commit,
		}
	}

	/// Our commitment.
	pub fn commitment(&self) -> Commitment {
		self.commit
	}

	/// Converts this identifier to a full output, provided a RangeProof
	pub fn into_output(self, proof: RangeProof) -> TokenOutput {
		TokenOutput {
			proof,
			features: self.features,
			commit: self.commit,
			token_type: self.token_type,
		}
	}

	/// convert an output_identifier to hex string format.
	pub fn to_hex(&self) -> String {
		format!(
			"{:b}{}",
			self.features as u8,
			util::to_hex(self.commit.0.to_vec()),
		)
	}
}

impl Writeable for TokenOutputIdentifier {
	fn write<W: Writer>(&self, writer: &mut W) -> Result<(), ser::Error> {
		self.features.write(writer)?;
		self.token_type.write(writer)?;
		self.commit.write(writer)?;
		Ok(())
	}
}

impl Readable for TokenOutputIdentifier {
	fn read(reader: &mut dyn Reader) -> Result<TokenOutputIdentifier, ser::Error> {
		Ok(TokenOutputIdentifier {
			features: OutputFeatures::read(reader)?,
			token_type: TokenKey::read(reader)?,
			commit: Commitment::read(reader)?,
		})
	}
}

impl From<&TokenOutput> for TokenOutputIdentifier {
	fn from(out: &TokenOutput) -> Self {
		TokenOutputIdentifier {
			features: out.features,
			commit: out.commit,
			token_type: out.token_type,
		}
	}
}

impl From<&TokenInput> for TokenOutputIdentifier {
	fn from(input: &TokenInput) -> Self {
		TokenOutputIdentifier {
			features: input.features,
			commit: input.commit,
			token_type: input.token_type,
		}
	}
}

/// Proof for Token issue
#[derive(Debug, Copy, Clone, Serialize, Deserialize)]
pub struct TokenIssueProof {
	/// Token type
	pub token_type: TokenKey,
	/// The homomorphic commitment representing the output amount
	#[serde(
		serialize_with = "secp_ser::as_hex",
		deserialize_with = "secp_ser::commitment_from_hex"
	)]
	pub commit: Commitment,
	/// A proof that the commitment is in the right range
	#[serde(
		serialize_with = "secp_ser::as_hex",
		deserialize_with = "secp_ser::rangeproof_from_hex"
	)]
	pub proof: RangeProof,
}

impl DefaultHashable for TokenIssueProof {}
hashable_ord!(TokenIssueProof);

/// Implementation of Writeable for a TokenIssueProof, defines how to write
/// an TokenIssueProof as binary.
impl Writeable for TokenIssueProof {
	fn write<W: Writer>(&self, writer: &mut W) -> Result<(), ser::Error> {
		self.token_type.write(writer)?;
		self.commit.write(writer)?;
		if writer.serialization_mode() != ser::SerializationMode::Hash {
			writer.write_bytes(&self.proof)?
		}
		Ok(())
	}
}

/// Implementation of Readable for a TokenIssueProof, defines how to read
/// an TokenIssueProof from a binary stream.
impl Readable for TokenIssueProof {
	fn read(reader: &mut dyn Reader) -> Result<TokenIssueProof, ser::Error> {
		Ok(TokenIssueProof {
			token_type: TokenKey::read(reader)?,
			commit: Commitment::read(reader)?,
			proof: RangeProof::read(reader)?,
		})
	}
}

/// We can build an TokenOutput MMR but store instances of TokenOutputIdentifier in the MMR data file.
impl PMMRable for TokenIssueProof {
	type E = Self;

	fn as_elmt(&self) -> Self::E {
		self.clone()
	}

	fn elmt_size() -> Option<u16> {
		Some(
			(32 + secp::constants::PEDERSEN_COMMITMENT_SIZE + 8 + MAX_PROOF_SIZE)
				.try_into()
				.unwrap(),
		)
	}
}

impl From<TokenOutput> for TokenIssueProof {
	fn from(out: TokenOutput) -> Self {
		TokenIssueProof {
			token_type: out.token_type,
			commit: out.commit,
			proof: out.proof,
		}
	}
}

impl TokenIssueProof {
	/// Commitment for the output
	pub fn commitment(&self) -> Commitment {
		self.commit
	}

	/// Token key for the output
	pub fn token_type(&self) -> TokenKey {
		self.token_type
	}

	/// Range proof for the output
	pub fn proof(&self) -> RangeProof {
		self.proof
	}

	/// Validates the range proof using the commitment
	pub fn verify_proof(&self) -> Result<(), Error> {
		let secp = static_secp_instance();
		secp.lock()
			.verify_bullet_proof(self.commit, self.proof, None)?;
		Ok(())
	}

	/// Build an output_identifier from an existing output.
	pub fn from_token_output(output: &TokenOutput) -> TokenIssueProof {
		TokenIssueProof {
			token_type: output.token_type,
			commit: output.commit,
			proof: output.proof,
		}
	}
}

#[cfg(test)]
mod test {
	use super::*;
	use crate::core::hash::Hash;
	use crate::core::id::{ShortId, ShortIdentifiable};
	use keychain::{ExtKeychain, Keychain, SwitchCommitmentType};
	use util::secp;

	#[test]
	fn test_kernel_ser_deser() {
		let keychain = ExtKeychain::from_random_seed(false).unwrap();
		let key_id = ExtKeychain::derive_key_id(1, 1, 0, 0, 0);
		let commit = keychain
			.commit(5, &key_id, SwitchCommitmentType::Regular)
			.unwrap();

		// just some bytes for testing ser/deser
		let sig = secp::Signature::from_raw_data(&[0; 64]).unwrap();

		let kernel = TxKernel {
			features: KernelFeatures::Plain { fee: 10 },
			excess: commit,
			excess_sig: sig.clone(),
		};

		let mut vec = vec![];
		ser::serialize_default(&mut vec, &kernel).expect("serialized failed");
		let kernel2: TxKernel = ser::deserialize_default(&mut &vec[..]).unwrap();
		assert_eq!(kernel2.features, KernelFeatures::Plain { fee: 10 });
		assert_eq!(kernel2.excess, commit);
		assert_eq!(kernel2.excess_sig, sig.clone());

		// now check a kernel with lock_height serialize/deserialize correctly
		let kernel = TxKernel {
			features: KernelFeatures::HeightLocked {
				fee: 10,
				lock_height: 100,
			},
			excess: commit,
			excess_sig: sig.clone(),
		};

		let mut vec = vec![];
		ser::serialize_default(&mut vec, &kernel).expect("serialized failed");
		let kernel2: TxKernel = ser::deserialize_default(&mut &vec[..]).unwrap();
		assert_eq!(
			kernel2.features,
			KernelFeatures::HeightLocked {
				fee: 10,
				lock_height: 100
			}
		);
		assert_eq!(kernel2.excess, commit);
		assert_eq!(kernel2.excess_sig, sig.clone());
	}

	#[test]
	fn commit_consistency() {
		let keychain = ExtKeychain::from_seed(&[0; 32], false).unwrap();
		let key_id = ExtKeychain::derive_key_id(1, 1, 0, 0, 0);

		let commit = keychain
			.commit(1003, &key_id, SwitchCommitmentType::Regular)
			.unwrap();
		let key_id = ExtKeychain::derive_key_id(1, 1, 0, 0, 0);

		let commit_2 = keychain
			.commit(1003, &key_id, SwitchCommitmentType::Regular)
			.unwrap();

		assert!(commit == commit_2);
	}

	#[test]
	fn input_short_id() {
		let keychain = ExtKeychain::from_seed(&[0; 32], false).unwrap();
		let key_id = ExtKeychain::derive_key_id(1, 1, 0, 0, 0);
		let commit = keychain
			.commit(5, &key_id, SwitchCommitmentType::Regular)
			.unwrap();

		let input = Input {
			features: OutputFeatures::Plain,
			commit,
		};

		let block_hash =
			Hash::from_hex("3a42e66e46dd7633b57d1f921780a1ac715e6b93c19ee52ab714178eb3a9f673")
				.unwrap();

		let nonce = 0;

		let short_id = input.short_id(&block_hash, nonce);
		assert_eq!(short_id, ShortId::from_hex("c4b05f2ba649").unwrap());

		// now generate the short_id for a *very* similar output (single feature flag
		// different) and check it generates a different short_id
		let input = Input {
			features: OutputFeatures::Coinbase,
			commit,
		};

		let short_id = input.short_id(&block_hash, nonce);
		assert_eq!(short_id, ShortId::from_hex("3f0377c624e9").unwrap());
	}

	#[test]
	fn kernel_features_serialization() {
		let mut vec = vec![];
		ser::serialize_default(&mut vec, &(0u8, 10u64, 0u64)).expect("serialized failed");
		let features: KernelFeatures = ser::deserialize_default(&mut &vec[..]).unwrap();
		assert_eq!(features, KernelFeatures::Plain { fee: 10 });

		let mut vec = vec![];
		ser::serialize_default(&mut vec, &(1u8, 0u64, 0u64)).expect("serialized failed");
		let features: KernelFeatures = ser::deserialize_default(&mut &vec[..]).unwrap();
		assert_eq!(features, KernelFeatures::Coinbase);

		let mut vec = vec![];
		ser::serialize_default(&mut vec, &(2u8, 10u64, 100u64)).expect("serialized failed");
		let features: KernelFeatures = ser::deserialize_default(&mut &vec[..]).unwrap();
		assert_eq!(
			features,
			KernelFeatures::HeightLocked {
				fee: 10,
				lock_height: 100
			}
		);

		let mut vec = vec![];
		ser::serialize_default(&mut vec, &(3u8, 0u64, 0u64)).expect("serialized failed");
		let res: Result<KernelFeatures, _> = ser::deserialize_default(&mut &vec[..]);
		assert_eq!(res.err(), Some(ser::Error::CorruptedData));
	}
}<|MERGE_RESOLUTION|>--- conflicted
+++ resolved
@@ -80,7 +80,7 @@
 }
 
 impl Readable for TokenKey {
-	fn read(reader: &mut dyn Reader) -> Result<TokenKey, ser::Error> {
+	fn read<R: Reader>(reader: &mut R) -> Result<TokenKey, ser::Error> {
 		let data = hash::Hash::read(reader)?;
 		Ok(TokenKey(data))
 	}
@@ -376,7 +376,7 @@
 }
 
 impl Readable for TokenKernelFeatures {
-	fn read(reader: &mut dyn Reader) -> Result<TokenKernelFeatures, ser::Error> {
+	fn read<R: Reader>(reader: &mut R) -> Result<TokenKernelFeatures, ser::Error> {
 		let features = match reader.read_u8()? {
 			TokenKernelFeatures::PLAIN_TOKEN_U8 => TokenKernelFeatures::PlainToken,
 			TokenKernelFeatures::ISSUE_TOKEN_U8 => TokenKernelFeatures::IssueToken,
@@ -715,7 +715,7 @@
 }
 
 impl Readable for TokenTxKernel {
-	fn read(reader: &mut dyn Reader) -> Result<TokenTxKernel, ser::Error> {
+	fn read<R: Reader>(reader: &mut R) -> Result<TokenTxKernel, ser::Error> {
 		Ok(TokenTxKernel {
 			features: TokenKernelFeatures::read(reader)?,
 			token_type: TokenKey::read(reader)?,
@@ -934,7 +934,7 @@
 /// Implementation of Readable for a body, defines how to read a
 /// body from a binary stream.
 impl Readable for TransactionBody {
-	fn read(reader: &mut dyn Reader) -> Result<TransactionBody, ser::Error> {
+	fn read<R: Reader>(reader: &mut R) -> Result<TransactionBody, ser::Error> {
 		match reader.protocol_version().value() {
 			0..=1 => TransactionBody::read_v1(reader),
 			2..=ProtocolVersion::MAX => TransactionBody::read_v2(reader),
@@ -1030,7 +1030,6 @@
 		Ok(())
 	}
 
-<<<<<<< HEAD
 	fn write_v2<W: Writer>(&self, writer: &mut W) -> Result<(), ser::Error> {
 		ser_multiwrite!(
 			writer,
@@ -1052,13 +1051,7 @@
 		Ok(())
 	}
 
-	fn read_v1(reader: &mut dyn Reader) -> Result<TransactionBody, ser::Error> {
-=======
-/// Implementation of Readable for a body, defines how to read a
-/// body from a binary stream.
-impl Readable for TransactionBody {
-	fn read<R: Reader>(reader: &mut R) -> Result<TransactionBody, ser::Error> {
->>>>>>> 2397407d
+	fn read_v1<R: Reader>(reader: &mut R) -> Result<TransactionBody, ser::Error> {
 		let (input_len, output_len, kernel_len) =
 			ser_multiread!(reader, read_u64, read_u64, read_u64);
 
@@ -1088,7 +1081,7 @@
 		Ok(body)
 	}
 
-	fn read_v2(reader: &mut dyn Reader) -> Result<TransactionBody, ser::Error> {
+	fn read_v2<R: Reader>(reader: &mut R) -> Result<TransactionBody, ser::Error> {
 		let (
 			input_len,
 			token_input_len,
@@ -2341,7 +2334,7 @@
 /// Implementation of Readable for a transaction Input, defines how to read
 /// an Input from a binary stream.
 impl Readable for TokenInput {
-	fn read(reader: &mut dyn Reader) -> Result<TokenInput, ser::Error> {
+	fn read<R: Reader>(reader: &mut R) -> Result<TokenInput, ser::Error> {
 		let features = OutputFeatures::read(reader)?;
 		let token_type = TokenKey::read(reader)?;
 		let commit = Commitment::read(reader)?;
@@ -2548,7 +2541,7 @@
 /// Implementation of Readable for a transaction TokenOutput, defines how to read
 /// an TokenOutput from a binary stream.
 impl Readable for TokenOutput {
-	fn read(reader: &mut dyn Reader) -> Result<TokenOutput, ser::Error> {
+	fn read<R: Reader>(reader: &mut R) -> Result<TokenOutput, ser::Error> {
 		Ok(TokenOutput {
 			features: OutputFeatures::read(reader)?,
 			token_type: TokenKey::read(reader)?,
@@ -2664,6 +2657,11 @@
 	/// Range proof for the output
 	pub fn proof(&self) -> RangeProof {
 		self.proof
+	}
+
+	/// Get range proof as byte slice
+	pub fn proof_bytes(&self) -> &[u8] {
+		&self.proof.proof[..]
 	}
 
 	/// Validates the range proof using the commitment
@@ -2797,14 +2795,11 @@
 			token_type: self.token_type,
 		}
 	}
-
-	/// convert an output_identifier to hex string format.
-	pub fn to_hex(&self) -> String {
-		format!(
-			"{:b}{}",
-			self.features as u8,
-			util::to_hex(self.commit.0.to_vec()),
-		)
+}
+
+impl ToHex for TokenOutputIdentifier {
+	fn to_hex(&self) -> String {
+		format!("{:b}{}", self.features as u8, self.commit.to_hex())
 	}
 }
 
@@ -2818,7 +2813,7 @@
 }
 
 impl Readable for TokenOutputIdentifier {
-	fn read(reader: &mut dyn Reader) -> Result<TokenOutputIdentifier, ser::Error> {
+	fn read<R: Reader>(reader: &mut R) -> Result<TokenOutputIdentifier, ser::Error> {
 		Ok(TokenOutputIdentifier {
 			features: OutputFeatures::read(reader)?,
 			token_type: TokenKey::read(reader)?,
@@ -2885,7 +2880,7 @@
 /// Implementation of Readable for a TokenIssueProof, defines how to read
 /// an TokenIssueProof from a binary stream.
 impl Readable for TokenIssueProof {
-	fn read(reader: &mut dyn Reader) -> Result<TokenIssueProof, ser::Error> {
+	fn read<R: Reader>(reader: &mut R) -> Result<TokenIssueProof, ser::Error> {
 		Ok(TokenIssueProof {
 			token_type: TokenKey::read(reader)?,
 			commit: Commitment::read(reader)?,
