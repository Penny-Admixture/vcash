--- conflicted
+++ resolved
@@ -2556,7 +2556,7 @@
 	type E = TokenOutputIdentifier;
 
 	fn as_elmt(&self) -> TokenOutputIdentifier {
-		TokenOutputIdentifier::from_output(self)
+		TokenOutputIdentifier::from(self)
 	}
 
 	fn elmt_size() -> Option<u16> {
@@ -2737,7 +2737,15 @@
 	}
 }
 
-<<<<<<< HEAD
+impl From<&Input> for OutputIdentifier {
+	fn from(input: &Input) -> Self {
+		OutputIdentifier {
+			features: input.features,
+			commit: input.commit,
+		}
+	}
+}
+
 /// An token_output_identifier can be build from either an token_input _or_ an token_output and
 /// contains everything we need to uniquely identify an output being spent.
 #[derive(Serialize, Deserialize, Debug, Clone, PartialEq)]
@@ -2771,15 +2779,6 @@
 		self.commit
 	}
 
-	/// Build an output_identifier from an existing output.
-	pub fn from_output(output: &TokenOutput) -> TokenOutputIdentifier {
-		TokenOutputIdentifier {
-			features: output.features,
-			token_type: output.token_type,
-			commit: output.commit,
-		}
-	}
-
 	/// Converts this identifier to a full output, provided a RangeProof
 	pub fn into_output(self, proof: RangeProof) -> TokenOutput {
 		TokenOutput {
@@ -2790,15 +2789,6 @@
 		}
 	}
 
-	/// Build an output_identifier from an existing input.
-	pub fn from_input(input: &TokenInput) -> TokenOutputIdentifier {
-		TokenOutputIdentifier {
-			features: input.features,
-			commit: input.commit,
-			token_type: input.token_type,
-		}
-	}
-
 	/// convert an output_identifier to hex string format.
 	pub fn to_hex(&self) -> String {
 		format!(
@@ -2828,12 +2818,22 @@
 	}
 }
 
-impl From<TokenOutput> for TokenOutputIdentifier {
-	fn from(out: TokenOutput) -> Self {
+impl From<&TokenOutput> for TokenOutputIdentifier {
+	fn from(out: &TokenOutput) -> Self {
 		TokenOutputIdentifier {
 			features: out.features,
 			commit: out.commit,
 			token_type: out.token_type,
+		}
+	}
+}
+
+impl From<&TokenInput> for TokenOutputIdentifier {
+	fn from(input: &TokenInput) -> Self {
+		TokenOutputIdentifier {
+			features: input.features,
+			commit: input.commit,
+			token_type: input.token_type,
 		}
 	}
 }
@@ -2942,13 +2942,6 @@
 			token_type: output.token_type,
 			commit: output.commit,
 			proof: output.proof,
-=======
-impl From<&Input> for OutputIdentifier {
-	fn from(input: &Input) -> Self {
-		OutputIdentifier {
-			features: input.features,
-			commit: input.commit,
->>>>>>> 6bdf31f2
 		}
 	}
 }
