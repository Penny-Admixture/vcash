// Copyright 2020 The Grin Developers
//
// Licensed under the Apache License, Version 2.0 (the "License");
// you may not use this file except in compliance with the License.
// You may obtain a copy of the License at
//
//     http://www.apache.org/licenses/LICENSE-2.0
//
// Unless required by applicable law or agreed to in writing, software
// distributed under the License is distributed on an "AS IS" BASIS,
// WITHOUT WARRANTIES OR CONDITIONS OF ANY KIND, either express or implied.
// See the License for the specific language governing permissions and
// limitations under the License.

//! Transactions

use crate::core::hash::{self, DefaultHashable, Hashed};
use crate::core::verifier_cache::VerifierCache;
use crate::core::{committed, Committed};
use crate::libtx::{aggsig, secp_ser};
use crate::ser::{
	self, read_multi, PMMRable, ProtocolVersion, Readable, Reader, VerifySortedAndUnique,
	Writeable, Writer,
};
use crate::{consensus, global};
use enum_primitive::FromPrimitive;
use keychain::{self, BlindingFactor};
use std::cmp::Ordering;
use std::cmp::{max, min};
use std::convert::{TryFrom, TryInto};
use std::sync::Arc;
use std::{error, fmt};
use util::secp;
use util::secp::pedersen::{Commitment, RangeProof};
use util::static_secp_instance;
use util::RwLock;
use util::ToHex;

use rand::{thread_rng, Rng};
use std::collections::{HashMap, HashSet};
use util::secp::constants::MAX_PROOF_SIZE;

/// TokenKey can uniquely identify a token
#[derive(Copy, Clone, Debug, PartialEq, PartialOrd, Eq, Ord, Hash)]
pub struct TokenKey(hash::Hash);

impl TokenKey {
	/// create a new token key
	pub fn new_token_key() -> TokenKey {
		let mut ret = [0u8; 32];
		let mut rng = thread_rng();
		rng.fill(&mut ret);
		TokenKey(hash::Hash::from_vec(&ret))
	}

	/// create a token key with ZERO_HASH
	pub fn new_zero_key() -> TokenKey {
		TokenKey(hash::ZERO_HASH)
	}

	/// Convert hex string back to TokenKey.
	pub fn from_hex(hex: &str) -> Result<TokenKey, Error> {
		let data = hash::Hash::from_hex(hex)?;
		Ok(TokenKey(data))
	}

	/// Convert a TokenKey to hex string format.
	pub fn to_hex(&self) -> String {
		self.0.to_hex()
	}
}

impl DefaultHashable for TokenKey {}

impl Writeable for TokenKey {
	fn write<W: Writer>(&self, writer: &mut W) -> Result<(), ser::Error> {
		self.0.write(writer)?;
		Ok(())
	}
}

impl Readable for TokenKey {
	fn read<R: Reader>(reader: &mut R) -> Result<TokenKey, ser::Error> {
		let data = hash::Hash::read(reader)?;
		Ok(TokenKey(data))
	}
}

impl AsRef<[u8]> for TokenKey {
	fn as_ref(&self) -> &[u8] {
		&self.0.as_ref()
	}
}

impl fmt::Display for TokenKey {
	fn fmt(&self, f: &mut fmt::Formatter<'_>) -> fmt::Result {
		fmt::Debug::fmt(self, f)
	}
}

impl serde::ser::Serialize for TokenKey {
	fn serialize<S>(&self, serializer: S) -> Result<S::Ok, S::Error>
	where
		S: serde::ser::Serializer,
	{
		serializer.serialize_str(&self.to_hex())
	}
}

impl<'de> serde::de::Deserialize<'de> for TokenKey {
	fn deserialize<D>(deserializer: D) -> Result<Self, D::Error>
	where
		D: serde::de::Deserializer<'de>,
	{
		deserializer.deserialize_str(TokenKeyVisitor)
	}
}

struct TokenKeyVisitor;

impl<'de> serde::de::Visitor<'de> for TokenKeyVisitor {
	type Value = TokenKey;

	fn expecting(&self, formatter: &mut fmt::Formatter<'_>) -> fmt::Result {
		formatter.write_str("a token type")
	}

	fn visit_str<E>(self, v: &str) -> Result<Self::Value, E>
	where
		E: serde::de::Error,
	{
		Ok(TokenKey::from_hex(v).map_err(serde::de::Error::custom)?)
	}
}

/// Relative height field on NRD kernel variant.
/// u16 representing a height between 1 and MAX (consensus::WEEK_HEIGHT).
#[derive(Debug, Clone, Copy, PartialEq, Serialize, Deserialize)]
pub struct NRDRelativeHeight(u16);

impl DefaultHashable for NRDRelativeHeight {}

impl Writeable for NRDRelativeHeight {
	fn write<W: Writer>(&self, writer: &mut W) -> Result<(), ser::Error> {
		writer.write_u16(self.0)
	}
}

impl Readable for NRDRelativeHeight {
	fn read<R: Reader>(reader: &mut R) -> Result<Self, ser::Error> {
		let x = reader.read_u16()?;
		NRDRelativeHeight::try_from(x).map_err(|_| ser::Error::CorruptedData)
	}
}

/// Conversion from a u16 to a valid NRDRelativeHeight.
/// Valid height is between 1 and WEEK_HEIGHT inclusive.
impl TryFrom<u16> for NRDRelativeHeight {
	type Error = Error;

	fn try_from(height: u16) -> Result<Self, Self::Error> {
		if height == 0 {
			Err(Error::InvalidNRDRelativeHeight)
		} else if height
			> NRDRelativeHeight::MAX
				.try_into()
				.expect("WEEK_HEIGHT const should fit in u16")
		{
			Err(Error::InvalidNRDRelativeHeight)
		} else {
			Ok(Self(height))
		}
	}
}

impl TryFrom<u64> for NRDRelativeHeight {
	type Error = Error;

	fn try_from(height: u64) -> Result<Self, Self::Error> {
		Self::try_from(u16::try_from(height).map_err(|_| Error::InvalidNRDRelativeHeight)?)
	}
}

impl From<NRDRelativeHeight> for u64 {
	fn from(height: NRDRelativeHeight) -> Self {
		height.0 as u64
	}
}

impl NRDRelativeHeight {
	const MAX: u64 = consensus::WEEK_HEIGHT_ADJUSTED;

	/// Create a new NRDRelativeHeight from the provided height.
	/// Checks height is valid (between 1 and WEEK_HEIGHT_ADJUSTED inclusive).
	pub fn new(height: u64) -> Result<Self, Error> {
		NRDRelativeHeight::try_from(height)
	}
}

/// Various tx kernel variants.
#[derive(Debug, Clone, Copy, PartialEq, Serialize, Deserialize)]
pub enum KernelFeatures {
	/// Plain kernel (the default for Grin txs).
	Plain {
		/// Plain kernels have fees.
		fee: u64,
	},
	/// A coinbase kernel.
	Coinbase,
	/// A kernel with an explicit lock height (and fee).
	HeightLocked {
		/// Height locked kernels have fees.
		fee: u64,
		/// Height locked kernels have lock heights.
		lock_height: u64,
	},
	/// "No Recent Duplicate" (NRD) kernels enforcing relative lock height between instances.
	NoRecentDuplicate {
		/// These have fees.
		fee: u64,
		/// Relative lock height.
		relative_height: NRDRelativeHeight,
	},
}

impl KernelFeatures {
	const PLAIN_U8: u8 = 0;
	const COINBASE_U8: u8 = 1;
	const HEIGHT_LOCKED_U8: u8 = 2;
	const NO_RECENT_DUPLICATE_U8: u8 = 3;

	/// Underlying (u8) value representing this kernel variant.
	/// This is the first byte when we serialize/deserialize the kernel features.
	pub fn as_u8(&self) -> u8 {
		match self {
			KernelFeatures::Plain { .. } => KernelFeatures::PLAIN_U8,
			KernelFeatures::Coinbase => KernelFeatures::COINBASE_U8,
			KernelFeatures::HeightLocked { .. } => KernelFeatures::HEIGHT_LOCKED_U8,
			KernelFeatures::NoRecentDuplicate { .. } => KernelFeatures::NO_RECENT_DUPLICATE_U8,
		}
	}

	/// Conversion for backward compatibility.
	pub fn as_string(&self) -> String {
		match self {
			KernelFeatures::Plain { .. } => String::from("Plain"),
			KernelFeatures::Coinbase => String::from("Coinbase"),
			KernelFeatures::HeightLocked { .. } => String::from("HeightLocked"),
			KernelFeatures::NoRecentDuplicate { .. } => String::from("NoRecentDuplicate"),
		}
	}

	/// msg = hash(features)                           for coinbase kernels
	///       hash(features || fee)                    for plain kernels
	///       hash(features || fee || lock_height)     for height locked kernels
	///       hash(features || fee || relative_height) for NRD kernels
	pub fn kernel_sig_msg(&self) -> Result<secp::Message, Error> {
		let x = self.as_u8();
		let hash = match self {
			KernelFeatures::Plain { fee } => (x, fee).hash(),
			KernelFeatures::Coinbase => x.hash(),
			KernelFeatures::HeightLocked { fee, lock_height } => (x, fee, lock_height).hash(),
			KernelFeatures::NoRecentDuplicate {
				fee,
				relative_height,
			} => (x, fee, relative_height).hash(),
		};

		let msg = secp::Message::from_slice(&hash.as_bytes())?;
		Ok(msg)
	}

	/// Write tx kernel features out in v1 protocol format.
	/// Always include the fee and lock_height, writing 0 value if unused.
	fn write_v1<W: Writer>(&self, writer: &mut W) -> Result<(), ser::Error> {
		writer.write_u8(self.as_u8())?;
		match self {
			KernelFeatures::Plain { fee } => {
				writer.write_u64(*fee)?;
				// Write "empty" bytes for feature specific data (8 bytes).
				writer.write_empty_bytes(8)?;
			}
			KernelFeatures::Coinbase => {
				// Write "empty" bytes for fee (8 bytes) and feature specific data (8 bytes).
				writer.write_empty_bytes(16)?;
			}
			KernelFeatures::HeightLocked { fee, lock_height } => {
				writer.write_u64(*fee)?;
				// 8 bytes of feature specific data containing the lock height as big-endian u64.
				writer.write_u64(*lock_height)?;
			}
			KernelFeatures::NoRecentDuplicate {
				fee,
				relative_height,
			} => {
				writer.write_u64(*fee)?;

				// 8 bytes of feature specific data. First 6 bytes are empty.
				// Last 2 bytes contain the relative lock height as big-endian u16.
				// Note: This is effectively the same as big-endian u64.
				// We write "empty" bytes explicitly rather than quietly casting the u16 -> u64.
				writer.write_empty_bytes(6)?;
				relative_height.write(writer)?;
			}
		};
		Ok(())
	}

	/// Write tx kernel features out in v2 protocol format.
	/// These are variable sized based on feature variant.
	/// Only write fee out for feature variants that support it.
	/// Only write lock_height out for feature variants that support it.
	fn write_v2<W: Writer>(&self, writer: &mut W) -> Result<(), ser::Error> {
		writer.write_u8(self.as_u8())?;
		match self {
			KernelFeatures::Plain { fee } => {
				// Fee only, no additional data on plain kernels.
				writer.write_u64(*fee)?;
			}
			KernelFeatures::Coinbase => {
				// No additional data.
			}
			KernelFeatures::HeightLocked { fee, lock_height } => {
				writer.write_u64(*fee)?;
				// V2 height locked kernels use 8 bytes for the lock height.
				writer.write_u64(*lock_height)?;
			}
			KernelFeatures::NoRecentDuplicate {
				fee,
				relative_height,
			} => {
				writer.write_u64(*fee)?;
				// V2 NRD kernels use 2 bytes for the relative lock height.
				relative_height.write(writer)?;
			}
		}
		Ok(())
	}

	// Always read feature byte, 8 bytes for fee and 8 bytes for additional data
	// representing lock height or relative height.
	// Fee and additional data may be unused for some kernel variants but we need
	// to read these bytes and verify they are 0 if unused.
	fn read_v1<R: Reader>(reader: &mut R) -> Result<KernelFeatures, ser::Error> {
		let feature_byte = reader.read_u8()?;
		let features = match feature_byte {
			KernelFeatures::PLAIN_U8 => {
				let fee = reader.read_u64()?;
				// 8 "empty" bytes as additional data is not used.
				reader.read_empty_bytes(8)?;
				KernelFeatures::Plain { fee }
			}
			KernelFeatures::COINBASE_U8 => {
				// 8 "empty" bytes as fee is not used.
				// 8 "empty" bytes as additional data is not used.
				reader.read_empty_bytes(16)?;
				KernelFeatures::Coinbase
			}
			KernelFeatures::HEIGHT_LOCKED_U8 => {
				let fee = reader.read_u64()?;
				// 8 bytes of feature specific data, lock height as big-endian u64.
				let lock_height = reader.read_u64()?;
				KernelFeatures::HeightLocked { fee, lock_height }
			}
			KernelFeatures::NO_RECENT_DUPLICATE_U8 => {
				// NRD kernels are invalid if NRD feature flag is not enabled.
				if !global::is_nrd_enabled() {
					return Err(ser::Error::CorruptedData);
				}

				let fee = reader.read_u64()?;

				// 8 bytes of feature specific data.
				// The first 6 bytes must be "empty".
				// The last 2 bytes is the relative height as big-endian u16.
				reader.read_empty_bytes(6)?;
				let relative_height = NRDRelativeHeight::read(reader)?;
				KernelFeatures::NoRecentDuplicate {
					fee,
					relative_height,
				}
			}
			_ => {
				return Err(ser::Error::CorruptedData);
			}
		};
		Ok(features)
	}

	// V2 kernels only expect bytes specific to each variant.
	// Coinbase kernels have no associated fee and we do not serialize a fee for these.
	fn read_v2<R: Reader>(reader: &mut R) -> Result<KernelFeatures, ser::Error> {
		let features = match reader.read_u8()? {
			KernelFeatures::PLAIN_U8 => {
				let fee = reader.read_u64()?;
				KernelFeatures::Plain { fee }
			}
			KernelFeatures::COINBASE_U8 => KernelFeatures::Coinbase,
			KernelFeatures::HEIGHT_LOCKED_U8 => {
				let fee = reader.read_u64()?;
				let lock_height = reader.read_u64()?;
				KernelFeatures::HeightLocked { fee, lock_height }
			}
			KernelFeatures::NO_RECENT_DUPLICATE_U8 => {
				// NRD kernels are invalid if NRD feature flag is not enabled.
				if !global::is_nrd_enabled() {
					return Err(ser::Error::CorruptedData);
				}

				let fee = reader.read_u64()?;
				let relative_height = NRDRelativeHeight::read(reader)?;
				KernelFeatures::NoRecentDuplicate {
					fee,
					relative_height,
				}
			}
			_ => {
				return Err(ser::Error::CorruptedData);
			}
		};
		Ok(features)
	}
}

impl Writeable for KernelFeatures {
	/// Protocol version may increment rapidly for other unrelated changes.
	/// So we match on ranges here and not specific version values.
	fn write<W: Writer>(&self, writer: &mut W) -> Result<(), ser::Error> {
		// Care must be exercised when writing for hashing purposes.
		// All kernels are hashed using original v1 serialization strategy.
		if writer.serialization_mode().is_hash_mode() {
			return self.write_v1(writer);
		}

		match writer.protocol_version().value() {
			0..=1 => self.write_v1(writer),
			2..=ProtocolVersion::MAX => self.write_v2(writer),
		}
	}
}

impl Readable for KernelFeatures {
	fn read<R: Reader>(reader: &mut R) -> Result<KernelFeatures, ser::Error> {
		match reader.protocol_version().value() {
			0..=1 => KernelFeatures::read_v1(reader),
			2..=ProtocolVersion::MAX => KernelFeatures::read_v2(reader),
		}
	}
}

/// Various tx token kernel variants.
#[derive(Debug, Clone, Copy, PartialEq, Serialize, Deserialize)]
pub enum TokenKernelFeatures {
	/// token Plain kernel (the default for Grin txs).
	PlainToken,
	/// A issue token kernel.
	IssueToken,
	/// A token kernel with an explicit lock height.
	HeightLockedToken {
		/// Height locked kernels have lock heights.
		lock_height: u64,
	},
}

impl TokenKernelFeatures {
	const PLAIN_TOKEN_U8: u8 = 0;
	const ISSUE_TOKEN_U8: u8 = 1;
	const HEIGHT_LOCKED_U8: u8 = 2;

	/// Underlying (u8) value representing this kernel variant.
	/// This is the first byte when we serialize/deserialize the kernel features.
	pub fn as_u8(&self) -> u8 {
		match self {
			TokenKernelFeatures::PlainToken { .. } => TokenKernelFeatures::PLAIN_TOKEN_U8,
			TokenKernelFeatures::IssueToken => TokenKernelFeatures::ISSUE_TOKEN_U8,
			TokenKernelFeatures::HeightLockedToken { .. } => TokenKernelFeatures::HEIGHT_LOCKED_U8,
		}
	}

	/// Conversion for backward compatibility.
	pub fn as_string(&self) -> String {
		match self {
			TokenKernelFeatures::PlainToken { .. } => String::from("PlainToken"),
			TokenKernelFeatures::IssueToken => String::from("IssueToken"),
			TokenKernelFeatures::HeightLockedToken { .. } => String::from("HeightLockedToken"),
		}
	}

	/// Construct token msg from token_type and token kernel features.
	pub fn token_kernel_sig_msg(&self, token_type: TokenKey) -> Result<secp::Message, Error> {
		let x = self.as_u8();
		let hash = match self {
			TokenKernelFeatures::HeightLockedToken { lock_height } => {
				(x, token_type, lock_height).hash()
			}
			_ => (x, token_type).hash(),
		};

		let msg = secp::Message::from_slice(&hash.as_bytes())?;
		Ok(msg)
	}
}

impl Writeable for TokenKernelFeatures {
	fn write<W: Writer>(&self, writer: &mut W) -> Result<(), ser::Error> {
		match self {
			TokenKernelFeatures::HeightLockedToken { lock_height } => {
				writer.write_u8(self.as_u8())?;
				writer.write_u64(*lock_height)?;
			}
			_ => {
				writer.write_u8(self.as_u8())?;
			}
		}
		Ok(())
	}
}

impl Readable for TokenKernelFeatures {
	fn read<R: Reader>(reader: &mut R) -> Result<TokenKernelFeatures, ser::Error> {
		let features = match reader.read_u8()? {
			TokenKernelFeatures::PLAIN_TOKEN_U8 => TokenKernelFeatures::PlainToken,
			TokenKernelFeatures::ISSUE_TOKEN_U8 => TokenKernelFeatures::IssueToken,
			TokenKernelFeatures::HEIGHT_LOCKED_U8 => {
				let lock_height = reader.read_u64()?;
				TokenKernelFeatures::HeightLockedToken { lock_height }
			}
			_ => {
				return Err(ser::Error::CorruptedData);
			}
		};
		Ok(features)
	}
}

/// Errors thrown by Transaction validation
#[derive(Clone, Eq, Debug, PartialEq, Serialize, Deserialize)]
pub enum Error {
	/// Underlying Secp256k1 error (signature validation or invalid public key
	/// typically)
	Secp(secp::Error),
	/// Underlying keychain related error
	Keychain(keychain::Error),
	/// The sum of output minus input commitments does not
	/// match the sum of kernel commitments
	KernelSumMismatch,
	/// Restrict tx total weight.
	TooHeavy,
	/// Error originating from an invalid lock-height
	LockHeight(u64),
	/// Range proof validation error
	RangeProof,
	/// Error originating from an invalid Merkle proof
	MerkleProof,
	/// Returns if the value hidden within the a RangeProof message isn't
	/// repeated 3 times, indicating it's incorrect
	InvalidProofMessage,
	/// Error when verifying kernel sums via committed trait.
	Committed(committed::Error),
	/// Validation error relating to cut-through (tx is spending its own
	/// output).
	CutThrough,
	/// Validation error relating to output features.
	/// It is invalid for a transaction to contain a coinbase output, for example.
	InvalidOutputFeatures,
	/// Validation error relating to kernel features.
	/// It is invalid for a transaction to contain a coinbase kernel, for example.
	InvalidKernelFeatures,
	/// Validation error relating to token kernel features.
	/// It is invalid for a token transaction to contain a coinbase kernel, for example.
	InvalidTokenKernelFeatures,
	/// NRD kernel relative height is limited to 1 week duration and must be greater than 0.
	InvalidNRDRelativeHeight,
	/// Signature verification error.
	IncorrectSignature,
	/// Underlying serialization error.
	Serialization(ser::Error),
	/// TokenInput's token_type does not equal TokenOutput's token_type
	TokenTypeMismatch,
	/// Issue Token Key Repeated
	IssueTokenKeyRepeated,
	/// Issue Token tx outputs and kernel mismatch
	IssueTokenSumMismatch,
	/// Unreach Token Support Height
	UnreachTokenSupportHeight,
}

impl error::Error for Error {
	fn description(&self) -> &str {
		match *self {
			_ => "some kind of keychain error",
		}
	}
}

impl fmt::Display for Error {
	fn fmt(&self, f: &mut fmt::Formatter<'_>) -> fmt::Result {
		match *self {
			_ => write!(f, "some kind of keychain error"),
		}
	}
}

impl From<ser::Error> for Error {
	fn from(e: ser::Error) -> Error {
		Error::Serialization(e)
	}
}

impl From<secp::Error> for Error {
	fn from(e: secp::Error) -> Error {
		Error::Secp(e)
	}
}

impl From<keychain::Error> for Error {
	fn from(e: keychain::Error) -> Error {
		Error::Keychain(e)
	}
}

impl From<committed::Error> for Error {
	fn from(e: committed::Error) -> Error {
		Error::Committed(e)
	}
}

/// A proof that a transaction sums to zero. Includes both the transaction's
/// Pedersen commitment and the signature, that guarantees that the commitments
/// amount to zero.
/// The signature signs the fee and the lock_height, which are retained for
/// signature validation.
#[derive(Serialize, Deserialize, Debug, Clone, Copy)]
pub struct TxKernel {
	/// Options for a kernel's structure or use
	pub features: KernelFeatures,
	/// Remainder of the sum of all transaction commitments. If the transaction
	/// is well formed, amounts components should sum to zero and the excess
	/// is hence a valid public key (sum of the commitment public keys).
	#[serde(
		serialize_with = "secp_ser::as_hex",
		deserialize_with = "secp_ser::commitment_from_hex"
	)]
	pub excess: Commitment,
	/// The signature proving the excess is a valid public key, which signs
	/// the transaction fee.
	#[serde(with = "secp_ser::sig_serde")]
	pub excess_sig: secp::Signature,
}

impl DefaultHashable for TxKernel {}
hashable_ord!(TxKernel);

/// We want to be able to put kernels in a hashset in the pool.
/// So we need to be able to hash them.
impl ::std::hash::Hash for TxKernel {
	fn hash<H: ::std::hash::Hasher>(&self, state: &mut H) {
		let mut vec = Vec::new();
		ser::serialize_default(&mut vec, &self).expect("serialization failed");
		::std::hash::Hash::hash(&vec, state);
	}
}

impl Writeable for TxKernel {
	fn write<W: Writer>(&self, writer: &mut W) -> Result<(), ser::Error> {
		self.features.write(writer)?;
		self.excess.write(writer)?;
		self.excess_sig.write(writer)?;
		Ok(())
	}
}

impl Readable for TxKernel {
	fn read<R: Reader>(reader: &mut R) -> Result<TxKernel, ser::Error> {
		Ok(TxKernel {
			features: KernelFeatures::read(reader)?,
			excess: Commitment::read(reader)?,
			excess_sig: secp::Signature::read(reader)?,
		})
	}
}

/// We store kernels in the kernel MMR.
/// Note: These are "variable size" to support different kernel feature variants.
impl PMMRable for TxKernel {
	type E = Self;

	fn as_elmt(&self) -> Self::E {
		self.clone()
	}

	fn elmt_size() -> Option<u16> {
		None
	}
}

impl KernelFeatures {
	/// Is this a coinbase kernel?
	pub fn is_coinbase(&self) -> bool {
		match self {
			KernelFeatures::Coinbase => true,
			_ => false,
		}
	}

	/// Is this a plain kernel?
	pub fn is_plain(&self) -> bool {
		match self {
			KernelFeatures::Plain { .. } => true,
			_ => false,
		}
	}

	/// Is this a height locked kernel?
	pub fn is_height_locked(&self) -> bool {
		match self {
			KernelFeatures::HeightLocked { .. } => true,
			_ => false,
		}
	}

	/// Is this an NRD kernel?
	pub fn is_nrd(&self) -> bool {
		match self {
			KernelFeatures::NoRecentDuplicate { .. } => true,
			_ => false,
		}
	}
}

impl TxKernel {
	/// Is this a coinbase kernel?
	pub fn is_coinbase(&self) -> bool {
		self.features.is_coinbase()
	}

	/// Is this a plain kernel?
	pub fn is_plain(&self) -> bool {
		self.features.is_plain()
	}

	/// Is this a height locked kernel?
	pub fn is_height_locked(&self) -> bool {
		self.features.is_height_locked()
	}

	/// Is this an NRD kernel?
	pub fn is_nrd(&self) -> bool {
		self.features.is_nrd()
	}

	/// Return the excess commitment for this tx_kernel.
	pub fn excess(&self) -> Commitment {
		self.excess
	}

	/// The msg signed as part of the tx kernel.
	/// Based on kernel features and associated fields (fee and lock_height).
	pub fn msg_to_sign(&self) -> Result<secp::Message, Error> {
		let msg = self.features.kernel_sig_msg()?;
		Ok(msg)
	}

	/// Verify the transaction proof validity. Entails handling the commitment
	/// as a public key and checking the signature verifies with the fee as
	/// message.
	pub fn verify(&self) -> Result<(), Error> {
		let secp = static_secp_instance();
		let secp = secp.lock();
		let sig = &self.excess_sig;
		// Verify aggsig directly in libsecp
		let pubkey = &self.excess.to_pubkey(&secp)?;
		if !aggsig::verify_single(
			&secp,
			&sig,
			&self.msg_to_sign()?,
			None,
			&pubkey,
			Some(&pubkey),
			false,
		) {
			return Err(Error::IncorrectSignature);
		}
		Ok(())
	}

	/// Batch signature verification.
	pub fn batch_sig_verify(tx_kernels: &[TxKernel]) -> Result<(), Error> {
		let len = tx_kernels.len();
		let mut sigs = Vec::with_capacity(len);
		let mut pubkeys = Vec::with_capacity(len);
		let mut msgs = Vec::with_capacity(len);

		let secp = static_secp_instance();
		let secp = secp.lock();

		for tx_kernel in tx_kernels {
			sigs.push(tx_kernel.excess_sig);
			pubkeys.push(tx_kernel.excess.to_pubkey(&secp)?);
			msgs.push(tx_kernel.msg_to_sign()?);
		}

		if !aggsig::verify_batch(&secp, &sigs, &msgs, &pubkeys) {
			return Err(Error::IncorrectSignature);
		}

		Ok(())
	}

	/// Build an empty tx kernel with zero values.
	pub fn empty() -> TxKernel {
		TxKernel::with_features(KernelFeatures::Plain { fee: 0 })
	}

	/// Build an empty tx kernel with the provided kernel features.
	pub fn with_features(features: KernelFeatures) -> TxKernel {
		TxKernel {
			features,
			excess: Commitment::from_vec(vec![0; 33]),
			excess_sig: secp::Signature::from_raw_data(&[0; 64]).unwrap(),
		}
	}
}

/// A proof that a transaction sums to zero. Includes both the transaction's
/// Pedersen commitment and the signature, that guarantees that the commitments
/// amount to zero.
/// The signature signs the fee and the lock_height, which are retained for
/// signature validation.
#[derive(Serialize, Deserialize, Debug, Clone)]
pub struct TokenTxKernel {
	/// Options for a kernel's structure or use
	pub features: TokenKernelFeatures,
	/// Token type
	pub token_type: TokenKey,
	/// Remainder of the sum of all transaction commitments. If the transaction
	/// is well formed, amounts components should sum to zero and the excess
	/// is hence a valid public key.
	#[serde(
		serialize_with = "secp_ser::as_hex",
		deserialize_with = "secp_ser::commitment_from_hex"
	)]
	pub excess: Commitment,
	/// The signature proving the excess is a valid public key, which signs
	/// the transaction fee.
	#[serde(with = "secp_ser::sig_serde")]
	pub excess_sig: secp::Signature,
}

impl DefaultHashable for TokenTxKernel {}
hashable_ord!(TokenTxKernel);

impl ::std::hash::Hash for TokenTxKernel {
	fn hash<H: ::std::hash::Hasher>(&self, state: &mut H) {
		let mut vec = Vec::new();
		ser::serialize_default(&mut vec, &self).expect("serialization failed");
		::std::hash::Hash::hash(&vec, state);
	}
}

impl Writeable for TokenTxKernel {
	fn write<W: Writer>(&self, writer: &mut W) -> Result<(), ser::Error> {
		self.features.write(writer)?;
		self.token_type.write(writer)?;
		self.excess.write(writer)?;
		self.excess_sig.write(writer)?;
		Ok(())
	}
}

impl Readable for TokenTxKernel {
	fn read<R: Reader>(reader: &mut R) -> Result<TokenTxKernel, ser::Error> {
		Ok(TokenTxKernel {
			features: TokenKernelFeatures::read(reader)?,
			token_type: TokenKey::read(reader)?,
			excess: Commitment::read(reader)?,
			excess_sig: secp::Signature::read(reader)?,
		})
	}
}

/// We store TokenTxKernel in the token kernel MMR.
impl PMMRable for TokenTxKernel {
	type E = Self;

	fn as_elmt(&self) -> Self::E {
		self.clone()
	}

	fn elmt_size() -> Option<u16> {
		None
	}
}

impl TokenKernelFeatures {
	/// Is this a issue token kernel?
	pub fn is_issue_token(&self) -> bool {
		match self {
			TokenKernelFeatures::IssueToken => true,
			_ => false,
		}
	}

	/// Is this a plain token kernel?
	pub fn is_plain_token(&self) -> bool {
		match self {
			TokenKernelFeatures::PlainToken { .. } => true,
			_ => false,
		}
	}

	/// Is this a height locked kernel?
	pub fn is_height_locked(&self) -> bool {
		match self {
			TokenKernelFeatures::HeightLockedToken { .. } => true,
			_ => false,
		}
	}
}

impl TokenTxKernel {
	/// Is this a coinbase kernel?
	pub fn is_issue_token(&self) -> bool {
		self.features.is_issue_token()
	}

	/// Is this a plain kernel?
	pub fn is_plain_token(&self) -> bool {
		self.features.is_plain_token()
	}

	/// Is this a height locked kernel?
	pub fn is_height_locked(&self) -> bool {
		self.features.is_height_locked()
	}

	/// Return the excess commitment for this tx_kernel.
	pub fn excess(&self) -> Commitment {
		self.excess
	}

	/// The msg signed as part of the tx kernel.
	/// Consists of the fee and the lock_height.
	pub fn msg_to_sign(&self) -> Result<secp::Message, Error> {
		let msg = self
			.features
			.token_kernel_sig_msg(self.token_type.clone())?;
		Ok(msg)
	}

	/// Verify the transaction proof validity. Entails handling the commitment
	/// as a public key and checking the signature verifies with the fee as
	/// message.
	pub fn verify(&self) -> Result<(), Error> {
		let secp = static_secp_instance();
		let secp = secp.lock();
		let sig = &self.excess_sig;
		// Verify aggsig directly in libsecp
		let pubkey = &self.excess.to_pubkey(&secp)?;
		if !secp::aggsig::verify_single(
			&secp,
			&sig,
			&self.msg_to_sign()?,
			None,
			&pubkey,
			Some(&pubkey),
			None,
			false,
		) {
			return Err(Error::IncorrectSignature);
		}
		Ok(())
	}

	/// Batch signature verification.
	pub fn batch_sig_verify(tx_kernels: &Vec<TokenTxKernel>) -> Result<(), Error> {
		let len = tx_kernels.len();
		let mut sigs: Vec<secp::Signature> = Vec::with_capacity(len);
		let mut pubkeys: Vec<secp::key::PublicKey> = Vec::with_capacity(len);
		let mut msgs: Vec<secp::Message> = Vec::with_capacity(len);

		let secp = static_secp_instance();
		let secp = secp.lock();

		for tx_kernel in tx_kernels {
			sigs.push(tx_kernel.excess_sig);
			pubkeys.push(tx_kernel.excess.to_pubkey(&secp)?);
			msgs.push(tx_kernel.msg_to_sign()?);
		}

		if !secp::aggsig::verify_batch(&secp, &sigs, &msgs, &pubkeys) {
			return Err(Error::IncorrectSignature);
		}

		Ok(())
	}

	/// Build an empty tx kernel with zero values.
	pub fn empty() -> TokenTxKernel {
		TokenTxKernel {
			features: TokenKernelFeatures::IssueToken,
			token_type: TokenKey::new_zero_key(),
			excess: Commitment::from_vec(vec![0; 33]),
			excess_sig: secp::Signature::from_raw_data(&[0; 64]).unwrap(),
		}
	}

	/// Build an empty tx kernel with the provided kernel features.
	pub fn with_features(features: TokenKernelFeatures) -> TokenTxKernel {
		TokenTxKernel {
			features,
			token_type: TokenKey::new_zero_key(),
			excess: Commitment::from_vec(vec![0; 33]),
			excess_sig: secp::Signature::from_raw_data(&[0; 64]).unwrap(),
		}
	}

	/// is a TokenTxKernel for zero key
	pub fn is_empty(&self) -> bool {
		self.token_type == TokenKey::new_zero_key()
	}

	/// Builds a new tx kernel with the provided fee.
	pub fn with_token_type(self, token_type: TokenKey) -> TokenTxKernel {
		TokenTxKernel { token_type, ..self }
	}
}

/// Enum of possible tx weight verification options -
///
/// * As "transaction" checks tx (as block) weight does not exceed max_block_weight.
/// * As "block" same as above but allow for additional coinbase reward (1 output, 1 kernel).
/// * With "no limit" to skip the weight check.
///
#[derive(Clone, Copy)]
pub enum Weighting {
	/// Tx represents a tx (max block weight, accounting for additional coinbase reward).
	AsTransaction,
	/// Tx representing a tx with artificially limited max_weight.
	/// This is used when selecting mineable txs from the pool.
	AsLimitedTransaction(u64),
	/// Tx represents a block (max block weight).
	AsBlock,
	/// No max weight limit (skip the weight check).
	NoLimit,
}

/// TransactionBody is a common abstraction for transaction and block
#[derive(Serialize, Deserialize, Debug, Clone, PartialEq)]
pub struct TransactionBody {
	/// List of inputs spent by the transaction.
<<<<<<< HEAD
	pub inputs: Vec<Input>,
	/// List of token inputs spent by the transaction.
	pub token_inputs: Vec<TokenInput>,
=======
	pub inputs: Inputs,
>>>>>>> 06a09f25
	/// List of outputs the transaction produces.
	pub outputs: Vec<Output>,
	/// List of token outputs the transaction produces.
	pub token_outputs: Vec<TokenOutput>,
	/// List of kernels that make up this transaction (usually a single kernel).
	pub kernels: Vec<TxKernel>,
	/// List of kernels that make up this transaction (usually a single kernel).
	pub token_kernels: Vec<TokenTxKernel>,
}

<<<<<<< HEAD
/// PartialEq
impl PartialEq for TransactionBody {
	fn eq(&self, l: &TransactionBody) -> bool {
		self.inputs == l.inputs
			&& self.token_inputs == l.token_inputs
			&& self.outputs == l.outputs
			&& self.token_outputs == l.token_outputs
			&& self.kernels == l.kernels
			&& self.token_kernels == l.token_kernels
	}
}

=======
>>>>>>> 06a09f25
/// Implementation of Writeable for a body, defines how to
/// write the body as binary.
impl Writeable for TransactionBody {
	fn write<W: Writer>(&self, writer: &mut W) -> Result<(), ser::Error> {
		match writer.protocol_version().value() {
			0..=1 => self.write_v1(writer),
			2..=ProtocolVersion::MAX => self.write_v2(writer),
		}
	}
}

/// Implementation of Readable for a body, defines how to read a
/// body from a binary stream.
impl Readable for TransactionBody {
	fn read<R: Reader>(reader: &mut R) -> Result<TransactionBody, ser::Error> {
<<<<<<< HEAD
		match reader.protocol_version().value() {
			0..=1 => TransactionBody::read_v1(reader),
			2..=ProtocolVersion::MAX => TransactionBody::read_v2(reader),
		}
=======
		let (num_inputs, num_outputs, num_kernels) =
			ser_multiread!(reader, read_u64, read_u64, read_u64);

		// Quick block weight check before proceeding.
		// Note: We use weight_as_block here (inputs have weight).
		let tx_block_weight =
			TransactionBody::weight_as_block(num_inputs, num_outputs, num_kernels);
		if tx_block_weight > global::max_block_weight() {
			return Err(ser::Error::TooLargeReadErr);
		}

		// Read protocol version specific inputs.
		let inputs = match reader.protocol_version().value() {
			0..=2 => {
				let inputs: Vec<Input> = read_multi(reader, num_inputs)?;
				Inputs::from(inputs.as_slice())
			}
			3..=ser::ProtocolVersion::MAX => {
				let inputs: Vec<CommitWrapper> = read_multi(reader, num_inputs)?;
				Inputs::from(inputs.as_slice())
			}
		};

		let outputs = read_multi(reader, num_outputs)?;
		let kernels = read_multi(reader, num_kernels)?;

		// Initialize tx body and verify everything is sorted.
		let body = TransactionBody::init(inputs, &outputs, &kernels, true)
			.map_err(|_| ser::Error::CorruptedData)?;

		Ok(body)
>>>>>>> 06a09f25
	}
}

impl Committed for TransactionBody {
	fn inputs_committed(&self) -> Vec<Commitment> {
		let inputs: Vec<_> = self.inputs().into();
		inputs.iter().map(|x| x.commitment()).collect()
	}

	fn outputs_committed(&self) -> Vec<Commitment> {
		self.outputs().iter().map(|x| x.commitment()).collect()
	}

	fn kernels_committed(&self) -> Vec<Commitment> {
		self.kernels().iter().map(|x| x.excess()).collect()
	}

	fn token_inputs_committed(&self) -> HashMap<TokenKey, Vec<Commitment>> {
		let mut token_inputs_map: HashMap<TokenKey, Vec<Commitment>> = HashMap::new();
		for token_input in self.token_inputs.iter() {
			let commit_vec = token_inputs_map
				.entry(token_input.token_type)
				.or_insert(vec![]);
			commit_vec.push(token_input.commit);
		}

		token_inputs_map
	}

	fn token_outputs_committed(&self) -> HashMap<TokenKey, Vec<Commitment>> {
		let mut token_outputs_map: HashMap<TokenKey, Vec<Commitment>> = HashMap::new();
		for token_output in self.token_outputs.iter() {
			if token_output.is_token() {
				let commit_vec = token_outputs_map
					.entry(token_output.token_type)
					.or_insert(vec![]);
				commit_vec.push(token_output.commit);
			}
		}

		token_outputs_map
	}

	fn token_kernels_committed(&self) -> HashMap<TokenKey, Vec<Commitment>> {
		let mut token_kernels_map: HashMap<TokenKey, Vec<Commitment>> = HashMap::new();
		for token_kernel in self.token_kernels.iter() {
			if token_kernel.is_plain_token() {
				let commit_vec = token_kernels_map
					.entry(token_kernel.token_type)
					.or_insert(vec![]);
				commit_vec.push(token_kernel.excess());
			}
		}

		token_kernels_map
	}
}

impl Default for TransactionBody {
	fn default() -> TransactionBody {
		TransactionBody::empty()
	}
}

impl From<Transaction> for TransactionBody {
	fn from(tx: Transaction) -> Self {
		tx.body
	}
}

impl TransactionBody {
	/// Creates a new empty transaction (no inputs or outputs, zero fee).
	pub fn empty() -> TransactionBody {
		TransactionBody {
<<<<<<< HEAD
			inputs: vec![],
			token_inputs: vec![],
=======
			inputs: Inputs::default(),
>>>>>>> 06a09f25
			outputs: vec![],
			token_outputs: vec![],
			kernels: vec![],
			token_kernels: vec![],
		}
	}

	fn write_v1<W: Writer>(&self, writer: &mut W) -> Result<(), ser::Error> {
		ser_multiwrite!(
			writer,
			[write_u64, self.inputs.len() as u64],
			[write_u64, self.outputs.len() as u64],
			[write_u64, self.kernels.len() as u64]
		);

		self.inputs.write(writer)?;
		self.outputs.write(writer)?;
		self.kernels.write(writer)?;

		Ok(())
	}

	fn write_v2<W: Writer>(&self, writer: &mut W) -> Result<(), ser::Error> {
		ser_multiwrite!(
			writer,
			[write_u64, self.inputs.len() as u64],
			[write_u64, self.token_inputs.len() as u64],
			[write_u64, self.outputs.len() as u64],
			[write_u64, self.token_outputs.len() as u64],
			[write_u64, self.kernels.len() as u64],
			[write_u64, self.token_kernels.len() as u64]
		);

		self.inputs.write(writer)?;
		self.token_inputs.write(writer)?;
		self.outputs.write(writer)?;
		self.token_outputs.write(writer)?;
		self.kernels.write(writer)?;
		self.token_kernels.write(writer)?;

		Ok(())
	}

	fn read_v1<R: Reader>(reader: &mut R) -> Result<TransactionBody, ser::Error> {
		let (input_len, output_len, kernel_len) =
			ser_multiread!(reader, read_u64, read_u64, read_u64);

		// Quick block weight check before proceeding.
		// Note: We use weight_as_block here (inputs have weight).
		let tx_block_weight = TransactionBody::weight_as_block(
			input_len as usize,
			output_len as usize,
			kernel_len as usize,
			0,
			0,
			0,
		);

		if tx_block_weight > global::max_block_weight() {
			return Err(ser::Error::TooLargeReadErr);
		}

		let inputs = read_multi(reader, input_len)?;
		let outputs = read_multi(reader, output_len)?;
		let kernels = read_multi(reader, kernel_len)?;

		// Initialize tx body and verify everything is sorted.
		let body = TransactionBody::init(inputs, outputs, kernels, vec![], vec![], vec![], true)
			.map_err(|_| ser::Error::CorruptedData)?;

		Ok(body)
	}

	fn read_v2<R: Reader>(reader: &mut R) -> Result<TransactionBody, ser::Error> {
		let (
			input_len,
			token_input_len,
			output_len,
			token_output_len,
			kernel_len,
			token_kernel_len,
		) = ser_multiread!(reader, read_u64, read_u64, read_u64, read_u64, read_u64, read_u64);

		// Quick block weight check before proceeding.
		// Note: We use weight_as_block here (inputs have weight).
		let tx_block_weight = TransactionBody::weight_as_block(
			input_len as usize,
			output_len as usize,
			kernel_len as usize,
			token_input_len as usize,
			token_output_len as usize,
			token_kernel_len as usize,
		);

		if tx_block_weight > global::max_block_weight() {
			return Err(ser::Error::TooLargeReadErr);
		}

		let inputs = read_multi(reader, input_len)?;
		let token_inputs = read_multi(reader, token_input_len)?;
		let outputs = read_multi(reader, output_len)?;
		let token_outputs = read_multi(reader, token_output_len)?;
		let kernels = read_multi(reader, kernel_len)?;
		let token_kernels = read_multi(reader, token_kernel_len)?;

		// Initialize tx body and verify everything is sorted.
		let body = TransactionBody::init(
			inputs,
			outputs,
			kernels,
			token_inputs,
			token_outputs,
			token_kernels,
			true,
		)
		.map_err(|_| ser::Error::CorruptedData)?;

		Ok(body)
	}

	/// Sort the inputs|outputs|kernels.
	pub fn sort(&mut self) {
		self.inputs.sort_unstable();
		self.token_inputs.sort_unstable();
		self.outputs.sort_unstable();
		self.token_outputs.sort_unstable();
		self.kernels.sort_unstable();
		self.token_kernels.sort_unstable();
	}

	/// Creates a new transaction body initialized with
	/// the provided inputs, outputs and kernels.
	/// Guarantees inputs, outputs, kernels are sorted lexicographically.
	pub fn init(
<<<<<<< HEAD
		inputs: Vec<Input>,
		outputs: Vec<Output>,
		kernels: Vec<TxKernel>,
		token_inputs: Vec<TokenInput>,
		token_outputs: Vec<TokenOutput>,
		token_kernels: Vec<TokenTxKernel>,
=======
		inputs: Inputs,
		outputs: &[Output],
		kernels: &[TxKernel],
>>>>>>> 06a09f25
		verify_sorted: bool,
	) -> Result<TransactionBody, Error> {
		let mut body = TransactionBody {
			inputs,
<<<<<<< HEAD
			token_inputs,
			outputs,
			token_outputs,
			kernels,
			token_kernels,
=======
			outputs: outputs.to_vec(),
			kernels: kernels.to_vec(),
>>>>>>> 06a09f25
		};

		if verify_sorted {
			// If we are verifying sort order then verify and
			// return an error if not sorted lexicographically.
			body.verify_sorted()?;
		} else {
			// If we are not verifying sort order then sort in place and return.
			body.sort();
		}
		Ok(body)
	}

	/// Transaction inputs.
	pub fn inputs(&self) -> Inputs {
		self.inputs.clone()
	}

	/// Transaction outputs.
	pub fn outputs(&self) -> &[Output] {
		&self.outputs
	}

	/// Transaction kernels.
	pub fn kernels(&self) -> &[TxKernel] {
		&self.kernels
	}

	/// Builds a new body with the provided inputs added. Existing
	/// inputs, if any, are kept intact.
	/// Sort order is maintained.
	pub fn with_input(mut self, input: Input) -> TransactionBody {
		match &mut self.inputs {
			Inputs::CommitOnly(inputs) => {
				let commit = input.into();
				if let Err(e) = inputs.binary_search(&commit) {
					inputs.insert(e, commit)
				};
			}
			Inputs::FeaturesAndCommit(inputs) => {
				if let Err(e) = inputs.binary_search(&input) {
					inputs.insert(e, input)
				};
			}
		};
		self
	}

	/// Fully replace inputs.
	pub fn replace_inputs(mut self, inputs: Inputs) -> TransactionBody {
		self.inputs = inputs;
		self
	}

	/// Builds a new TransactionBody with the provided output added. Existing
	/// outputs, if any, are kept intact.
	/// Sort order is maintained.
	pub fn with_output(mut self, output: Output) -> TransactionBody {
		if let Err(e) = self.outputs.binary_search(&output) {
			self.outputs.insert(e, output)
		};
		self
	}

<<<<<<< HEAD
	/// Builds a new body with the provided token inputs added. Existing
	/// token inputs, if any, are kept intact.
	/// Sort order is maintained.
	pub fn with_token_input(mut self, input: TokenInput) -> TransactionBody {
		self.token_inputs
			.binary_search(&input)
			.err()
			.map(|e| self.token_inputs.insert(e, input));
		self
	}

	/// Builds a new TransactionBody with the provided output added. Existing
	/// outputs, if any, are kept intact.
	/// Sort order is maintained.
	pub fn with_token_output(mut self, output: TokenOutput) -> TransactionBody {
		self.token_outputs
			.binary_search(&output)
			.err()
			.map(|e| self.token_outputs.insert(e, output));
=======
	/// Fully replace outputs.
	pub fn replace_outputs(mut self, outputs: &[Output]) -> TransactionBody {
		self.outputs = outputs.to_vec();
>>>>>>> 06a09f25
		self
	}

	/// Builds a new TransactionBody with the provided kernel added. Existing
	/// kernels, if any, are kept intact.
	/// Sort order is maintained.
	pub fn with_kernel(mut self, kernel: TxKernel) -> TransactionBody {
		if let Err(e) = self.kernels.binary_search(&kernel) {
			self.kernels.insert(e, kernel)
		};
		self
	}

	/// Builds a new TransactionBody replacing any existing kernels with the provided kernel.
	pub fn replace_kernel(mut self, kernel: TxKernel) -> TransactionBody {
		self.kernels.clear();
		self.kernels.push(kernel);
		self
	}

	/// Builds a new TransactionBody with the provided token kernel added. Existing
	/// kernels, if any, are kept intact.
	/// Sort order is maintained.
	pub fn with_token_kernel(mut self, token_kernel: TokenTxKernel) -> TransactionBody {
		self.token_kernels
			.binary_search(&token_kernel)
			.err()
			.map(|e| self.token_kernels.insert(e, token_kernel));
		self
	}

	/// Builds a new TransactionBody replacing any existing token kernels with the provided token kernel.
	pub fn replace_token_kernel(mut self, kernel: TokenTxKernel) -> TransactionBody {
		self.token_kernels.clear();
		self.token_kernels.push(kernel);
		self
	}

	/// Total fee for a TransactionBody is the sum of fees of all fee carrying kernels.
	pub fn fee(&self) -> u64 {
		self.kernels
			.iter()
			.filter_map(|k| match k.features {
				KernelFeatures::Coinbase => None,
				KernelFeatures::Plain { fee } => Some(fee),
				KernelFeatures::HeightLocked { fee, .. } => Some(fee),
				KernelFeatures::NoRecentDuplicate { fee, .. } => Some(fee),
			})
			.fold(0, |acc, fee| acc.saturating_add(fee))
	}

	fn overage(&self) -> i64 {
		self.fee() as i64
	}

	/// Calculate transaction weight
<<<<<<< HEAD
	pub fn body_weight(&self) -> usize {
		TransactionBody::weight(
			self.inputs.len(),
			self.outputs.len(),
			self.kernels.len(),
			self.token_inputs.len(),
			self.token_outputs.len(),
			self.token_kernels.len(),
=======
	pub fn body_weight(&self) -> u64 {
		TransactionBody::weight(
			self.inputs.len() as u64,
			self.outputs.len() as u64,
			self.kernels.len() as u64,
>>>>>>> 06a09f25
		)
	}

	/// Calculate weight of transaction using block weighing
<<<<<<< HEAD
	pub fn body_weight_as_block(&self) -> usize {
		TransactionBody::weight_as_block(
			self.inputs.len(),
			self.outputs.len(),
			self.kernels.len(),
			self.token_inputs.len(),
			self.token_outputs.len(),
			self.token_kernels.len(),
=======
	pub fn body_weight_as_block(&self) -> u64 {
		TransactionBody::weight_as_block(
			self.inputs.len() as u64,
			self.outputs.len() as u64,
			self.kernels.len() as u64,
>>>>>>> 06a09f25
		)
	}

	/// Calculate transaction weight from transaction details. This is non
	/// consensus critical and compared to block weight, incentivizes spending
	/// more outputs (to lower the fee).
<<<<<<< HEAD
	pub fn weight(
		input_len: usize,
		output_len: usize,
		kernel_len: usize,
		token_input_len: usize,
		token_output_len: usize,
		token_kernel_len: usize,
	) -> usize {
		let body_weight = output_len
			.saturating_mul(4)
			.saturating_add(kernel_len)
			.saturating_sub(input_len);
		let body_token_weight = token_output_len
			.saturating_mul(4)
			.saturating_add(token_kernel_len)
			.saturating_sub(token_input_len);
		max(body_weight + body_token_weight, 1)
=======
	pub fn weight(num_inputs: u64, num_outputs: u64, num_kernels: u64) -> u64 {
		let body_weight = num_outputs
			.saturating_mul(4)
			.saturating_add(num_kernels)
			.saturating_sub(num_inputs);
		max(body_weight, 1)
>>>>>>> 06a09f25
	}

	/// Calculate transaction weight using block weighing from transaction
	/// details. Consensus critical and uses consensus weight values.
<<<<<<< HEAD
	pub fn weight_as_block(
		input_len: usize,
		output_len: usize,
		kernel_len: usize,
		token_input_len: usize,
		token_output_len: usize,
		token_kernel_len: usize,
	) -> usize {
		let weight = input_len
			.saturating_mul(consensus::BLOCK_INPUT_WEIGHT)
			.saturating_add(output_len.saturating_mul(consensus::BLOCK_OUTPUT_WEIGHT))
			.saturating_add(kernel_len.saturating_mul(consensus::BLOCK_KERNEL_WEIGHT));

		let token_weight = token_input_len
			.saturating_mul(consensus::BLOCK_INPUT_WEIGHT)
			.saturating_add(token_output_len.saturating_mul(consensus::BLOCK_OUTPUT_WEIGHT))
			.saturating_add(token_kernel_len.saturating_mul(consensus::BLOCK_KERNEL_WEIGHT));

		weight + token_weight
=======
	pub fn weight_as_block(num_inputs: u64, num_outputs: u64, num_kernels: u64) -> u64 {
		num_inputs
			.saturating_mul(consensus::BLOCK_INPUT_WEIGHT as u64)
			.saturating_add(num_outputs.saturating_mul(consensus::BLOCK_OUTPUT_WEIGHT as u64))
			.saturating_add(num_kernels.saturating_mul(consensus::BLOCK_KERNEL_WEIGHT as u64))
>>>>>>> 06a09f25
	}

	/// Lock height of a body is the max lock height of the kernels.
	pub fn lock_height(&self) -> u64 {
		let kernel_height = self
			.kernels
			.iter()
			.filter_map(|x| match x.features {
				KernelFeatures::HeightLocked { lock_height, .. } => Some(lock_height),
				_ => None,
			})
			.max()
			.unwrap_or(0);

		let token_kernel_height = self
			.token_kernels
			.iter()
			.filter_map(|x| match x.features {
				TokenKernelFeatures::HeightLockedToken { lock_height, .. } => Some(lock_height),
				_ => None,
			})
			.max()
			.unwrap_or(0);

		if kernel_height > token_kernel_height {
			kernel_height
		} else {
			token_kernel_height
		}
	}

	/// Verify the body is not too big in terms of number of inputs|outputs|kernels.
	/// Weight rules vary depending on the "weight type" (block or tx or pool).
	fn verify_weight(&self, weighting: Weighting) -> Result<(), Error> {
		// A coinbase reward is a single output and a single kernel (for now).
		// We need to account for this when verifying max tx weights.
		let coinbase_weight = consensus::BLOCK_OUTPUT_WEIGHT + consensus::BLOCK_KERNEL_WEIGHT;

		// If "tx" body then remember to reduce the max_block_weight by the weight of a kernel.
		// If "limited tx" then compare against the provided max_weight.
		// If "block" body then verify weight based on full set of inputs|outputs|kernels.
		// If "pool" body then skip weight verification (pool can be larger than single block).
		//
		// Note: Taking a max tx and building a block from it we need to allow room
		// for the additional coinbase reward (1 output + 1 kernel).
		//
		let max_weight = match weighting {
			Weighting::AsTransaction => global::max_block_weight().saturating_sub(coinbase_weight),
			Weighting::AsLimitedTransaction(max_weight) => {
				min(global::max_block_weight(), max_weight).saturating_sub(coinbase_weight)
			}
			Weighting::AsBlock => global::max_block_weight(),
			Weighting::NoLimit => {
				// We do not verify "tx as pool" weight so we are done here.
				return Ok(());
			}
		};

		if self.body_weight_as_block() > max_weight {
			return Err(Error::TooHeavy);
		}
		Ok(())
	}

	// It is never valid to have multiple duplicate NRD kernels (by public excess)
	// in the same transaction or block. We check this here.
	// We skip this check if NRD feature is not enabled.
	fn verify_no_nrd_duplicates(&self) -> Result<(), Error> {
		if !global::is_nrd_enabled() {
			return Ok(());
		}

		let mut nrd_excess: Vec<Commitment> = self
			.kernels
			.iter()
			.filter(|x| match x.features {
				KernelFeatures::NoRecentDuplicate { .. } => true,
				_ => false,
			})
			.map(|x| x.excess())
			.collect();

		// Sort and dedup and compare length to look for duplicates.
		nrd_excess.sort();
		let original_count = nrd_excess.len();
		nrd_excess.dedup();
		let dedup_count = nrd_excess.len();
		if original_count == dedup_count {
			Ok(())
		} else {
			Err(Error::InvalidNRDRelativeHeight)
		}
	}

	// Verify that inputs|outputs|kernels are sorted in lexicographical order
	// and that there are no duplicates (they are all unique within this transaction).
	fn verify_sorted(&self) -> Result<(), Error> {
		self.inputs.verify_sorted_and_unique()?;
		self.token_inputs.verify_sorted_and_unique()?;
		self.outputs.verify_sorted_and_unique()?;
		self.token_outputs.verify_sorted_and_unique()?;
		self.kernels.verify_sorted_and_unique()?;
		self.token_kernels.verify_sorted_and_unique()?;
		Ok(())
	}

	// Returns a single sorted vec of all input and output commitments.
	// This gives us a convenient way of verifying cut_through.
	fn inputs_outputs_committed(&self) -> Vec<Commitment> {
		let mut commits = self.inputs_committed();
		commits.extend_from_slice(self.outputs_committed().as_slice());
		commits.sort_unstable();
		commits
	}

	// Verify that no input is spending an output from the same block.
	// The inputs and outputs are not guaranteed to be sorted consistently once we support "commit only" inputs.
	// We need to allocate as we need to sort the commitments so we keep this very simple and just look
	// for duplicates across all input and output commitments.
	fn verify_cut_through(&self) -> Result<(), Error> {
		let commits = self.inputs_outputs_committed();
		for pair in commits.windows(2) {
			if pair[0] == pair[1] {
				return Err(Error::CutThrough);
			}
		}
		Ok(())
	}

	/// Verify we have no invalid outputs or kernels in the transaction
	/// due to invalid features.
	/// Specifically, a transaction cannot contain a coinbase output or a coinbase kernel.
	pub fn verify_features(&self) -> Result<(), Error> {
		self.verify_output_features()?;
		self.verify_token_input_features()?;
		self.verify_token_output_features()?;
		self.verify_kernel_features()?;
		Ok(())
	}

	// Verify we have no outputs tagged as COINBASE.
	fn verify_output_features(&self) -> Result<(), Error> {
		if self.outputs.iter().any(|x| !x.is_plain()) {
			return Err(Error::InvalidOutputFeatures);
		}
		Ok(())
	}

	// Verify token_inputs tagged as Token.
	fn verify_token_input_features(&self) -> Result<(), Error> {
		if self
			.token_inputs
			.iter()
			.any(|x| !x.is_token() && !x.is_tokenissue())
		{
			return Err(Error::InvalidOutputFeatures);
		}
		Ok(())
	}

	// Verify we have no token_outputs tagged as Plain or COINBASE.
	fn verify_token_output_features(&self) -> Result<(), Error> {
		if self
			.token_outputs
			.iter()
			.any(|x| !x.is_token() && !x.is_tokenissue())
		{
			return Err(Error::InvalidOutputFeatures);
		}
		Ok(())
	}

	// Verify we have no kernels tagged as COINBASE.
	fn verify_kernel_features(&self) -> Result<(), Error> {
		if self.kernels.iter().any(|x| x.is_coinbase()) {
			return Err(Error::InvalidKernelFeatures);
		}
		Ok(())
	}

	/// "Lightweight" validation that we can perform quickly during read/deserialization.
	/// Subset of full validation that skips expensive verification steps, specifically -
	/// * rangeproof verification
	/// * kernel signature verification
	pub fn validate_read(&self, weighting: Weighting) -> Result<(), Error> {
		self.verify_weight(weighting)?;
		self.verify_no_nrd_duplicates()?;
		self.verify_sorted()?;
		self.verify_cut_through()?;
		Ok(())
	}

	/// Validate the issue token outputs and kernel
	pub fn validate_issue_token_output(&self) -> Result<(), Error> {
		let mut output_token_key_set: HashSet<TokenKey> = HashSet::new();
		if !self
			.token_outputs
			.iter()
			.filter(|x| x.is_tokenissue())
			.all(|x| output_token_key_set.insert(x.token_type))
		{
			return Err(Error::IssueTokenKeyRepeated);
		}

		let mut kernel_token_key_set: HashSet<TokenKey> = HashSet::new();
		if !self
			.token_kernels
			.iter()
			.filter(|x| x.is_issue_token())
			.all(|x| kernel_token_key_set.insert(x.token_type))
		{
			return Err(Error::IssueTokenKeyRepeated);
		}

		if output_token_key_set.len() != kernel_token_key_set.len() {
			return Err(Error::IssueTokenSumMismatch);
		}

		for token_type in output_token_key_set.iter() {
			if !kernel_token_key_set.contains(token_type) {
				return Err(Error::IssueTokenSumMismatch);
			}
		}

		Ok(())
	}

	/// Validate chain height reaches support_token_height
	pub fn validate_token_height(&self, height: u64) -> Result<(), Error> {
		if height < global::support_token_height() && self.token_kernels.len() > 0 {
			return Err(Error::UnreachTokenSupportHeight);
		}

		Ok(())
	}

	/// Validates all relevant parts of a transaction body. Checks the
	/// excess value against the signature as well as range proofs for each
	/// output.
	pub fn validate(
		&self,
		weighting: Weighting,
		verifier: Arc<RwLock<dyn VerifierCache>>,
	) -> Result<(), Error> {
		self.validate_read(weighting)?;

		self.validate_issue_token_output()?;

		// Find all the outputs that have not had their rangeproofs verified.
		let outputs = {
			let mut verifier = verifier.write();
			verifier.filter_rangeproof_unverified(&self.outputs)
		};

		// Now batch verify all those unverified rangeproofs
		if !outputs.is_empty() {
			let mut commits = vec![];
			let mut proofs = vec![];
			for x in &outputs {
				commits.push(x.commitment());
				proofs.push(x.proof);
			}
			Output::batch_verify_proofs(&commits, &proofs)?;
		}

		// Find all the token_outputs that have not had their rangeproofs verified.
		let token_outputs = {
			let mut verifier = verifier.write();
			verifier.filter_token_rangeproof_unverified(&self.token_outputs)
		};

		// Now batch verify all those unverified rangeproofs
		if !token_outputs.is_empty() {
			let mut commits = vec![];
			let mut proofs = vec![];
			for x in &token_outputs {
				commits.push(x.commit);
				proofs.push(x.proof);
			}
			Output::batch_verify_proofs(&commits, &proofs)?;
		}

		// Find all the kernels that have not yet been verified.
		let kernels = {
			let mut verifier = verifier.write();
			verifier.filter_kernel_sig_unverified(&self.kernels)
		};

		// Verify the unverified tx kernels.
		TxKernel::batch_sig_verify(&kernels)?;

		// Find all the token kernels that have not yet been verified.
		let token_kernels = {
			let mut verifier = verifier.write();
			verifier.filter_token_kernel_sig_unverified(&self.token_kernels)
		};

		// Verify the unverified tx token kernels.
		TokenTxKernel::batch_sig_verify(&token_kernels)?;

		// Cache the successful verification results for the new outputs and kernels.
		{
			let mut verifier = verifier.write();
			verifier.add_rangeproof_verified(outputs);
			verifier.add_token_rangeproof_verified(token_outputs);
			verifier.add_kernel_sig_verified(kernels);
			verifier.add_token_kernel_sig_verified(token_kernels);
		}
		Ok(())
	}
}

/// A transaction
#[derive(Serialize, Deserialize, Debug, Clone)]
pub struct Transaction {
	/// The kernel "offset" k2
	/// excess is k1G after splitting the key k = k1 + k2
	#[serde(
		serialize_with = "secp_ser::as_hex",
		deserialize_with = "secp_ser::blind_from_hex"
	)]
	pub offset: BlindingFactor,
	/// The transaction body - inputs/outputs/kernels
	pub body: TransactionBody,
}

impl DefaultHashable for Transaction {}

/// PartialEq
impl PartialEq for Transaction {
	fn eq(&self, tx: &Transaction) -> bool {
		self.body == tx.body && self.offset == tx.offset
	}
}

/// Implementation of Writeable for a fully blinded transaction, defines how to
/// write the transaction as binary.
impl Writeable for Transaction {
	fn write<W: Writer>(&self, writer: &mut W) -> Result<(), ser::Error> {
		self.offset.write(writer)?;
		self.body.write(writer)?;
		Ok(())
	}
}

/// Implementation of Readable for a transaction, defines how to read a full
/// transaction from a binary stream.
impl Readable for Transaction {
	fn read<R: Reader>(reader: &mut R) -> Result<Transaction, ser::Error> {
		let offset = BlindingFactor::read(reader)?;
		let body = TransactionBody::read(reader)?;
		let tx = Transaction { offset, body };

		// Now "lightweight" validation of the tx.
		// Treat any validation issues as data corruption.
		// An example of this would be reading a tx
		// that exceeded the allowed number of inputs.
		tx.validate_read().map_err(|_| ser::Error::CorruptedData)?;

		Ok(tx)
	}
}

impl Committed for Transaction {
	fn inputs_committed(&self) -> Vec<Commitment> {
		self.body.inputs_committed()
	}

	fn outputs_committed(&self) -> Vec<Commitment> {
		self.body.outputs_committed()
	}

	fn kernels_committed(&self) -> Vec<Commitment> {
		self.body.kernels_committed()
	}

	fn token_inputs_committed(&self) -> HashMap<TokenKey, Vec<Commitment>> {
		self.body.token_inputs_committed()
	}

	fn token_outputs_committed(&self) -> HashMap<TokenKey, Vec<Commitment>> {
		self.body.token_outputs_committed()
	}

	fn token_kernels_committed(&self) -> HashMap<TokenKey, Vec<Commitment>> {
		self.body.token_kernels_committed()
	}
}

impl Default for Transaction {
	fn default() -> Transaction {
		Transaction::empty()
	}
}

impl Transaction {
	/// Creates a new empty transaction (no inputs or outputs, zero fee).
	pub fn empty() -> Transaction {
		Transaction {
			offset: BlindingFactor::zero(),
			body: Default::default(),
		}
	}

	/// Creates a new transaction initialized with
	/// the provided inputs, outputs, kernels
<<<<<<< HEAD
	pub fn new(
		inputs: Vec<Input>,
		outputs: Vec<Output>,
		token_inputs: Vec<TokenInput>,
		token_outputs: Vec<TokenOutput>,
		kernels: Vec<TxKernel>,
		token_kernels: Vec<TokenTxKernel>,
	) -> Transaction {
		let offset = BlindingFactor::zero();

=======
	pub fn new(inputs: Inputs, outputs: &[Output], kernels: &[TxKernel]) -> Transaction {
>>>>>>> 06a09f25
		// Initialize a new tx body and sort everything.
		let body = TransactionBody::init(
			inputs,
			outputs,
			kernels,
			token_inputs,
			token_outputs,
			token_kernels,
			false,
		)
		.expect("sorting, not verifying");

		Transaction {
			offset: BlindingFactor::zero(),
			body,
		}
	}

	/// Creates a new transaction using this transaction as a template
	/// and with the specified offset.
	pub fn with_offset(self, offset: BlindingFactor) -> Transaction {
		Transaction { offset, ..self }
	}

	/// Builds a new transaction with the provided inputs added. Existing
	/// inputs, if any, are kept intact.
	/// Sort order is maintained.
	pub fn with_input(self, input: Input) -> Transaction {
		Transaction {
			body: self.body.with_input(input),
			..self
		}
	}

	/// Builds a new transaction with the provided output added. Existing
	/// outputs, if any, are kept intact.
	/// Sort order is maintained.
	pub fn with_output(self, output: Output) -> Transaction {
		Transaction {
			body: self.body.with_output(output),
			..self
		}
	}

	/// Builds a new transaction with the provided token inputs added. Existing
	/// token inputs, if any, are kept intact.
	/// Sort order is maintained.
	pub fn with_token_input(self, input: TokenInput) -> Transaction {
		Transaction {
			body: self.body.with_token_input(input),
			..self
		}
	}

	/// Builds a new transaction with the provided token output added. Existing
	/// outputs, if any, are kept intact.
	/// Sort order is maintained.
	pub fn with_token_output(self, output: TokenOutput) -> Transaction {
		Transaction {
			body: self.body.with_token_output(output),
			..self
		}
	}

	/// Builds a new transaction with the provided kernel added. Existing
	/// kernels, if any, are kept intact.
	/// Sort order is maintained.
	pub fn with_kernel(self, kernel: TxKernel) -> Transaction {
		Transaction {
			body: self.body.with_kernel(kernel),
			..self
		}
	}

	/// Builds a new transaction replacing any existing kernels with the provided kernel.
	pub fn replace_kernel(self, kernel: TxKernel) -> Transaction {
		Transaction {
			body: self.body.replace_kernel(kernel),
			..self
		}
	}

	/// Builds a new transaction with the provided output added. Existing
	/// outputs, if any, are kept intact.
	/// Sort order is maintained.
	pub fn with_token_kernel(self, token_kernel: TokenTxKernel) -> Transaction {
		Transaction {
			body: self.body.with_token_kernel(token_kernel),
			..self
		}
	}

	/// Builds a new transaction replacing any existing kernels with the provided kernel.
	pub fn replace_token_kernel(self, token_kernel: TokenTxKernel) -> Transaction {
		Transaction {
			body: self.body.replace_token_kernel(token_kernel),
			..self
		}
	}

	/// Get inputs
	pub fn inputs(&self) -> Inputs {
		self.body.inputs()
	}

	/// Get outputs
	pub fn outputs(&self) -> &[Output] {
		&self.body.outputs()
	}

<<<<<<< HEAD
	/// Get inputs
	pub fn token_inputs(&self) -> &Vec<TokenInput> {
		&self.body.token_inputs
	}

	/// Get inputs mutable
	pub fn token_inputs_mut(&mut self) -> &mut Vec<TokenInput> {
		&mut self.body.token_inputs
	}

	/// Get outputs
	pub fn token_outputs(&self) -> &Vec<TokenOutput> {
		&self.body.token_outputs
	}

	/// Get outputs mutable
	pub fn token_outputs_mut(&mut self) -> &mut Vec<TokenOutput> {
		&mut self.body.token_outputs
	}

	/// Get kernels
	pub fn kernels(&self) -> &Vec<TxKernel> {
		&self.body.kernels
	}

	/// Get kernels mut
	pub fn kernels_mut(&mut self) -> &mut Vec<TxKernel> {
		&mut self.body.kernels
=======
	/// Get kernels
	pub fn kernels(&self) -> &[TxKernel] {
		&self.body.kernels()
>>>>>>> 06a09f25
	}

	/// Get token kernels
	pub fn token_kernels(&self) -> &Vec<TokenTxKernel> {
		&self.body.token_kernels
	}

	/// Get token kernels mut
	pub fn token_kernels_mut(&mut self) -> &mut Vec<TokenTxKernel> {
		&mut self.body.token_kernels
	}

	/// Total fee for a transaction is the sum of fees of all kernels.
	pub fn fee(&self) -> u64 {
		self.body.fee()
	}

	/// Total overage across all kernels.
	pub fn overage(&self) -> i64 {
		self.body.overage()
	}

	/// Lock height of a transaction is the max lock height of the kernels.
	pub fn lock_height(&self) -> u64 {
		self.body.lock_height()
	}

	/// "Lightweight" validation that we can perform quickly during read/deserialization.
	/// Subset of full validation that skips expensive verification steps, specifically -
	/// * rangeproof verification (on the body)
	/// * kernel signature verification (on the body)
	/// * kernel sum verification
	pub fn validate_read(&self) -> Result<(), Error> {
		self.body.validate_read(Weighting::AsTransaction)?;
		self.body.verify_features()?;
		Ok(())
	}

	/// Validate chain height reaches support_token_height
	pub fn validate_token_height(&self, height: u64) -> Result<(), Error> {
		self.body.validate_token_height(height)
	}

	/// Validates all relevant parts of a fully built transaction. Checks the
	/// excess value against the signature as well as range proofs for each
	/// output.
	pub fn validate(
		&self,
		weighting: Weighting,
		verifier: Arc<RwLock<dyn VerifierCache>>,
	) -> Result<(), Error> {
		self.body.verify_features()?;
		self.body.validate(weighting, verifier)?;
		self.verify_kernel_sums(self.overage(), self.offset.clone())?;
		self.verify_token_kernel_sum()?;
		Ok(())
	}

	/// Can be used to compare txs by their fee/weight ratio.
	/// Don't use these values for anything else though due to precision multiplier.
	pub fn fee_to_weight(&self) -> u64 {
		self.fee() * 1_000 / self.tx_weight() as u64
	}

	/// Calculate transaction weight
	pub fn tx_weight(&self) -> u64 {
		self.body.body_weight()
	}

	/// Calculate transaction weight as a block
	pub fn tx_weight_as_block(&self) -> u64 {
		self.body.body_weight_as_block()
	}

	/// Calculate transaction weight from transaction details
<<<<<<< HEAD
	pub fn weight(
		input_len: usize,
		output_len: usize,
		kernel_len: usize,
		token_input_len: usize,
		token_output_len: usize,
		token_kernel_len: usize,
	) -> usize {
		TransactionBody::weight(
			input_len,
			output_len,
			kernel_len,
			token_input_len,
			token_output_len,
			token_kernel_len,
		)
	}
}

/// Matches any output with a potential spending input, eliminating them
/// from the Vec. Provides a simple way to cut-through a block or aggregated
/// transaction. The elimination is stable with respect to the order of inputs
/// and outputs.
pub fn cut_through(
	inputs: &mut Vec<Input>,
	outputs: &mut Vec<Output>,
	token_inputs: &mut Vec<TokenInput>,
	token_outputs: &mut Vec<TokenOutput>,
) -> Result<(), Error> {
	// assemble output commitments set, checking they're all unique
	outputs.sort_unstable();
	if outputs.windows(2).any(|pair| pair[0] == pair[1]) {
		return Err(Error::AggregationError);
	}
	inputs.sort_unstable();
=======
	pub fn weight(num_inputs: u64, num_outputs: u64, num_kernels: u64) -> u64 {
		TransactionBody::weight(num_inputs, num_outputs, num_kernels)
	}
}

/// Takes a slice of inputs and a slice of outputs and applies "cut-through"
/// eliminating any input/output pairs with input spending output.
/// Returns new slices with cut-through elements removed.
/// Also returns slices of the cut-through elements themselves.
/// Note: Takes slices of _anything_ that is AsRef<Commitment> for greater flexibility.
/// So we can cut_through inputs and outputs but we can also cut_through inputs and output identifiers.
/// Or we can get crazy and cut_through inputs with other inputs to identify intersection and difference etc.
///
/// Example:
/// Inputs: [A, B, C]
/// Outputs: [C, D, E]
/// Returns: ([A, B], [D, E], [C], [C]) # element C is cut-through
pub fn cut_through<'a, 'b, T, U>(
	inputs: &'a mut [T],
	outputs: &'b mut [U],
) -> Result<(&'a [T], &'b [U], &'a [T], &'b [U]), Error>
where
	T: AsRef<Commitment> + Ord,
	U: AsRef<Commitment> + Ord,
{
	// Make sure inputs and outputs are sorted consistently as we will iterate over both.
	inputs.sort_unstable_by_key(|x| *x.as_ref());
	outputs.sort_unstable_by_key(|x| *x.as_ref());

>>>>>>> 06a09f25
	let mut inputs_idx = 0;
	let mut outputs_idx = 0;
	let mut ncut = 0;
	while inputs_idx < inputs.len() && outputs_idx < outputs.len() {
		match inputs[inputs_idx]
			.as_ref()
			.cmp(&outputs[outputs_idx].as_ref())
		{
			Ordering::Less => {
				inputs.swap(inputs_idx - ncut, inputs_idx);
				inputs_idx += 1;
			}
			Ordering::Greater => {
				outputs.swap(outputs_idx - ncut, outputs_idx);
				outputs_idx += 1;
			}
			Ordering::Equal => {
				inputs_idx += 1;
				outputs_idx += 1;
				ncut += 1;
			}
		}
	}
<<<<<<< HEAD
	// Cut elements that have already been copied
	outputs.drain(outputs_idx - ncut..outputs_idx);
	inputs.drain(inputs_idx - ncut..inputs_idx);

	token_outputs.sort_unstable();
	if token_outputs.windows(2).any(|pair| pair[0] == pair[1]) {
		return Err(Error::AggregationError);
	}
	token_inputs.sort_unstable();
	let mut inputs_idx = 0;
	let mut outputs_idx = 0;
	let mut ncut = 0;
	while inputs_idx < token_inputs.len() && outputs_idx < token_outputs.len() {
		let token_input = token_inputs[inputs_idx];
		let token_output = token_outputs[outputs_idx];
		match token_input.hash().cmp(&token_output.hash()) {
			Ordering::Less => {
				token_inputs[inputs_idx - ncut] = token_input;
				inputs_idx += 1;
			}
			Ordering::Greater => {
				token_outputs[outputs_idx - ncut] = token_output;
				outputs_idx += 1;
			}
			Ordering::Equal => {
				inputs_idx += 1;
				outputs_idx += 1;
				ncut += 1;
				if token_input.token_type != token_output.token_type {
					return Err(Error::TokenTypeMismatch);
				}
			}
		}
	}
	// Cut elements that have already been copied
	token_outputs.drain(outputs_idx - ncut..outputs_idx);
	token_inputs.drain(inputs_idx - ncut..inputs_idx);

	Ok(())
=======

	// Make sure we move any the remaining inputs into the slice to be returned.
	while inputs_idx < inputs.len() {
		inputs.swap(inputs_idx - ncut, inputs_idx);
		inputs_idx += 1;
	}

	// Make sure we move any the remaining outputs into the slice to be returned.
	while outputs_idx < outputs.len() {
		outputs.swap(outputs_idx - ncut, outputs_idx);
		outputs_idx += 1;
	}

	// Split inputs and outputs slices into non-cut-through and cut-through slices.
	let (inputs, inputs_cut) = inputs.split_at_mut(inputs.len() - ncut);
	let (outputs, outputs_cut) = outputs.split_at_mut(outputs.len() - ncut);

	// Resort all the new slices.
	inputs.sort_unstable();
	outputs.sort_unstable();
	inputs_cut.sort_unstable();
	outputs_cut.sort_unstable();

	// Check we have no duplicate inputs after cut-through.
	if inputs.windows(2).any(|pair| pair[0] == pair[1]) {
		return Err(Error::CutThrough);
	}

	// Check we have no duplicate outputs after cut-through.
	if outputs.windows(2).any(|pair| pair[0] == pair[1]) {
		return Err(Error::CutThrough);
	}

	Ok((inputs, outputs, inputs_cut, outputs_cut))
>>>>>>> 06a09f25
}

/// Aggregate a vec of txs into a multi-kernel tx with cut_through.
pub fn aggregate(txs: &[Transaction]) -> Result<Transaction, Error> {
	// convenience short-circuiting
	if txs.is_empty() {
		return Ok(Transaction::empty());
	} else if txs.len() == 1 {
<<<<<<< HEAD
		return Ok(txs.pop().unwrap());
	}
	let mut n_inputs = 0;
	let mut n_outputs = 0;
	let mut n_kernels = 0;
	let mut n_token_inputs = 0;
	let mut n_token_outputs = 0;
	let mut n_token_kernels = 0;
	for tx in txs.iter() {
		n_inputs += tx.body.inputs.len();
		n_outputs += tx.body.outputs.len();
		n_kernels += tx.body.kernels.len();
		n_token_inputs += tx.body.token_inputs.len();
		n_token_outputs += tx.body.token_outputs.len();
		n_token_kernels += tx.body.token_kernels.len();
	}

	let mut inputs: Vec<Input> = Vec::with_capacity(n_inputs);
=======
		return Ok(txs[0].clone());
	}

	let (n_inputs, n_outputs, n_kernels) =
		txs.iter()
			.fold((0, 0, 0), |(inputs, outputs, kernels), tx| {
				(
					inputs + tx.inputs().len(),
					outputs + tx.outputs().len(),
					kernels + tx.kernels().len(),
				)
			});
	let mut inputs: Vec<CommitWrapper> = Vec::with_capacity(n_inputs);
>>>>>>> 06a09f25
	let mut outputs: Vec<Output> = Vec::with_capacity(n_outputs);
	let mut kernels: Vec<TxKernel> = Vec::with_capacity(n_kernels);
	let mut token_inputs: Vec<TokenInput> = Vec::with_capacity(n_token_inputs);
	let mut token_outputs: Vec<TokenOutput> = Vec::with_capacity(n_token_outputs);
	let mut token_kernels: Vec<TokenTxKernel> = Vec::with_capacity(n_token_kernels);

	// we will sum these together at the end to give us the overall offset for the
	// transaction
	let mut kernel_offsets: Vec<BlindingFactor> = Vec::with_capacity(txs.len());
	for tx in txs {
		// we will sum these later to give a single aggregate offset
		kernel_offsets.push(tx.offset.clone());

<<<<<<< HEAD
		inputs.append(&mut tx.body.inputs);
		outputs.append(&mut tx.body.outputs);
		kernels.append(&mut tx.body.kernels);
		token_inputs.append(&mut tx.body.token_inputs);
		token_outputs.append(&mut tx.body.token_outputs);
		token_kernels.append(&mut tx.body.token_kernels);
	}

	// Sort inputs and outputs during cut_through.
	cut_through(
		&mut inputs,
		&mut outputs,
		&mut token_inputs,
		&mut token_outputs,
	)?;

	// Now sort kernels.
	kernels.sort_unstable();
	token_kernels.sort_unstable();
=======
		let tx_inputs: Vec<_> = tx.inputs().into();
		inputs.extend_from_slice(&tx_inputs);
		outputs.extend_from_slice(tx.outputs());
		kernels.extend_from_slice(tx.kernels());
	}

	let (inputs, outputs, _, _) = cut_through(&mut inputs, &mut outputs)?;
>>>>>>> 06a09f25

	// now sum the kernel_offsets up to give us an aggregate offset for the
	// transaction
	let total_kernel_offset = committed::sum_kernel_offsets(kernel_offsets, vec![])?;

	// build a new aggregate tx from the following -
	//   * cut-through inputs
	//   * cut-through outputs
	//   * full set of tx kernels
	//   * sum of all kernel offsets
<<<<<<< HEAD
	let tx = Transaction::new(
		inputs,
		outputs,
		token_inputs,
		token_outputs,
		kernels,
		token_kernels,
	)
	.with_offset(total_kernel_offset);
=======
	// Note: We sort input/outputs/kernels when building the transaction body internally.
	let tx =
		Transaction::new(Inputs::from(inputs), outputs, &kernels).with_offset(total_kernel_offset);
>>>>>>> 06a09f25

	Ok(tx)
}

/// Attempt to deaggregate a multi-kernel transaction based on multiple
/// transactions
pub fn deaggregate(mk_tx: Transaction, txs: &[Transaction]) -> Result<Transaction, Error> {
	let mut inputs: Vec<CommitWrapper> = vec![];
	let mut outputs: Vec<Output> = vec![];
	let mut kernels: Vec<TxKernel> = vec![];
	let mut token_inputs: Vec<TokenInput> = vec![];
	let mut token_outputs: Vec<TokenOutput> = vec![];
	let mut token_kernels: Vec<TokenTxKernel> = vec![];

	// we will subtract these at the end to give us the overall offset for the
	// transaction
	let mut kernel_offsets = vec![];

	let tx = aggregate(txs)?;

	let mk_inputs: Vec<_> = mk_tx.inputs().into();
	for mk_input in mk_inputs {
		let tx_inputs: Vec<_> = tx.inputs().into();
		if !tx_inputs.contains(&mk_input) && !inputs.contains(&mk_input) {
			inputs.push(mk_input);
		}
	}
	for mk_output in mk_tx.outputs() {
		if !tx.outputs().contains(&mk_output) && !outputs.contains(mk_output) {
			outputs.push(*mk_output);
		}
	}
	for mk_kernel in mk_tx.kernels() {
		if !tx.kernels().contains(&mk_kernel) && !kernels.contains(mk_kernel) {
			kernels.push(*mk_kernel);
		}
	}
	for mk_token_input in mk_tx.body.token_inputs {
		if !tx.body.token_inputs.contains(&mk_token_input)
			&& !token_inputs.contains(&mk_token_input)
		{
			token_inputs.push(mk_token_input);
		}
	}
	for mk_token_output in mk_tx.body.token_outputs {
		if !tx.body.token_outputs.contains(&mk_token_output)
			&& !token_outputs.contains(&mk_token_output)
		{
			token_outputs.push(mk_token_output);
		}
	}
	for mk_token_kernel in mk_tx.body.token_kernels {
		if !tx.body.token_kernels.contains(&mk_token_kernel)
			&& !token_kernels.contains(&mk_token_kernel)
		{
			token_kernels.push(mk_token_kernel);
		}
	}

	kernel_offsets.push(tx.offset);

	// now compute the total kernel offset
	let total_kernel_offset = {
		let secp = static_secp_instance();
		let secp = secp.lock();
		let positive_key = vec![mk_tx.offset]
			.into_iter()
			.filter(|x| *x != BlindingFactor::zero())
			.filter_map(|x| x.secret_key(&secp).ok())
			.collect::<Vec<_>>();
		let negative_keys = kernel_offsets
			.into_iter()
			.filter(|x| *x != BlindingFactor::zero())
			.filter_map(|x| x.secret_key(&secp).ok())
			.collect::<Vec<_>>();

		if positive_key.is_empty() && negative_keys.is_empty() {
			BlindingFactor::zero()
		} else {
			let sum = secp.blind_sum(positive_key, negative_keys)?;
			BlindingFactor::from_secret_key(sum)
		}
	};

	// Sorting them lexicographically
	inputs.sort_unstable();
	outputs.sort_unstable();
	kernels.sort_unstable();
	token_inputs.sort_unstable();
	token_outputs.sort_unstable();
	token_kernels.sort_unstable();

	// Build a new tx from the above data.
<<<<<<< HEAD
	let tx = Transaction::new(
		inputs,
		outputs,
		token_inputs,
		token_outputs,
		kernels,
		token_kernels,
	)
	.with_offset(total_kernel_offset);
	Ok(tx)
=======
	Ok(
		Transaction::new(Inputs::from(inputs.as_slice()), &outputs, &kernels)
			.with_offset(total_kernel_offset),
	)
>>>>>>> 06a09f25
}

/// A transaction input.
///
/// Primarily a reference to an output being spent by the transaction.
#[derive(Serialize, Deserialize, Debug, Clone, Copy)]
pub struct Input {
	/// The features of the output being spent.
	/// We will check maturity for coinbase output.
	pub features: OutputFeatures,
	/// The commit referencing the output being spent.
	#[serde(
		serialize_with = "secp_ser::as_hex",
		deserialize_with = "secp_ser::commitment_from_hex"
	)]
	pub commit: Commitment,
}

impl DefaultHashable for Input {}
hashable_ord!(Input);

impl AsRef<Commitment> for Input {
	fn as_ref(&self) -> &Commitment {
		&self.commit
	}
}

impl From<&OutputIdentifier> for Input {
	fn from(out: &OutputIdentifier) -> Self {
		Input {
			features: out.features,
			commit: out.commit,
		}
	}
}

/// Implementation of Writeable for a transaction Input, defines how to write
/// an Input as binary.
impl Writeable for Input {
	fn write<W: Writer>(&self, writer: &mut W) -> Result<(), ser::Error> {
		self.features.write(writer)?;
		self.commit.write(writer)?;
		Ok(())
	}
}

/// Implementation of Readable for a transaction Input, defines how to read
/// an Input from a binary stream.
impl Readable for Input {
	fn read<R: Reader>(reader: &mut R) -> Result<Input, ser::Error> {
		let features = OutputFeatures::read(reader)?;
		let commit = Commitment::read(reader)?;
		Ok(Input::new(features, commit))
	}
}

/// The input for a transaction, which spends a pre-existing unspent output.
/// The input commitment is a reproduction of the commitment of the output
/// being spent. Input must also provide the original output features and the
/// hash of the block the output originated from.
impl Input {
	/// Build a new input from the data required to identify and verify an
	/// output being spent.
	pub fn new(features: OutputFeatures, commit: Commitment) -> Input {
		Input { features, commit }
	}

	/// The input commitment which _partially_ identifies the output being
	/// spent. In the presence of a fork we need additional info to uniquely
	/// identify the output. Specifically the block hash (to correctly
	/// calculate lock_height for coinbase outputs).
	pub fn commitment(&self) -> Commitment {
		self.commit
	}

	/// Is this a coinbase input?
	pub fn is_coinbase(&self) -> bool {
		self.features.is_coinbase()
	}

	/// Is this a plain input?
	pub fn is_plain(&self) -> bool {
		self.features.is_plain()
	}
}

<<<<<<< HEAD
/// A transaction tokeninput.
///
/// Primarily a reference to an output being spent by the transaction.
#[derive(Serialize, Deserialize, Debug, Clone, Copy)]
pub struct TokenInput {
	/// The features of the output being spent.
	/// We will check maturity for coinbase output.
	pub features: OutputFeatures,
	/// Token type
	pub token_type: TokenKey,
	/// The commit referencing the output being spent.
=======
/// We need to wrap commitments so they can be sorted with hashable_ord.
#[derive(Serialize, Deserialize, Debug, Clone, Copy)]
#[serde(transparent)]
pub struct CommitWrapper {
>>>>>>> 06a09f25
	#[serde(
		serialize_with = "secp_ser::as_hex",
		deserialize_with = "secp_ser::commitment_from_hex"
	)]
<<<<<<< HEAD
	pub commit: Commitment,
}

impl DefaultHashable for TokenInput {}
hashable_ord!(TokenInput);

impl ::std::hash::Hash for TokenInput {
	fn hash<H: ::std::hash::Hasher>(&self, state: &mut H) {
		let mut vec = Vec::new();
		ser::serialize_default(&mut vec, &self).expect("serialization failed");
		::std::hash::Hash::hash(&vec, state);
	}
}

/// Implementation of Writeable for a transaction Input, defines how to write
/// an Input as binary.
impl Writeable for TokenInput {
	fn write<W: Writer>(&self, writer: &mut W) -> Result<(), ser::Error> {
		self.features.write(writer)?;
		self.token_type.write(writer)?;
		self.commit.write(writer)?;
		Ok(())
	}
}

/// Implementation of Readable for a transaction Input, defines how to read
/// an Input from a binary stream.
impl Readable for TokenInput {
	fn read<R: Reader>(reader: &mut R) -> Result<TokenInput, ser::Error> {
		let features = OutputFeatures::read(reader)?;
		let token_type = TokenKey::read(reader)?;
		let commit = Commitment::read(reader)?;
		Ok(TokenInput::new(features, token_type, commit))
	}
}

/// The input for a transaction, which spends a pre-existing unspent output.
/// The input commitment is a reproduction of the commitment of the output
/// being spent. Input must also provide the original output features and the
/// hash of the block the output originated from.
impl TokenInput {
	/// Build a new input from the data required to identify and verify an
	/// output being spent.
	pub fn new(features: OutputFeatures, token_type: TokenKey, commit: Commitment) -> TokenInput {
		TokenInput {
			features,
			token_type,
			commit,
		}
	}

	/// The input commitment which _partially_ identifies the output being
	/// spent. In the presence of a fork we need additional info to uniquely
	/// identify the output. Specifically the block hash (to correctly
	/// calculate lock_height for coinbase outputs).
	pub fn commitment(&self) -> Commitment {
		self.commit
	}

	/// The input token key
	pub fn token_type(&self) -> TokenKey {
		self.token_type
	}

	/// Is this a token issue?
	pub fn is_tokenissue(&self) -> bool {
		self.features.is_tokenissue()
	}

	/// Is this a plain token tx?
	pub fn is_token(&self) -> bool {
		self.features.is_token()
=======
	commit: Commitment,
}

impl DefaultHashable for CommitWrapper {}
hashable_ord!(CommitWrapper);

impl From<Commitment> for CommitWrapper {
	fn from(commit: Commitment) -> Self {
		CommitWrapper { commit }
	}
}

impl From<Input> for CommitWrapper {
	fn from(input: Input) -> Self {
		CommitWrapper {
			commit: input.commitment(),
		}
	}
}

impl From<&Input> for CommitWrapper {
	fn from(input: &Input) -> Self {
		CommitWrapper {
			commit: input.commitment(),
		}
	}
}

impl AsRef<Commitment> for CommitWrapper {
	fn as_ref(&self) -> &Commitment {
		&self.commit
	}
}

impl Readable for CommitWrapper {
	fn read<R: Reader>(reader: &mut R) -> Result<CommitWrapper, ser::Error> {
		let commit = Commitment::read(reader)?;
		Ok(CommitWrapper { commit })
	}
}

impl Writeable for CommitWrapper {
	fn write<W: Writer>(&self, writer: &mut W) -> Result<(), ser::Error> {
		self.commit.write(writer)
	}
}

impl From<Inputs> for Vec<CommitWrapper> {
	fn from(inputs: Inputs) -> Self {
		match inputs {
			Inputs::CommitOnly(inputs) => inputs,
			Inputs::FeaturesAndCommit(inputs) => {
				let mut commits: Vec<_> = inputs.iter().map(|input| input.into()).collect();
				commits.sort_unstable();
				commits
			}
		}
	}
}

impl From<&Inputs> for Vec<CommitWrapper> {
	fn from(inputs: &Inputs) -> Self {
		match inputs {
			Inputs::CommitOnly(inputs) => inputs.clone(),
			Inputs::FeaturesAndCommit(inputs) => {
				let mut commits: Vec<_> = inputs.iter().map(|input| input.into()).collect();
				commits.sort_unstable();
				commits
			}
		}
	}
}

impl CommitWrapper {
	/// Wrapped commitment.
	pub fn commitment(&self) -> Commitment {
		self.commit
	}
}
/// Wrapper around a vec of inputs.
#[derive(Serialize, Deserialize, Debug, Clone, PartialEq)]
#[serde(untagged)]
pub enum Inputs {
	/// Vec of commitments.
	CommitOnly(Vec<CommitWrapper>),
	/// Vec of inputs.
	FeaturesAndCommit(Vec<Input>),
}

impl From<&[Input]> for Inputs {
	fn from(inputs: &[Input]) -> Self {
		Inputs::FeaturesAndCommit(inputs.to_vec())
	}
}

impl From<&[CommitWrapper]> for Inputs {
	fn from(commits: &[CommitWrapper]) -> Self {
		Inputs::CommitOnly(commits.to_vec())
	}
}

/// Used when converting to v2 compatibility.
/// We want to preserve output features here.
impl From<&[OutputIdentifier]> for Inputs {
	fn from(outputs: &[OutputIdentifier]) -> Self {
		let mut inputs: Vec<_> = outputs
			.iter()
			.map(|out| Input {
				features: out.features,
				commit: out.commit,
			})
			.collect();
		inputs.sort_unstable();
		Inputs::FeaturesAndCommit(inputs)
	}
}

impl Default for Inputs {
	fn default() -> Self {
		Inputs::CommitOnly(vec![])
	}
}

impl Writeable for Inputs {
	fn write<W: Writer>(&self, writer: &mut W) -> Result<(), ser::Error> {
		// Nothing to write so we are done.
		if self.is_empty() {
			return Ok(());
		}

		// If writing for a hash then simply write all our inputs.
		if writer.serialization_mode().is_hash_mode() {
			match self {
				Inputs::CommitOnly(inputs) => inputs.write(writer)?,
				Inputs::FeaturesAndCommit(inputs) => inputs.write(writer)?,
			}
		} else {
			// Otherwise we are writing full data and need to consider our inputs variant and protocol version.
			match self {
				Inputs::CommitOnly(inputs) => match writer.protocol_version().value() {
					0..=2 => return Err(ser::Error::UnsupportedProtocolVersion),
					3..=ProtocolVersion::MAX => inputs.write(writer)?,
				},
				Inputs::FeaturesAndCommit(inputs) => match writer.protocol_version().value() {
					0..=2 => inputs.write(writer)?,
					3..=ProtocolVersion::MAX => {
						let inputs: Vec<CommitWrapper> = self.into();
						inputs.write(writer)?;
					}
				},
			}
		}
		Ok(())
	}
}

impl Inputs {
	/// Number of inputs.
	pub fn len(&self) -> usize {
		match self {
			Inputs::CommitOnly(inputs) => inputs.len(),
			Inputs::FeaturesAndCommit(inputs) => inputs.len(),
		}
	}

	/// Empty inputs?
	pub fn is_empty(&self) -> bool {
		self.len() == 0
	}

	/// Verify inputs are sorted and unique.
	fn verify_sorted_and_unique(&self) -> Result<(), ser::Error> {
		match self {
			Inputs::CommitOnly(inputs) => inputs.verify_sorted_and_unique(),
			Inputs::FeaturesAndCommit(inputs) => inputs.verify_sorted_and_unique(),
		}
	}

	/// Sort the inputs.
	fn sort_unstable(&mut self) {
		match self {
			Inputs::CommitOnly(inputs) => inputs.sort_unstable(),
			Inputs::FeaturesAndCommit(inputs) => inputs.sort_unstable(),
		}
	}

	/// For debug purposes only. Do not rely on this for anything.
	pub fn version_str(&self) -> &str {
		match self {
			Inputs::CommitOnly(_) => "v3",
			Inputs::FeaturesAndCommit(_) => "v2",
		}
>>>>>>> 06a09f25
	}
}

// Enum of various supported kernel "features".
enum_from_primitive! {
	/// Various flavors of tx kernel.
	#[derive(Debug, Clone, Copy, PartialEq, Serialize, Deserialize)]
	#[repr(u8)]
	pub enum OutputFeatures {
		/// Plain output (the default for Grin txs).
		Plain = 0,
		/// A coinbase output.
		Coinbase = 1,
		/// A Token issue output
		TokenIssue = 98,
		/// common token output
		Token = 99,
	}
}

impl Writeable for OutputFeatures {
	fn write<W: Writer>(&self, writer: &mut W) -> Result<(), ser::Error> {
		writer.write_u8(*self as u8)?;
		Ok(())
	}
}

impl Readable for OutputFeatures {
	fn read<R: Reader>(reader: &mut R) -> Result<OutputFeatures, ser::Error> {
		let features =
			OutputFeatures::from_u8(reader.read_u8()?).ok_or(ser::Error::CorruptedData)?;
		Ok(features)
	}
}

/// Output for a transaction, defining the new ownership of coins that are being
/// transferred. The commitment is a blinded value for the output while the
/// range proof guarantees the commitment includes a positive value without
/// overflow and the ownership of the private key.
#[derive(Debug, Copy, Clone, Serialize, Deserialize)]
pub struct Output {
	/// Output identifier (features and commitment).
	#[serde(flatten)]
	pub identifier: OutputIdentifier,
	/// Rangeproof associated with the commitment.
	#[serde(
		serialize_with = "secp_ser::as_hex",
		deserialize_with = "secp_ser::rangeproof_from_hex"
	)]
	pub proof: RangeProof,
}

impl Ord for Output {
	fn cmp(&self, other: &Self) -> Ordering {
		self.identifier.cmp(&other.identifier)
	}
}

impl PartialOrd for Output {
	fn partial_cmp(&self, other: &Self) -> Option<Ordering> {
		Some(self.cmp(other))
	}
}

impl PartialEq for Output {
	fn eq(&self, other: &Self) -> bool {
		self.identifier == other.identifier
	}
}

impl Eq for Output {}

impl AsRef<Commitment> for Output {
	fn as_ref(&self) -> &Commitment {
		&self.identifier.commit
	}
}

/// Implementation of Writeable for a transaction Output, defines how to write
/// an Output as binary.
impl Writeable for Output {
	fn write<W: Writer>(&self, writer: &mut W) -> Result<(), ser::Error> {
		self.identifier.write(writer)?;
		self.proof.write(writer)?;
		Ok(())
	}
}

/// Implementation of Readable for a transaction Output, defines how to read
/// an Output from a binary stream.
impl Readable for Output {
	fn read<R: Reader>(reader: &mut R) -> Result<Output, ser::Error> {
		Ok(Output {
			identifier: OutputIdentifier::read(reader)?,
			proof: RangeProof::read(reader)?,
		})
	}
}

<<<<<<< HEAD
/// We can build an Output MMR but store instances of OutputIdentifier in the MMR data file.
impl PMMRable for Output {
	type E = OutputIdentifier;

	fn as_elmt(&self) -> OutputIdentifier {
		OutputIdentifier::from(self)
	}

	fn elmt_size() -> Option<u16> {
		Some(
			(1 + secp::constants::PEDERSEN_COMMITMENT_SIZE)
				.try_into()
				.unwrap(),
		)
	}
}

/// Output for a token transaction
#[derive(Debug, Copy, Clone, Serialize, Deserialize)]
pub struct TokenOutput {
	/// Options for an output's structure or use
	pub features: OutputFeatures,
	/// Token type
	pub token_type: TokenKey,
	/// The homomorphic commitment representing the output amount
	#[serde(
		serialize_with = "secp_ser::as_hex",
		deserialize_with = "secp_ser::commitment_from_hex"
	)]
	pub commit: Commitment,
	/// A proof that the commitment is in the right range
	#[serde(
		serialize_with = "secp_ser::as_hex",
		deserialize_with = "secp_ser::rangeproof_from_hex"
	)]
	pub proof: RangeProof,
}

impl DefaultHashable for TokenOutput {}
hashable_ord!(TokenOutput);

impl ::std::hash::Hash for TokenOutput {
	fn hash<H: ::std::hash::Hasher>(&self, state: &mut H) {
		let mut vec = Vec::new();
		ser::serialize_default(&mut vec, &self).expect("serialization failed");
		::std::hash::Hash::hash(&vec, state);
	}
}

/// Implementation of Writeable for a transaction TokenOutput, defines how to write
/// an TokenOutput as binary.
impl Writeable for TokenOutput {
	fn write<W: Writer>(&self, writer: &mut W) -> Result<(), ser::Error> {
		self.features.write(writer)?;
		self.token_type.write(writer)?;
		self.commit.write(writer)?;
		// The hash of an output doesn't include the range proof, which
		// is committed to separately
		if writer.serialization_mode() != ser::SerializationMode::Hash {
			writer.write_bytes(&self.proof)?
		}
		Ok(())
	}
}

/// Implementation of Readable for a transaction TokenOutput, defines how to read
/// an TokenOutput from a binary stream.
impl Readable for TokenOutput {
	fn read<R: Reader>(reader: &mut R) -> Result<TokenOutput, ser::Error> {
		Ok(TokenOutput {
			features: OutputFeatures::read(reader)?,
			token_type: TokenKey::read(reader)?,
			commit: Commitment::read(reader)?,
			proof: RangeProof::read(reader)?,
		})
	}
}

/// We can build an TokenOutput MMR but store instances of TokenOutputIdentifier in the MMR data file.
impl PMMRable for TokenOutput {
	type E = TokenOutputIdentifier;

	fn as_elmt(&self) -> TokenOutputIdentifier {
		TokenOutputIdentifier::from(self)
	}

	fn elmt_size() -> Option<u16> {
		Some(
			(1 + 32 + secp::constants::PEDERSEN_COMMITMENT_SIZE)
				.try_into()
				.unwrap(),
		)
	}
}

=======
>>>>>>> 06a09f25
impl OutputFeatures {
	/// Is this a coinbase output?
	pub fn is_coinbase(self) -> bool {
		self == OutputFeatures::Coinbase
	}

	/// Is this a plain output?
	pub fn is_plain(self) -> bool {
		self == OutputFeatures::Plain
	}

	/// Is this a token issue output?
	pub fn is_tokenissue(&self) -> bool {
		*self == OutputFeatures::TokenIssue
	}

	/// Is this a token output?
	pub fn is_token(&self) -> bool {
		*self == OutputFeatures::Token
	}
}

impl Output {
	/// Create a new output with the provided features, commitment and rangeproof.
	pub fn new(features: OutputFeatures, commit: Commitment, proof: RangeProof) -> Output {
		Output {
			identifier: OutputIdentifier { features, commit },
			proof,
		}
	}

	/// Output identifier.
	pub fn identifier(&self) -> OutputIdentifier {
		self.identifier
	}

	/// Commitment for the output
	pub fn commitment(&self) -> Commitment {
		self.identifier.commitment()
	}

	/// Output features.
	pub fn features(&self) -> OutputFeatures {
		self.identifier.features
	}

	/// Is this a coinbase output?
	pub fn is_coinbase(&self) -> bool {
		self.identifier.is_coinbase()
	}

	/// Is this a plain output?
	pub fn is_plain(&self) -> bool {
		self.identifier.is_plain()
	}

	/// Range proof for the output
	pub fn proof(&self) -> RangeProof {
		self.proof
	}

	/// Get range proof as byte slice
	pub fn proof_bytes(&self) -> &[u8] {
		&self.proof.proof[..]
	}

	/// Validates the range proof using the commitment
	pub fn verify_proof(&self) -> Result<(), Error> {
		let secp = static_secp_instance();
		secp.lock()
			.verify_bullet_proof(self.commitment(), self.proof, None)?;
		Ok(())
	}

	/// Batch validates the range proofs using the commitments
	pub fn batch_verify_proofs(commits: &[Commitment], proofs: &[RangeProof]) -> Result<(), Error> {
		let secp = static_secp_instance();
		secp.lock()
			.verify_bullet_proof_multi(commits.to_vec(), proofs.to_vec(), None)?;
		Ok(())
	}
}

<<<<<<< HEAD
impl TokenOutput {
	/// Commitment for the output
	pub fn commitment(&self) -> Commitment {
		self.commit
	}

	/// the output token key
	pub fn token_type(&self) -> TokenKey {
		self.token_type
	}

	/// Is this a coinbase kernel?
	pub fn is_tokenissue(&self) -> bool {
		self.features.is_tokenissue()
	}

	/// Is this a plain kernel?
	pub fn is_token(&self) -> bool {
		self.features.is_token()
	}

	/// Range proof for the output
	pub fn proof(&self) -> RangeProof {
		self.proof
	}

	/// Get range proof as byte slice
	pub fn proof_bytes(&self) -> &[u8] {
		&self.proof.proof[..]
	}

	/// Validates the range proof using the commitment
	pub fn verify_proof(&self) -> Result<(), Error> {
		let secp = static_secp_instance();
		secp.lock()
			.verify_bullet_proof(self.commit, self.proof, None)?;
		Ok(())
=======
impl AsRef<OutputIdentifier> for Output {
	fn as_ref(&self) -> &OutputIdentifier {
		&self.identifier
>>>>>>> 06a09f25
	}
}

/// An output_identifier can be build from either an input _or_ an output and
/// contains everything we need to uniquely identify an output being spent.
/// Needed because it is not sufficient to pass a commitment around.
#[derive(Serialize, Deserialize, Debug, Clone, Copy)]
pub struct OutputIdentifier {
	/// Output features (coinbase vs. regular transaction output)
	/// We need to include this when hashing to ensure coinbase maturity can be
	/// enforced.
	pub features: OutputFeatures,
	/// Output commitment
	#[serde(
		serialize_with = "secp_ser::as_hex",
		deserialize_with = "secp_ser::commitment_from_hex"
	)]
	pub commit: Commitment,
}

impl DefaultHashable for OutputIdentifier {}
hashable_ord!(OutputIdentifier);

impl AsRef<Commitment> for OutputIdentifier {
	fn as_ref(&self) -> &Commitment {
		&self.commit
	}
}

impl OutputIdentifier {
	/// Build a new output_identifier.
	pub fn new(features: OutputFeatures, commit: &Commitment) -> OutputIdentifier {
		OutputIdentifier {
			features,
			commit: *commit,
		}
	}

	/// Our commitment.
	pub fn commitment(&self) -> Commitment {
		self.commit
	}

	/// Is this a coinbase output?
	pub fn is_coinbase(&self) -> bool {
		self.features.is_coinbase()
	}

	/// Is this a plain output?
	pub fn is_plain(&self) -> bool {
		self.features.is_plain()
	}

	/// Converts this identifier to a full output, provided a RangeProof
	pub fn into_output(self, proof: RangeProof) -> Output {
		Output {
			identifier: self,
			proof,
		}
	}
}

impl ToHex for OutputIdentifier {
	fn to_hex(&self) -> String {
		format!("{:b}{}", self.features as u8, self.commit.to_hex())
	}
}

impl Writeable for OutputIdentifier {
	fn write<W: Writer>(&self, writer: &mut W) -> Result<(), ser::Error> {
		self.features.write(writer)?;
		self.commit.write(writer)?;
		Ok(())
	}
}

impl Readable for OutputIdentifier {
	fn read<R: Reader>(reader: &mut R) -> Result<OutputIdentifier, ser::Error> {
		Ok(OutputIdentifier {
			features: OutputFeatures::read(reader)?,
			commit: Commitment::read(reader)?,
		})
	}
}

impl PMMRable for OutputIdentifier {
	type E = Self;

	fn as_elmt(&self) -> OutputIdentifier {
		*self
	}

	fn elmt_size() -> Option<u16> {
		Some(
			(1 + secp::constants::PEDERSEN_COMMITMENT_SIZE)
				.try_into()
				.unwrap(),
		)
	}
}

impl From<&Input> for OutputIdentifier {
	fn from(input: &Input) -> Self {
		OutputIdentifier {
			features: input.features,
			commit: input.commit,
		}
	}
}

<<<<<<< HEAD
/// An token_output_identifier can be build from either an token_input _or_ an token_output and
/// contains everything we need to uniquely identify an output being spent.
#[derive(Serialize, Deserialize, Debug, Clone, PartialEq)]
pub struct TokenOutputIdentifier {
	/// TokenOutput features
	pub features: OutputFeatures,
	/// Token type
	pub token_type: TokenKey,
	/// Output commitment
	pub commit: Commitment,
}

impl DefaultHashable for TokenOutputIdentifier {}

impl TokenOutputIdentifier {
	/// Build a new output_identifier.
	pub fn new(
		features: OutputFeatures,
		token_type: TokenKey,
		commit: &Commitment,
	) -> TokenOutputIdentifier {
		TokenOutputIdentifier {
			features,
			token_type,
			commit: *commit,
		}
	}

	/// Our commitment.
	pub fn commitment(&self) -> Commitment {
		self.commit
	}

	/// Converts this identifier to a full output, provided a RangeProof
	pub fn into_output(self, proof: RangeProof) -> TokenOutput {
		TokenOutput {
			proof,
			features: self.features,
			commit: self.commit,
			token_type: self.token_type,
		}
	}
}

impl ToHex for TokenOutputIdentifier {
	fn to_hex(&self) -> String {
		format!("{:b}{}", self.features as u8, self.commit.to_hex())
	}
}

impl Writeable for TokenOutputIdentifier {
	fn write<W: Writer>(&self, writer: &mut W) -> Result<(), ser::Error> {
		self.features.write(writer)?;
		self.token_type.write(writer)?;
		self.commit.write(writer)?;
		Ok(())
	}
}

impl Readable for TokenOutputIdentifier {
	fn read<R: Reader>(reader: &mut R) -> Result<TokenOutputIdentifier, ser::Error> {
		Ok(TokenOutputIdentifier {
			features: OutputFeatures::read(reader)?,
			token_type: TokenKey::read(reader)?,
			commit: Commitment::read(reader)?,
		})
	}
}

impl From<&TokenOutput> for TokenOutputIdentifier {
	fn from(out: &TokenOutput) -> Self {
		TokenOutputIdentifier {
			features: out.features,
			commit: out.commit,
			token_type: out.token_type,
		}
	}
}

impl From<&TokenInput> for TokenOutputIdentifier {
	fn from(input: &TokenInput) -> Self {
		TokenOutputIdentifier {
			features: input.features,
			commit: input.commit,
			token_type: input.token_type,
		}
	}
}

/// Proof for Token issue
#[derive(Debug, Copy, Clone, Serialize, Deserialize)]
pub struct TokenIssueProof {
	/// Token type
	pub token_type: TokenKey,
	/// The homomorphic commitment representing the output amount
	#[serde(
		serialize_with = "secp_ser::as_hex",
		deserialize_with = "secp_ser::commitment_from_hex"
	)]
	pub commit: Commitment,
	/// A proof that the commitment is in the right range
	#[serde(
		serialize_with = "secp_ser::as_hex",
		deserialize_with = "secp_ser::rangeproof_from_hex"
	)]
	pub proof: RangeProof,
}

impl DefaultHashable for TokenIssueProof {}
hashable_ord!(TokenIssueProof);

/// Implementation of Writeable for a TokenIssueProof, defines how to write
/// an TokenIssueProof as binary.
impl Writeable for TokenIssueProof {
	fn write<W: Writer>(&self, writer: &mut W) -> Result<(), ser::Error> {
		self.token_type.write(writer)?;
		self.commit.write(writer)?;
		if writer.serialization_mode() != ser::SerializationMode::Hash {
			writer.write_bytes(&self.proof)?
		}
		Ok(())
	}
}

/// Implementation of Readable for a TokenIssueProof, defines how to read
/// an TokenIssueProof from a binary stream.
impl Readable for TokenIssueProof {
	fn read<R: Reader>(reader: &mut R) -> Result<TokenIssueProof, ser::Error> {
		Ok(TokenIssueProof {
			token_type: TokenKey::read(reader)?,
			commit: Commitment::read(reader)?,
			proof: RangeProof::read(reader)?,
		})
	}
}

/// We can build an TokenOutput MMR but store instances of TokenOutputIdentifier in the MMR data file.
impl PMMRable for TokenIssueProof {
	type E = Self;

	fn as_elmt(&self) -> Self::E {
		self.clone()
	}

	fn elmt_size() -> Option<u16> {
		Some(
			(32 + secp::constants::PEDERSEN_COMMITMENT_SIZE + 8 + MAX_PROOF_SIZE)
				.try_into()
				.unwrap(),
		)
	}
}

impl From<TokenOutput> for TokenIssueProof {
	fn from(out: TokenOutput) -> Self {
		TokenIssueProof {
			token_type: out.token_type,
			commit: out.commit,
			proof: out.proof,
		}
	}
}

impl TokenIssueProof {
	/// Commitment for the output
	pub fn commitment(&self) -> Commitment {
		self.commit
	}

	/// Token key for the output
	pub fn token_type(&self) -> TokenKey {
		self.token_type
	}

	/// Range proof for the output
	pub fn proof(&self) -> RangeProof {
		self.proof
	}

	/// Validates the range proof using the commitment
	pub fn verify_proof(&self) -> Result<(), Error> {
		let secp = static_secp_instance();
		secp.lock()
			.verify_bullet_proof(self.commit, self.proof, None)?;
		Ok(())
	}

	/// Build an output_identifier from an existing output.
	pub fn from_token_output(output: &TokenOutput) -> TokenIssueProof {
		TokenIssueProof {
			token_type: output.token_type,
			commit: output.commit,
			proof: output.proof,
		}
=======
impl AsRef<OutputIdentifier> for OutputIdentifier {
	fn as_ref(&self) -> &OutputIdentifier {
		self
>>>>>>> 06a09f25
	}
}

#[cfg(test)]
mod test {
	use super::*;
	use crate::core::hash::Hash;
	use crate::core::id::{ShortId, ShortIdentifiable};
	use keychain::{ExtKeychain, Keychain, SwitchCommitmentType};

	#[test]
	fn test_plain_kernel_ser_deser() {
		let keychain = ExtKeychain::from_random_seed(false).unwrap();
		let key_id = ExtKeychain::derive_key_id(1, 1, 0, 0, 0);
		let commit = keychain
			.commit(5, &key_id, SwitchCommitmentType::Regular)
			.unwrap();

		// just some bytes for testing ser/deser
		let sig = secp::Signature::from_raw_data(&[0; 64]).unwrap();

		let kernel = TxKernel {
			features: KernelFeatures::Plain { fee: 10 },
			excess: commit,
			excess_sig: sig.clone(),
		};

		// Test explicit protocol version.
		for version in vec![ProtocolVersion(1), ProtocolVersion(2)] {
			let mut vec = vec![];
			ser::serialize(&mut vec, version, &kernel).expect("serialized failed");
			let kernel2: TxKernel = ser::deserialize(&mut &vec[..], version).unwrap();
			assert_eq!(kernel2.features, KernelFeatures::Plain { fee: 10 });
			assert_eq!(kernel2.excess, commit);
			assert_eq!(kernel2.excess_sig, sig.clone());
		}

		// Test with "default" protocol version.
		let mut vec = vec![];
		ser::serialize_default(&mut vec, &kernel).expect("serialized failed");
		let kernel2: TxKernel = ser::deserialize_default(&mut &vec[..]).unwrap();
		assert_eq!(kernel2.features, KernelFeatures::Plain { fee: 10 });
		assert_eq!(kernel2.excess, commit);
		assert_eq!(kernel2.excess_sig, sig.clone());
	}

	#[test]
	fn test_height_locked_kernel_ser_deser() {
		let keychain = ExtKeychain::from_random_seed(false).unwrap();
		let key_id = ExtKeychain::derive_key_id(1, 1, 0, 0, 0);
		let commit = keychain
			.commit(5, &key_id, SwitchCommitmentType::Regular)
			.unwrap();

		// just some bytes for testing ser/deser
		let sig = secp::Signature::from_raw_data(&[0; 64]).unwrap();

		// now check a kernel with lock_height serialize/deserialize correctly
		let kernel = TxKernel {
			features: KernelFeatures::HeightLocked {
				fee: 10,
				lock_height: 100,
			},
			excess: commit,
			excess_sig: sig.clone(),
		};

		// Test explicit protocol version.
		for version in vec![ProtocolVersion(1), ProtocolVersion(2)] {
			let mut vec = vec![];
			ser::serialize(&mut vec, version, &kernel).expect("serialized failed");
			let kernel2: TxKernel = ser::deserialize(&mut &vec[..], version).unwrap();
			assert_eq!(kernel.features, kernel2.features);
			assert_eq!(kernel2.excess, commit);
			assert_eq!(kernel2.excess_sig, sig.clone());
		}

		// Test with "default" protocol version.
		let mut vec = vec![];
		ser::serialize_default(&mut vec, &kernel).expect("serialized failed");
		let kernel2: TxKernel = ser::deserialize_default(&mut &vec[..]).unwrap();
		assert_eq!(kernel.features, kernel2.features);
		assert_eq!(kernel2.excess, commit);
		assert_eq!(kernel2.excess_sig, sig.clone());
	}

	#[test]
	fn test_nrd_kernel_ser_deser() {
		global::set_local_nrd_enabled(true);

		let keychain = ExtKeychain::from_random_seed(false).unwrap();
		let key_id = ExtKeychain::derive_key_id(1, 1, 0, 0, 0);
		let commit = keychain
			.commit(5, &key_id, SwitchCommitmentType::Regular)
			.unwrap();

		// just some bytes for testing ser/deser
		let sig = secp::Signature::from_raw_data(&[0; 64]).unwrap();

		// now check an NRD kernel will serialize/deserialize correctly
		let kernel = TxKernel {
			features: KernelFeatures::NoRecentDuplicate {
				fee: 10,
				relative_height: NRDRelativeHeight(100),
			},
			excess: commit,
			excess_sig: sig.clone(),
		};

		// Test explicit protocol version.
		for version in vec![ProtocolVersion(1), ProtocolVersion(2)] {
			let mut vec = vec![];
			ser::serialize(&mut vec, version, &kernel).expect("serialized failed");
			let kernel2: TxKernel = ser::deserialize(&mut &vec[..], version).unwrap();
			assert_eq!(kernel.features, kernel2.features);
			assert_eq!(kernel2.excess, commit);
			assert_eq!(kernel2.excess_sig, sig.clone());
		}

		// Test with "default" protocol version.
		let mut vec = vec![];
		ser::serialize_default(&mut vec, &kernel).expect("serialized failed");
		let kernel2: TxKernel = ser::deserialize_default(&mut &vec[..]).unwrap();
		assert_eq!(kernel.features, kernel2.features);
		assert_eq!(kernel2.excess, commit);
		assert_eq!(kernel2.excess_sig, sig.clone());
	}

	#[test]
	fn nrd_kernel_verify_sig() {
		let keychain = ExtKeychain::from_random_seed(false).unwrap();
		let key_id = ExtKeychain::derive_key_id(1, 1, 0, 0, 0);

		let mut kernel = TxKernel::with_features(KernelFeatures::NoRecentDuplicate {
			fee: 10,
			relative_height: NRDRelativeHeight(100),
		});

		// Construct the message to be signed.
		let msg = kernel.msg_to_sign().unwrap();

		let excess = keychain
			.commit(0, &key_id, SwitchCommitmentType::Regular)
			.unwrap();
		let skey = keychain
			.derive_key(0, &key_id, SwitchCommitmentType::Regular)
			.unwrap();
		let pubkey = excess.to_pubkey(&keychain.secp()).unwrap();

		let excess_sig =
			aggsig::sign_single(&keychain.secp(), &msg, &skey, None, Some(&pubkey)).unwrap();

		kernel.excess = excess;
		kernel.excess_sig = excess_sig;

		// Check the signature verifies.
		assert_eq!(kernel.verify(), Ok(()));

		// Modify the fee and check signature no longer verifies.
		kernel.features = KernelFeatures::NoRecentDuplicate {
			fee: 9,
			relative_height: NRDRelativeHeight(100),
		};
		assert_eq!(kernel.verify(), Err(Error::IncorrectSignature));

		// Modify the relative_height and check signature no longer verifies.
		kernel.features = KernelFeatures::NoRecentDuplicate {
			fee: 10,
			relative_height: NRDRelativeHeight(101),
		};
		assert_eq!(kernel.verify(), Err(Error::IncorrectSignature));

		// Swap the features out for something different and check signature no longer verifies.
		kernel.features = KernelFeatures::Plain { fee: 10 };
		assert_eq!(kernel.verify(), Err(Error::IncorrectSignature));

		// Check signature verifies if we use the original features.
		kernel.features = KernelFeatures::NoRecentDuplicate {
			fee: 10,
			relative_height: NRDRelativeHeight(100),
		};
		assert_eq!(kernel.verify(), Ok(()));
	}

	#[test]
	fn commit_consistency() {
		let keychain = ExtKeychain::from_seed(&[0; 32], false).unwrap();
		let key_id = ExtKeychain::derive_key_id(1, 1, 0, 0, 0);

		let commit = keychain
			.commit(1003, &key_id, SwitchCommitmentType::Regular)
			.unwrap();
		let key_id = ExtKeychain::derive_key_id(1, 1, 0, 0, 0);

		let commit_2 = keychain
			.commit(1003, &key_id, SwitchCommitmentType::Regular)
			.unwrap();

		assert!(commit == commit_2);
	}

	#[test]
	fn input_short_id() {
		let keychain = ExtKeychain::from_seed(&[0; 32], false).unwrap();
		let key_id = ExtKeychain::derive_key_id(1, 1, 0, 0, 0);
		let commit = keychain
			.commit(5, &key_id, SwitchCommitmentType::Regular)
			.unwrap();

		let input = Input {
			features: OutputFeatures::Plain,
			commit,
		};

		let block_hash =
			Hash::from_hex("3a42e66e46dd7633b57d1f921780a1ac715e6b93c19ee52ab714178eb3a9f673")
				.unwrap();

		let nonce = 0;

		let short_id = input.short_id(&block_hash, nonce);
		assert_eq!(short_id, ShortId::from_hex("c4b05f2ba649").unwrap());

		// now generate the short_id for a *very* similar output (single feature flag
		// different) and check it generates a different short_id
		let input = Input {
			features: OutputFeatures::Coinbase,
			commit,
		};

		let short_id = input.short_id(&block_hash, nonce);
		assert_eq!(short_id, ShortId::from_hex("3f0377c624e9").unwrap());
	}

	#[test]
	fn kernel_features_serialization() -> Result<(), Error> {
		let mut vec = vec![];
		ser::serialize_default(&mut vec, &(0u8, 10u64, 0u64))?;
		let features: KernelFeatures = ser::deserialize_default(&mut &vec[..])?;
		assert_eq!(features, KernelFeatures::Plain { fee: 10 });

		let mut vec = vec![];
		ser::serialize_default(&mut vec, &(1u8, 0u64, 0u64))?;
		let features: KernelFeatures = ser::deserialize_default(&mut &vec[..])?;
		assert_eq!(features, KernelFeatures::Coinbase);

		let mut vec = vec![];
		ser::serialize_default(&mut vec, &(2u8, 10u64, 100u64))?;
		let features: KernelFeatures = ser::deserialize_default(&mut &vec[..])?;
		assert_eq!(
			features,
			KernelFeatures::HeightLocked {
				fee: 10,
				lock_height: 100
			}
		);

		// NRD kernel support not enabled by default.
		let mut vec = vec![];
		ser::serialize_default(&mut vec, &(3u8, 10u64, 100u16)).expect("serialized failed");
		let res: Result<KernelFeatures, _> = ser::deserialize_default(&mut &vec[..]);
		assert_eq!(res.err(), Some(ser::Error::CorruptedData));

		// Additional kernel features unsupported.
		let mut vec = vec![];
		ser::serialize_default(&mut vec, &(4u8)).expect("serialized failed");
		let res: Result<KernelFeatures, _> = ser::deserialize_default(&mut &vec[..]);
		assert_eq!(res.err(), Some(ser::Error::CorruptedData));

		Ok(())
	}

	#[test]
	fn kernel_features_serialization_nrd_enabled() -> Result<(), Error> {
		global::set_local_nrd_enabled(true);

		let mut vec = vec![];
		ser::serialize_default(&mut vec, &(3u8, 10u64, 100u16))?;
		let features: KernelFeatures = ser::deserialize_default(&mut &vec[..])?;
		assert_eq!(
			features,
			KernelFeatures::NoRecentDuplicate {
				fee: 10,
				relative_height: NRDRelativeHeight(100)
			}
		);

		// NRD with relative height 0 is invalid.
		vec.clear();
		ser::serialize_default(&mut vec, &(3u8, 10u64, 0u16))?;
		let res: Result<KernelFeatures, _> = ser::deserialize_default(&mut &vec[..]);
		assert_eq!(res.err(), Some(ser::Error::CorruptedData));

		// NRD with relative height WEEK_HEIGHT+1 is invalid.
		vec.clear();
		let invalid_height = consensus::WEEK_HEIGHT_ADJUSTED + 1;
		ser::serialize_default(&mut vec, &(3u8, 10u64, invalid_height as u16))?;
		let res: Result<KernelFeatures, _> = ser::deserialize_default(&mut &vec[..]);
		assert_eq!(res.err(), Some(ser::Error::CorruptedData));

		// Kernel variant 4 (and above) is invalid.
		let mut vec = vec![];
		ser::serialize_default(&mut vec, &(4u8))?;
		let res: Result<KernelFeatures, _> = ser::deserialize_default(&mut &vec[..]);
		assert_eq!(res.err(), Some(ser::Error::CorruptedData));

		Ok(())
	}
}<|MERGE_RESOLUTION|>--- conflicted
+++ resolved
@@ -827,7 +827,7 @@
 /// amount to zero.
 /// The signature signs the fee and the lock_height, which are retained for
 /// signature validation.
-#[derive(Serialize, Deserialize, Debug, Clone)]
+#[derive(Serialize, Deserialize, Debug, Clone, Copy)]
 pub struct TokenTxKernel {
 	/// Options for a kernel's structure or use
 	pub features: TokenKernelFeatures,
@@ -1049,13 +1049,9 @@
 #[derive(Serialize, Deserialize, Debug, Clone, PartialEq)]
 pub struct TransactionBody {
 	/// List of inputs spent by the transaction.
-<<<<<<< HEAD
-	pub inputs: Vec<Input>,
+	pub inputs: Inputs,
 	/// List of token inputs spent by the transaction.
 	pub token_inputs: Vec<TokenInput>,
-=======
-	pub inputs: Inputs,
->>>>>>> 06a09f25
 	/// List of outputs the transaction produces.
 	pub outputs: Vec<Output>,
 	/// List of token outputs the transaction produces.
@@ -1066,177 +1062,10 @@
 	pub token_kernels: Vec<TokenTxKernel>,
 }
 
-<<<<<<< HEAD
-/// PartialEq
-impl PartialEq for TransactionBody {
-	fn eq(&self, l: &TransactionBody) -> bool {
-		self.inputs == l.inputs
-			&& self.token_inputs == l.token_inputs
-			&& self.outputs == l.outputs
-			&& self.token_outputs == l.token_outputs
-			&& self.kernels == l.kernels
-			&& self.token_kernels == l.token_kernels
-	}
-}
-
-=======
->>>>>>> 06a09f25
 /// Implementation of Writeable for a body, defines how to
 /// write the body as binary.
 impl Writeable for TransactionBody {
 	fn write<W: Writer>(&self, writer: &mut W) -> Result<(), ser::Error> {
-		match writer.protocol_version().value() {
-			0..=1 => self.write_v1(writer),
-			2..=ProtocolVersion::MAX => self.write_v2(writer),
-		}
-	}
-}
-
-/// Implementation of Readable for a body, defines how to read a
-/// body from a binary stream.
-impl Readable for TransactionBody {
-	fn read<R: Reader>(reader: &mut R) -> Result<TransactionBody, ser::Error> {
-<<<<<<< HEAD
-		match reader.protocol_version().value() {
-			0..=1 => TransactionBody::read_v1(reader),
-			2..=ProtocolVersion::MAX => TransactionBody::read_v2(reader),
-		}
-=======
-		let (num_inputs, num_outputs, num_kernels) =
-			ser_multiread!(reader, read_u64, read_u64, read_u64);
-
-		// Quick block weight check before proceeding.
-		// Note: We use weight_as_block here (inputs have weight).
-		let tx_block_weight =
-			TransactionBody::weight_as_block(num_inputs, num_outputs, num_kernels);
-		if tx_block_weight > global::max_block_weight() {
-			return Err(ser::Error::TooLargeReadErr);
-		}
-
-		// Read protocol version specific inputs.
-		let inputs = match reader.protocol_version().value() {
-			0..=2 => {
-				let inputs: Vec<Input> = read_multi(reader, num_inputs)?;
-				Inputs::from(inputs.as_slice())
-			}
-			3..=ser::ProtocolVersion::MAX => {
-				let inputs: Vec<CommitWrapper> = read_multi(reader, num_inputs)?;
-				Inputs::from(inputs.as_slice())
-			}
-		};
-
-		let outputs = read_multi(reader, num_outputs)?;
-		let kernels = read_multi(reader, num_kernels)?;
-
-		// Initialize tx body and verify everything is sorted.
-		let body = TransactionBody::init(inputs, &outputs, &kernels, true)
-			.map_err(|_| ser::Error::CorruptedData)?;
-
-		Ok(body)
->>>>>>> 06a09f25
-	}
-}
-
-impl Committed for TransactionBody {
-	fn inputs_committed(&self) -> Vec<Commitment> {
-		let inputs: Vec<_> = self.inputs().into();
-		inputs.iter().map(|x| x.commitment()).collect()
-	}
-
-	fn outputs_committed(&self) -> Vec<Commitment> {
-		self.outputs().iter().map(|x| x.commitment()).collect()
-	}
-
-	fn kernels_committed(&self) -> Vec<Commitment> {
-		self.kernels().iter().map(|x| x.excess()).collect()
-	}
-
-	fn token_inputs_committed(&self) -> HashMap<TokenKey, Vec<Commitment>> {
-		let mut token_inputs_map: HashMap<TokenKey, Vec<Commitment>> = HashMap::new();
-		for token_input in self.token_inputs.iter() {
-			let commit_vec = token_inputs_map
-				.entry(token_input.token_type)
-				.or_insert(vec![]);
-			commit_vec.push(token_input.commit);
-		}
-
-		token_inputs_map
-	}
-
-	fn token_outputs_committed(&self) -> HashMap<TokenKey, Vec<Commitment>> {
-		let mut token_outputs_map: HashMap<TokenKey, Vec<Commitment>> = HashMap::new();
-		for token_output in self.token_outputs.iter() {
-			if token_output.is_token() {
-				let commit_vec = token_outputs_map
-					.entry(token_output.token_type)
-					.or_insert(vec![]);
-				commit_vec.push(token_output.commit);
-			}
-		}
-
-		token_outputs_map
-	}
-
-	fn token_kernels_committed(&self) -> HashMap<TokenKey, Vec<Commitment>> {
-		let mut token_kernels_map: HashMap<TokenKey, Vec<Commitment>> = HashMap::new();
-		for token_kernel in self.token_kernels.iter() {
-			if token_kernel.is_plain_token() {
-				let commit_vec = token_kernels_map
-					.entry(token_kernel.token_type)
-					.or_insert(vec![]);
-				commit_vec.push(token_kernel.excess());
-			}
-		}
-
-		token_kernels_map
-	}
-}
-
-impl Default for TransactionBody {
-	fn default() -> TransactionBody {
-		TransactionBody::empty()
-	}
-}
-
-impl From<Transaction> for TransactionBody {
-	fn from(tx: Transaction) -> Self {
-		tx.body
-	}
-}
-
-impl TransactionBody {
-	/// Creates a new empty transaction (no inputs or outputs, zero fee).
-	pub fn empty() -> TransactionBody {
-		TransactionBody {
-<<<<<<< HEAD
-			inputs: vec![],
-			token_inputs: vec![],
-=======
-			inputs: Inputs::default(),
->>>>>>> 06a09f25
-			outputs: vec![],
-			token_outputs: vec![],
-			kernels: vec![],
-			token_kernels: vec![],
-		}
-	}
-
-	fn write_v1<W: Writer>(&self, writer: &mut W) -> Result<(), ser::Error> {
-		ser_multiwrite!(
-			writer,
-			[write_u64, self.inputs.len() as u64],
-			[write_u64, self.outputs.len() as u64],
-			[write_u64, self.kernels.len() as u64]
-		);
-
-		self.inputs.write(writer)?;
-		self.outputs.write(writer)?;
-		self.kernels.write(writer)?;
-
-		Ok(())
-	}
-
-	fn write_v2<W: Writer>(&self, writer: &mut W) -> Result<(), ser::Error> {
 		ser_multiwrite!(
 			writer,
 			[write_u64, self.inputs.len() as u64],
@@ -1256,82 +1085,152 @@
 
 		Ok(())
 	}
-
-	fn read_v1<R: Reader>(reader: &mut R) -> Result<TransactionBody, ser::Error> {
-		let (input_len, output_len, kernel_len) =
-			ser_multiread!(reader, read_u64, read_u64, read_u64);
-
-		// Quick block weight check before proceeding.
-		// Note: We use weight_as_block here (inputs have weight).
-		let tx_block_weight = TransactionBody::weight_as_block(
-			input_len as usize,
-			output_len as usize,
-			kernel_len as usize,
-			0,
-			0,
-			0,
-		);
-
-		if tx_block_weight > global::max_block_weight() {
-			return Err(ser::Error::TooLargeReadErr);
-		}
-
-		let inputs = read_multi(reader, input_len)?;
-		let outputs = read_multi(reader, output_len)?;
-		let kernels = read_multi(reader, kernel_len)?;
-
-		// Initialize tx body and verify everything is sorted.
-		let body = TransactionBody::init(inputs, outputs, kernels, vec![], vec![], vec![], true)
-			.map_err(|_| ser::Error::CorruptedData)?;
-
-		Ok(body)
-	}
-
-	fn read_v2<R: Reader>(reader: &mut R) -> Result<TransactionBody, ser::Error> {
-		let (
-			input_len,
-			token_input_len,
-			output_len,
-			token_output_len,
-			kernel_len,
-			token_kernel_len,
-		) = ser_multiread!(reader, read_u64, read_u64, read_u64, read_u64, read_u64, read_u64);
-
-		// Quick block weight check before proceeding.
-		// Note: We use weight_as_block here (inputs have weight).
-		let tx_block_weight = TransactionBody::weight_as_block(
-			input_len as usize,
-			output_len as usize,
-			kernel_len as usize,
-			token_input_len as usize,
-			token_output_len as usize,
-			token_kernel_len as usize,
-		);
-
-		if tx_block_weight > global::max_block_weight() {
-			return Err(ser::Error::TooLargeReadErr);
-		}
-
-		let inputs = read_multi(reader, input_len)?;
-		let token_inputs = read_multi(reader, token_input_len)?;
-		let outputs = read_multi(reader, output_len)?;
-		let token_outputs = read_multi(reader, token_output_len)?;
-		let kernels = read_multi(reader, kernel_len)?;
-		let token_kernels = read_multi(reader, token_kernel_len)?;
-
-		// Initialize tx body and verify everything is sorted.
-		let body = TransactionBody::init(
-			inputs,
-			outputs,
-			kernels,
-			token_inputs,
-			token_outputs,
-			token_kernels,
-			true,
-		)
-		.map_err(|_| ser::Error::CorruptedData)?;
-
-		Ok(body)
+}
+
+/// Implementation of Readable for a body, defines how to read a
+/// body from a binary stream.
+impl Readable for TransactionBody {
+	fn read<R: Reader>(reader: &mut R) -> Result<TransactionBody, ser::Error> {
+		match reader.protocol_version().value() {
+			0..=2 => return Err(ser::Error::UnexpectedProtocolVersion),
+			3..=ProtocolVersion::MAX => {
+				let (
+					input_len,
+					token_input_len,
+					output_len,
+					token_output_len,
+					kernel_len,
+					token_kernel_len,
+				) = ser_multiread!(reader, read_u64, read_u64, read_u64, read_u64, read_u64, read_u64);
+
+				// Quick block weight check before proceeding.
+				// Note: We use weight_as_block here (inputs have weight).
+				let tx_block_weight = TransactionBody::weight_as_block(
+					input_len,
+					output_len,
+					kernel_len,
+					token_input_len,
+					token_output_len,
+					token_kernel_len,
+				);
+
+				if tx_block_weight > global::max_block_weight() {
+					return Err(ser::Error::TooLargeReadErr);
+				}
+
+				// Read protocol version specific inputs.
+				let inputs = match reader.protocol_version().value() {
+					0..=3 => {
+						let inputs: Vec<Input> = read_multi(reader, input_len)?;
+						Inputs::from(inputs.as_slice())
+					}
+					4..=ser::ProtocolVersion::MAX => {
+						let inputs: Vec<CommitWrapper> = read_multi(reader, input_len)?;
+						Inputs::from(inputs.as_slice())
+					}
+				};
+				let token_inputs = read_multi(reader, token_input_len)?;
+				let outputs = read_multi(reader, output_len)?;
+				let token_outputs = read_multi(reader, token_output_len)?;
+				let kernels = read_multi(reader, kernel_len)?;
+				let token_kernels = read_multi(reader, token_kernel_len)?;
+
+				// Initialize tx body and verify everything is sorted.
+				let body = TransactionBody::init(
+					inputs,
+					&outputs,
+					&kernels,
+					&token_inputs,
+					&token_outputs,
+					&token_kernels,
+					true,
+				)
+				.map_err(|_| ser::Error::CorruptedData)?;
+
+				Ok(body)
+			}
+		}
+	}
+}
+
+impl Committed for TransactionBody {
+	fn inputs_committed(&self) -> Vec<Commitment> {
+		let inputs: Vec<_> = self.inputs().into();
+		inputs.iter().map(|x| x.commitment()).collect()
+	}
+
+	fn outputs_committed(&self) -> Vec<Commitment> {
+		self.outputs.iter().map(|x| x.commitment()).collect()
+	}
+
+	fn kernels_committed(&self) -> Vec<Commitment> {
+		self.kernels.iter().map(|x| x.excess()).collect()
+	}
+
+	fn token_inputs_committed(&self) -> HashMap<TokenKey, Vec<Commitment>> {
+		let mut token_inputs_map: HashMap<TokenKey, Vec<Commitment>> = HashMap::new();
+		for token_input in self.token_inputs.iter() {
+			let commit_vec = token_inputs_map
+				.entry(token_input.token_type)
+				.or_insert(vec![]);
+			commit_vec.push(token_input.commit);
+		}
+
+		token_inputs_map
+	}
+
+	fn token_outputs_committed(&self) -> HashMap<TokenKey, Vec<Commitment>> {
+		let mut token_outputs_map: HashMap<TokenKey, Vec<Commitment>> = HashMap::new();
+		for token_output in self.token_outputs.iter() {
+			if token_output.is_token() {
+				let commit_vec = token_outputs_map
+					.entry(token_output.token_type())
+					.or_insert(vec![]);
+				commit_vec.push(token_output.commitment());
+			}
+		}
+
+		token_outputs_map
+	}
+
+	fn token_kernels_committed(&self) -> HashMap<TokenKey, Vec<Commitment>> {
+		let mut token_kernels_map: HashMap<TokenKey, Vec<Commitment>> = HashMap::new();
+		for token_kernel in self.token_kernels.iter() {
+			if token_kernel.is_plain_token() {
+				let commit_vec = token_kernels_map
+					.entry(token_kernel.token_type)
+					.or_insert(vec![]);
+				commit_vec.push(token_kernel.excess());
+			}
+		}
+
+		token_kernels_map
+	}
+}
+
+impl Default for TransactionBody {
+	fn default() -> TransactionBody {
+		TransactionBody::empty()
+	}
+}
+
+impl From<Transaction> for TransactionBody {
+	fn from(tx: Transaction) -> Self {
+		tx.body
+	}
+}
+
+impl TransactionBody {
+	/// Creates a new empty transaction (no inputs or outputs, zero fee).
+	pub fn empty() -> TransactionBody {
+		TransactionBody {
+			inputs: Inputs::default(),
+			token_inputs: vec![],
+			outputs: vec![],
+			token_outputs: vec![],
+			kernels: vec![],
+			token_kernels: vec![],
+		}
 	}
 
 	/// Sort the inputs|outputs|kernels.
@@ -1348,32 +1247,21 @@
 	/// the provided inputs, outputs and kernels.
 	/// Guarantees inputs, outputs, kernels are sorted lexicographically.
 	pub fn init(
-<<<<<<< HEAD
-		inputs: Vec<Input>,
-		outputs: Vec<Output>,
-		kernels: Vec<TxKernel>,
-		token_inputs: Vec<TokenInput>,
-		token_outputs: Vec<TokenOutput>,
-		token_kernels: Vec<TokenTxKernel>,
-=======
 		inputs: Inputs,
 		outputs: &[Output],
 		kernels: &[TxKernel],
->>>>>>> 06a09f25
+		token_inputs: &[TokenInput],
+		token_outputs: &[TokenOutput],
+		token_kernels: &[TokenTxKernel],
 		verify_sorted: bool,
 	) -> Result<TransactionBody, Error> {
 		let mut body = TransactionBody {
 			inputs,
-<<<<<<< HEAD
-			token_inputs,
-			outputs,
-			token_outputs,
-			kernels,
-			token_kernels,
-=======
+			token_inputs: token_inputs.to_vec(),
 			outputs: outputs.to_vec(),
+			token_outputs: token_outputs.to_vec(),
 			kernels: kernels.to_vec(),
->>>>>>> 06a09f25
+			token_kernels: token_kernels.to_vec(),
 		};
 
 		if verify_sorted {
@@ -1392,14 +1280,29 @@
 		self.inputs.clone()
 	}
 
+	/// Transaction token_inputs.
+	pub fn token_inputs(&self) -> &[TokenInput] {
+		&self.token_inputs
+	}
+
 	/// Transaction outputs.
 	pub fn outputs(&self) -> &[Output] {
 		&self.outputs
 	}
 
+	/// Transaction token_outputs.
+	pub fn token_outputs(&self) -> &[TokenOutput] {
+		&self.token_outputs
+	}
+
 	/// Transaction kernels.
 	pub fn kernels(&self) -> &[TxKernel] {
 		&self.kernels
+	}
+
+	/// Transaction token_kernels.
+	pub fn token_kernels(&self) -> &[TokenTxKernel] {
+		&self.token_kernels
 	}
 
 	/// Builds a new body with the provided inputs added. Existing
@@ -1438,15 +1341,26 @@
 		self
 	}
 
-<<<<<<< HEAD
+	/// Fully replace outputs.
+	pub fn replace_outputs(mut self, outputs: &[Output]) -> TransactionBody {
+		self.outputs = outputs.to_vec();
+		self
+	}
+
 	/// Builds a new body with the provided token inputs added. Existing
 	/// token inputs, if any, are kept intact.
 	/// Sort order is maintained.
-	pub fn with_token_input(mut self, input: TokenInput) -> TransactionBody {
+	pub fn with_token_input(mut self, token_input: TokenInput) -> TransactionBody {
 		self.token_inputs
-			.binary_search(&input)
+			.binary_search(&token_input)
 			.err()
-			.map(|e| self.token_inputs.insert(e, input));
+			.map(|e| self.token_inputs.insert(e, token_input));
+		self
+	}
+
+	/// Fully replace token inputs.
+	pub fn replace_token_inputs(mut self, token_input: &[TokenInput]) -> TransactionBody {
+		self.token_inputs = token_input.to_vec();
 		self
 	}
 
@@ -1458,11 +1372,12 @@
 			.binary_search(&output)
 			.err()
 			.map(|e| self.token_outputs.insert(e, output));
-=======
-	/// Fully replace outputs.
-	pub fn replace_outputs(mut self, outputs: &[Output]) -> TransactionBody {
-		self.outputs = outputs.to_vec();
->>>>>>> 06a09f25
+		self
+	}
+
+	/// Fully replace token outputs.
+	pub fn replace_token_outputs(mut self, token_outputs: &[TokenOutput]) -> TransactionBody {
+		self.token_outputs = token_outputs.to_vec();
 		self
 	}
 
@@ -1495,9 +1410,9 @@
 	}
 
 	/// Builds a new TransactionBody replacing any existing token kernels with the provided token kernel.
-	pub fn replace_token_kernel(mut self, kernel: TokenTxKernel) -> TransactionBody {
+	pub fn replace_token_kernel(mut self, token_kernel: TokenTxKernel) -> TransactionBody {
 		self.token_kernels.clear();
-		self.token_kernels.push(kernel);
+		self.token_kernels.push(token_kernel);
 		self
 	}
 
@@ -1519,105 +1434,72 @@
 	}
 
 	/// Calculate transaction weight
-<<<<<<< HEAD
-	pub fn body_weight(&self) -> usize {
-		TransactionBody::weight(
-			self.inputs.len(),
-			self.outputs.len(),
-			self.kernels.len(),
-			self.token_inputs.len(),
-			self.token_outputs.len(),
-			self.token_kernels.len(),
-=======
 	pub fn body_weight(&self) -> u64 {
 		TransactionBody::weight(
 			self.inputs.len() as u64,
 			self.outputs.len() as u64,
 			self.kernels.len() as u64,
->>>>>>> 06a09f25
+			self.token_inputs.len() as u64,
+			self.token_outputs.len() as u64,
+			self.token_kernels.len() as u64,
 		)
 	}
 
 	/// Calculate weight of transaction using block weighing
-<<<<<<< HEAD
-	pub fn body_weight_as_block(&self) -> usize {
-		TransactionBody::weight_as_block(
-			self.inputs.len(),
-			self.outputs.len(),
-			self.kernels.len(),
-			self.token_inputs.len(),
-			self.token_outputs.len(),
-			self.token_kernels.len(),
-=======
 	pub fn body_weight_as_block(&self) -> u64 {
 		TransactionBody::weight_as_block(
 			self.inputs.len() as u64,
 			self.outputs.len() as u64,
 			self.kernels.len() as u64,
->>>>>>> 06a09f25
+			self.token_inputs.len() as u64,
+			self.token_outputs.len() as u64,
+			self.token_kernels.len() as u64,
 		)
 	}
 
 	/// Calculate transaction weight from transaction details. This is non
 	/// consensus critical and compared to block weight, incentivizes spending
 	/// more outputs (to lower the fee).
-<<<<<<< HEAD
 	pub fn weight(
-		input_len: usize,
-		output_len: usize,
-		kernel_len: usize,
-		token_input_len: usize,
-		token_output_len: usize,
-		token_kernel_len: usize,
-	) -> usize {
-		let body_weight = output_len
-			.saturating_mul(4)
-			.saturating_add(kernel_len)
-			.saturating_sub(input_len);
-		let body_token_weight = token_output_len
-			.saturating_mul(4)
-			.saturating_add(token_kernel_len)
-			.saturating_sub(token_input_len);
-		max(body_weight + body_token_weight, 1)
-=======
-	pub fn weight(num_inputs: u64, num_outputs: u64, num_kernels: u64) -> u64 {
+		num_inputs: u64,
+		num_outputs: u64,
+		num_kernels: u64,
+		num_token_inputs: u64,
+		num_token_outputs: u64,
+		num_token_kernels: u64,
+	) -> u64 {
 		let body_weight = num_outputs
 			.saturating_mul(4)
 			.saturating_add(num_kernels)
 			.saturating_sub(num_inputs);
-		max(body_weight, 1)
->>>>>>> 06a09f25
+		let body_token_weight = num_token_outputs
+			.saturating_mul(4)
+			.saturating_add(num_token_kernels)
+			.saturating_sub(num_token_inputs);
+		max(body_weight + body_token_weight, 1)
 	}
 
 	/// Calculate transaction weight using block weighing from transaction
 	/// details. Consensus critical and uses consensus weight values.
-<<<<<<< HEAD
 	pub fn weight_as_block(
-		input_len: usize,
-		output_len: usize,
-		kernel_len: usize,
-		token_input_len: usize,
-		token_output_len: usize,
-		token_kernel_len: usize,
-	) -> usize {
-		let weight = input_len
+		num_inputs: u64,
+		num_outputs: u64,
+		num_kernels: u64,
+		num_token_inputs: u64,
+		num_token_outputs: u64,
+		num_token_kernels: u64,
+	) -> u64 {
+		let weight = num_inputs
 			.saturating_mul(consensus::BLOCK_INPUT_WEIGHT)
-			.saturating_add(output_len.saturating_mul(consensus::BLOCK_OUTPUT_WEIGHT))
-			.saturating_add(kernel_len.saturating_mul(consensus::BLOCK_KERNEL_WEIGHT));
-
-		let token_weight = token_input_len
+			.saturating_add(num_outputs.saturating_mul(consensus::BLOCK_OUTPUT_WEIGHT))
+			.saturating_add(num_kernels.saturating_mul(consensus::BLOCK_KERNEL_WEIGHT));
+
+		let token_weight = num_token_inputs
 			.saturating_mul(consensus::BLOCK_INPUT_WEIGHT)
-			.saturating_add(token_output_len.saturating_mul(consensus::BLOCK_OUTPUT_WEIGHT))
-			.saturating_add(token_kernel_len.saturating_mul(consensus::BLOCK_KERNEL_WEIGHT));
+			.saturating_add(num_token_outputs.saturating_mul(consensus::BLOCK_OUTPUT_WEIGHT))
+			.saturating_add(num_token_kernels.saturating_mul(consensus::BLOCK_KERNEL_WEIGHT));
 
 		weight + token_weight
-=======
-	pub fn weight_as_block(num_inputs: u64, num_outputs: u64, num_kernels: u64) -> u64 {
-		num_inputs
-			.saturating_mul(consensus::BLOCK_INPUT_WEIGHT as u64)
-			.saturating_add(num_outputs.saturating_mul(consensus::BLOCK_OUTPUT_WEIGHT as u64))
-			.saturating_add(num_kernels.saturating_mul(consensus::BLOCK_KERNEL_WEIGHT as u64))
->>>>>>> 06a09f25
 	}
 
 	/// Lock height of a body is the max lock height of the kernels.
@@ -1733,6 +1615,21 @@
 		commits
 	}
 
+	fn token_inputs_outputs_committed(&self) -> HashMap<TokenKey, Vec<Commitment>> {
+		let mut token_commits_map: HashMap<TokenKey, Vec<Commitment>> = HashMap::new();
+
+		let input_commits_map = self.token_inputs_committed();
+		let output_commits_map = self.token_outputs_committed();
+		for (output_token_key, mut output_commits) in output_commits_map {
+			let input_commits = input_commits_map.get(&output_token_key);
+			output_commits.extend_from_slice(input_commits.unwrap_or(&vec![]).as_slice());
+			output_commits.sort_unstable();
+			token_commits_map.insert(output_token_key, output_commits);
+		}
+
+		token_commits_map
+	}
+
 	// Verify that no input is spending an output from the same block.
 	// The inputs and outputs are not guaranteed to be sorted consistently once we support "commit only" inputs.
 	// We need to allocate as we need to sort the commitments so we keep this very simple and just look
@@ -1744,6 +1641,15 @@
 				return Err(Error::CutThrough);
 			}
 		}
+
+		let token_commits_map = self.token_inputs_outputs_committed();
+		for (_, output_commits) in token_commits_map {
+			for pair in output_commits.windows(2) {
+				if pair[0] == pair[1] {
+					return Err(Error::CutThrough);
+				}
+			}
+		}
 		Ok(())
 	}
 
@@ -1817,7 +1723,7 @@
 			.token_outputs
 			.iter()
 			.filter(|x| x.is_tokenissue())
-			.all(|x| output_token_key_set.insert(x.token_type))
+			.all(|x| output_token_key_set.insert(x.token_type()))
 		{
 			return Err(Error::IssueTokenKeyRepeated);
 		}
@@ -1894,7 +1800,7 @@
 			let mut commits = vec![];
 			let mut proofs = vec![];
 			for x in &token_outputs {
-				commits.push(x.commit);
+				commits.push(x.commitment());
 				proofs.push(x.proof);
 			}
 			Output::batch_verify_proofs(&commits, &proofs)?;
@@ -2024,20 +1930,14 @@
 
 	/// Creates a new transaction initialized with
 	/// the provided inputs, outputs, kernels
-<<<<<<< HEAD
 	pub fn new(
-		inputs: Vec<Input>,
-		outputs: Vec<Output>,
-		token_inputs: Vec<TokenInput>,
-		token_outputs: Vec<TokenOutput>,
-		kernels: Vec<TxKernel>,
-		token_kernels: Vec<TokenTxKernel>,
+		inputs: Inputs,
+		outputs: &[Output],
+		token_inputs: &[TokenInput],
+		token_outputs: &[TokenOutput],
+		kernels: &[TxKernel],
+		token_kernels: &[TokenTxKernel],
 	) -> Transaction {
-		let offset = BlindingFactor::zero();
-
-=======
-	pub fn new(inputs: Inputs, outputs: &[Output], kernels: &[TxKernel]) -> Transaction {
->>>>>>> 06a09f25
 		// Initialize a new tx body and sort everything.
 		let body = TransactionBody::init(
 			inputs,
@@ -2143,55 +2043,29 @@
 		self.body.inputs()
 	}
 
+	/// Get token inputs
+	pub fn token_inputs(&self) -> &Vec<TokenInput> {
+		&self.body.token_inputs
+	}
+
 	/// Get outputs
 	pub fn outputs(&self) -> &[Output] {
 		&self.body.outputs()
 	}
 
-<<<<<<< HEAD
-	/// Get inputs
-	pub fn token_inputs(&self) -> &Vec<TokenInput> {
-		&self.body.token_inputs
-	}
-
-	/// Get inputs mutable
-	pub fn token_inputs_mut(&mut self) -> &mut Vec<TokenInput> {
-		&mut self.body.token_inputs
-	}
-
-	/// Get outputs
+	/// Get token outputs
 	pub fn token_outputs(&self) -> &Vec<TokenOutput> {
 		&self.body.token_outputs
 	}
 
-	/// Get outputs mutable
-	pub fn token_outputs_mut(&mut self) -> &mut Vec<TokenOutput> {
-		&mut self.body.token_outputs
-	}
-
-	/// Get kernels
-	pub fn kernels(&self) -> &Vec<TxKernel> {
-		&self.body.kernels
-	}
-
-	/// Get kernels mut
-	pub fn kernels_mut(&mut self) -> &mut Vec<TxKernel> {
-		&mut self.body.kernels
-=======
 	/// Get kernels
 	pub fn kernels(&self) -> &[TxKernel] {
 		&self.body.kernels()
->>>>>>> 06a09f25
 	}
 
 	/// Get token kernels
 	pub fn token_kernels(&self) -> &Vec<TokenTxKernel> {
 		&self.body.token_kernels
-	}
-
-	/// Get token kernels mut
-	pub fn token_kernels_mut(&mut self) -> &mut Vec<TokenTxKernel> {
-		&mut self.body.token_kernels
 	}
 
 	/// Total fee for a transaction is the sum of fees of all kernels.
@@ -2257,15 +2131,14 @@
 	}
 
 	/// Calculate transaction weight from transaction details
-<<<<<<< HEAD
 	pub fn weight(
-		input_len: usize,
-		output_len: usize,
-		kernel_len: usize,
-		token_input_len: usize,
-		token_output_len: usize,
-		token_kernel_len: usize,
-	) -> usize {
+		input_len: u64,
+		output_len: u64,
+		kernel_len: u64,
+		token_input_len: u64,
+		token_output_len: u64,
+		token_kernel_len: u64,
+	) -> u64 {
 		TransactionBody::weight(
 			input_len,
 			output_len,
@@ -2274,28 +2147,6 @@
 			token_output_len,
 			token_kernel_len,
 		)
-	}
-}
-
-/// Matches any output with a potential spending input, eliminating them
-/// from the Vec. Provides a simple way to cut-through a block or aggregated
-/// transaction. The elimination is stable with respect to the order of inputs
-/// and outputs.
-pub fn cut_through(
-	inputs: &mut Vec<Input>,
-	outputs: &mut Vec<Output>,
-	token_inputs: &mut Vec<TokenInput>,
-	token_outputs: &mut Vec<TokenOutput>,
-) -> Result<(), Error> {
-	// assemble output commitments set, checking they're all unique
-	outputs.sort_unstable();
-	if outputs.windows(2).any(|pair| pair[0] == pair[1]) {
-		return Err(Error::AggregationError);
-	}
-	inputs.sort_unstable();
-=======
-	pub fn weight(num_inputs: u64, num_outputs: u64, num_kernels: u64) -> u64 {
-		TransactionBody::weight(num_inputs, num_outputs, num_kernels)
 	}
 }
 
@@ -2311,19 +2162,36 @@
 /// Inputs: [A, B, C]
 /// Outputs: [C, D, E]
 /// Returns: ([A, B], [D, E], [C], [C]) # element C is cut-through
-pub fn cut_through<'a, 'b, T, U>(
+pub fn cut_through<'a, 'b, 'c, 'd, T, U, V, W>(
 	inputs: &'a mut [T],
 	outputs: &'b mut [U],
-) -> Result<(&'a [T], &'b [U], &'a [T], &'b [U]), Error>
+	token_inputs: &'c mut [V],
+	token_outputs: &'d mut [W],
+) -> Result<
+	(
+		&'a [T],
+		&'b [U],
+		&'c [V],
+		&'d [W],
+		&'a [T],
+		&'b [U],
+		&'c [V],
+		&'d [W],
+	),
+	Error,
+>
 where
 	T: AsRef<Commitment> + Ord,
 	U: AsRef<Commitment> + Ord,
+	V: AsRef<Commitment> + Ord,
+	W: AsRef<Commitment> + Ord,
 {
 	// Make sure inputs and outputs are sorted consistently as we will iterate over both.
 	inputs.sort_unstable_by_key(|x| *x.as_ref());
 	outputs.sort_unstable_by_key(|x| *x.as_ref());
-
->>>>>>> 06a09f25
+	token_inputs.sort_unstable_by_key(|x| *x.as_ref());
+	token_outputs.sort_unstable_by_key(|x| *x.as_ref());
+
 	let mut inputs_idx = 0;
 	let mut outputs_idx = 0;
 	let mut ncut = 0;
@@ -2347,47 +2215,30 @@
 			}
 		}
 	}
-<<<<<<< HEAD
-	// Cut elements that have already been copied
-	outputs.drain(outputs_idx - ncut..outputs_idx);
-	inputs.drain(inputs_idx - ncut..inputs_idx);
-
-	token_outputs.sort_unstable();
-	if token_outputs.windows(2).any(|pair| pair[0] == pair[1]) {
-		return Err(Error::AggregationError);
-	}
-	token_inputs.sort_unstable();
-	let mut inputs_idx = 0;
-	let mut outputs_idx = 0;
-	let mut ncut = 0;
-	while inputs_idx < token_inputs.len() && outputs_idx < token_outputs.len() {
-		let token_input = token_inputs[inputs_idx];
-		let token_output = token_outputs[outputs_idx];
-		match token_input.hash().cmp(&token_output.hash()) {
+
+	let mut token_inputs_idx = 0;
+	let mut token_outputs_idx = 0;
+	let mut token_ncut = 0;
+	while token_inputs_idx < token_inputs.len() && token_outputs_idx < token_outputs.len() {
+		match token_inputs[token_inputs_idx]
+			.as_ref()
+			.cmp(&token_outputs[token_outputs_idx].as_ref())
+		{
 			Ordering::Less => {
-				token_inputs[inputs_idx - ncut] = token_input;
-				inputs_idx += 1;
+				token_inputs.swap(token_inputs_idx - token_ncut, token_inputs_idx);
+				token_inputs_idx += 1;
 			}
 			Ordering::Greater => {
-				token_outputs[outputs_idx - ncut] = token_output;
-				outputs_idx += 1;
+				token_outputs.swap(token_outputs_idx - token_ncut, token_outputs_idx);
+				token_outputs_idx += 1;
 			}
 			Ordering::Equal => {
-				inputs_idx += 1;
-				outputs_idx += 1;
-				ncut += 1;
-				if token_input.token_type != token_output.token_type {
-					return Err(Error::TokenTypeMismatch);
-				}
-			}
-		}
-	}
-	// Cut elements that have already been copied
-	token_outputs.drain(outputs_idx - ncut..outputs_idx);
-	token_inputs.drain(inputs_idx - ncut..inputs_idx);
-
-	Ok(())
-=======
+				token_inputs_idx += 1;
+				token_outputs_idx += 1;
+				token_ncut += 1;
+			}
+		}
+	}
 
 	// Make sure we move any the remaining inputs into the slice to be returned.
 	while inputs_idx < inputs.len() {
@@ -2401,15 +2252,37 @@
 		outputs_idx += 1;
 	}
 
+	// Make sure we move any the remaining token inputs into the slice to be returned.
+	while token_inputs_idx < token_inputs.len() {
+		token_inputs.swap(token_inputs_idx - token_ncut, token_inputs_idx);
+		token_inputs_idx += 1;
+	}
+
+	// Make sure we move any the remaining token outputs into the slice to be returned.
+	while token_outputs_idx < token_outputs.len() {
+		token_outputs.swap(token_outputs_idx - token_ncut, token_outputs_idx);
+		token_outputs_idx += 1;
+	}
+
 	// Split inputs and outputs slices into non-cut-through and cut-through slices.
 	let (inputs, inputs_cut) = inputs.split_at_mut(inputs.len() - ncut);
 	let (outputs, outputs_cut) = outputs.split_at_mut(outputs.len() - ncut);
+
+	// Split token inputs and token outputs slices into non-cut-through and cut-through slices.
+	let (token_inputs, token_inputs_cut) =
+		token_inputs.split_at_mut(token_inputs.len() - token_ncut);
+	let (token_outputs, token_outputs_cut) =
+		token_outputs.split_at_mut(token_outputs.len() - token_ncut);
 
 	// Resort all the new slices.
 	inputs.sort_unstable();
 	outputs.sort_unstable();
 	inputs_cut.sort_unstable();
 	outputs_cut.sort_unstable();
+	token_inputs.sort_unstable();
+	token_outputs.sort_unstable();
+	token_inputs_cut.sort_unstable();
+	token_outputs_cut.sort_unstable();
 
 	// Check we have no duplicate inputs after cut-through.
 	if inputs.windows(2).any(|pair| pair[0] == pair[1]) {
@@ -2421,8 +2294,26 @@
 		return Err(Error::CutThrough);
 	}
 
-	Ok((inputs, outputs, inputs_cut, outputs_cut))
->>>>>>> 06a09f25
+	// Check we have no duplicate token inputs after cut-through.
+	if token_inputs.windows(2).any(|pair| pair[0] == pair[1]) {
+		return Err(Error::CutThrough);
+	}
+
+	// Check we have no duplicate token outputs after cut-through.
+	if token_outputs.windows(2).any(|pair| pair[0] == pair[1]) {
+		return Err(Error::CutThrough);
+	}
+
+	Ok((
+		inputs,
+		outputs,
+		token_inputs,
+		token_outputs,
+		inputs_cut,
+		outputs_cut,
+		token_inputs_cut,
+		token_outputs_cut,
+	))
 }
 
 /// Aggregate a vec of txs into a multi-kernel tx with cut_through.
@@ -2431,40 +2322,24 @@
 	if txs.is_empty() {
 		return Ok(Transaction::empty());
 	} else if txs.len() == 1 {
-<<<<<<< HEAD
-		return Ok(txs.pop().unwrap());
-	}
-	let mut n_inputs = 0;
-	let mut n_outputs = 0;
-	let mut n_kernels = 0;
-	let mut n_token_inputs = 0;
-	let mut n_token_outputs = 0;
-	let mut n_token_kernels = 0;
-	for tx in txs.iter() {
-		n_inputs += tx.body.inputs.len();
-		n_outputs += tx.body.outputs.len();
-		n_kernels += tx.body.kernels.len();
-		n_token_inputs += tx.body.token_inputs.len();
-		n_token_outputs += tx.body.token_outputs.len();
-		n_token_kernels += tx.body.token_kernels.len();
-	}
-
-	let mut inputs: Vec<Input> = Vec::with_capacity(n_inputs);
-=======
 		return Ok(txs[0].clone());
 	}
 
-	let (n_inputs, n_outputs, n_kernels) =
-		txs.iter()
-			.fold((0, 0, 0), |(inputs, outputs, kernels), tx| {
+	let (n_inputs, n_outputs, n_kernels, n_token_inputs, n_token_outputs, n_token_kernels) =
+		txs.iter().fold(
+			(0, 0, 0, 0, 0, 0),
+			|(inputs, outputs, kernels, token_inputs, token_outputs, token_kernels), tx| {
 				(
 					inputs + tx.inputs().len(),
 					outputs + tx.outputs().len(),
 					kernels + tx.kernels().len(),
+					token_inputs + tx.token_inputs().len(),
+					token_outputs + tx.token_outputs().len(),
+					token_kernels + tx.token_kernels().len(),
 				)
-			});
+			},
+		);
 	let mut inputs: Vec<CommitWrapper> = Vec::with_capacity(n_inputs);
->>>>>>> 06a09f25
 	let mut outputs: Vec<Output> = Vec::with_capacity(n_outputs);
 	let mut kernels: Vec<TxKernel> = Vec::with_capacity(n_kernels);
 	let mut token_inputs: Vec<TokenInput> = Vec::with_capacity(n_token_inputs);
@@ -2478,36 +2353,22 @@
 		// we will sum these later to give a single aggregate offset
 		kernel_offsets.push(tx.offset.clone());
 
-<<<<<<< HEAD
-		inputs.append(&mut tx.body.inputs);
-		outputs.append(&mut tx.body.outputs);
-		kernels.append(&mut tx.body.kernels);
-		token_inputs.append(&mut tx.body.token_inputs);
-		token_outputs.append(&mut tx.body.token_outputs);
-		token_kernels.append(&mut tx.body.token_kernels);
-	}
-
-	// Sort inputs and outputs during cut_through.
-	cut_through(
+		let tx_inputs: Vec<_> = tx.inputs().into();
+		inputs.extend_from_slice(&tx_inputs);
+		outputs.extend_from_slice(tx.outputs());
+		kernels.extend_from_slice(tx.kernels());
+		token_inputs.extend_from_slice(&tx.body.token_inputs());
+		token_outputs.extend_from_slice(&tx.body.token_outputs());
+		token_kernels.extend_from_slice(&tx.body.token_kernels());
+	}
+
+	let (inputs, outputs, token_inputs, token_outputs, _, _, _, _) = cut_through(
 		&mut inputs,
 		&mut outputs,
 		&mut token_inputs,
 		&mut token_outputs,
 	)?;
 
-	// Now sort kernels.
-	kernels.sort_unstable();
-	token_kernels.sort_unstable();
-=======
-		let tx_inputs: Vec<_> = tx.inputs().into();
-		inputs.extend_from_slice(&tx_inputs);
-		outputs.extend_from_slice(tx.outputs());
-		kernels.extend_from_slice(tx.kernels());
-	}
-
-	let (inputs, outputs, _, _) = cut_through(&mut inputs, &mut outputs)?;
->>>>>>> 06a09f25
-
 	// now sum the kernel_offsets up to give us an aggregate offset for the
 	// transaction
 	let total_kernel_offset = committed::sum_kernel_offsets(kernel_offsets, vec![])?;
@@ -2517,21 +2378,16 @@
 	//   * cut-through outputs
 	//   * full set of tx kernels
 	//   * sum of all kernel offsets
-<<<<<<< HEAD
+	// Note: We sort input/outputs/kernels when building the transaction body internally.
 	let tx = Transaction::new(
-		inputs,
+		Inputs::from(inputs),
 		outputs,
 		token_inputs,
 		token_outputs,
-		kernels,
-		token_kernels,
+		&kernels,
+		&token_kernels,
 	)
 	.with_offset(total_kernel_offset);
-=======
-	// Note: We sort input/outputs/kernels when building the transaction body internally.
-	let tx =
-		Transaction::new(Inputs::from(inputs), outputs, &kernels).with_offset(total_kernel_offset);
->>>>>>> 06a09f25
 
 	Ok(tx)
 }
@@ -2569,25 +2425,23 @@
 			kernels.push(*mk_kernel);
 		}
 	}
-	for mk_token_input in mk_tx.body.token_inputs {
-		if !tx.body.token_inputs.contains(&mk_token_input)
-			&& !token_inputs.contains(&mk_token_input)
-		{
-			token_inputs.push(mk_token_input);
-		}
-	}
-	for mk_token_output in mk_tx.body.token_outputs {
-		if !tx.body.token_outputs.contains(&mk_token_output)
+	for mk_token_input in mk_tx.token_inputs() {
+		if !tx.token_inputs().contains(&mk_token_input) && !token_inputs.contains(&mk_token_input) {
+			token_inputs.push(*mk_token_input);
+		}
+	}
+	for mk_token_output in mk_tx.token_outputs() {
+		if !tx.token_outputs().contains(&mk_token_output)
 			&& !token_outputs.contains(&mk_token_output)
 		{
-			token_outputs.push(mk_token_output);
-		}
-	}
-	for mk_token_kernel in mk_tx.body.token_kernels {
-		if !tx.body.token_kernels.contains(&mk_token_kernel)
+			token_outputs.push(*mk_token_output);
+		}
+	}
+	for mk_token_kernel in mk_tx.token_kernels() {
+		if !tx.token_kernels().contains(&mk_token_kernel)
 			&& !token_kernels.contains(&mk_token_kernel)
 		{
-			token_kernels.push(mk_token_kernel);
+			token_kernels.push(*mk_token_kernel);
 		}
 	}
 
@@ -2625,23 +2479,15 @@
 	token_kernels.sort_unstable();
 
 	// Build a new tx from the above data.
-<<<<<<< HEAD
-	let tx = Transaction::new(
-		inputs,
-		outputs,
-		token_inputs,
-		token_outputs,
-		kernels,
-		token_kernels,
+	Ok(Transaction::new(
+		Inputs::from(inputs.as_slice()),
+		&outputs,
+		&token_inputs,
+		&token_outputs,
+		&kernels,
+		&token_kernels,
 	)
-	.with_offset(total_kernel_offset);
-	Ok(tx)
-=======
-	Ok(
-		Transaction::new(Inputs::from(inputs.as_slice()), &outputs, &kernels)
-			.with_offset(total_kernel_offset),
-	)
->>>>>>> 06a09f25
+	.with_offset(total_kernel_offset))
 }
 
 /// A transaction input.
@@ -2728,102 +2574,14 @@
 	}
 }
 
-<<<<<<< HEAD
-/// A transaction tokeninput.
-///
-/// Primarily a reference to an output being spent by the transaction.
-#[derive(Serialize, Deserialize, Debug, Clone, Copy)]
-pub struct TokenInput {
-	/// The features of the output being spent.
-	/// We will check maturity for coinbase output.
-	pub features: OutputFeatures,
-	/// Token type
-	pub token_type: TokenKey,
-	/// The commit referencing the output being spent.
-=======
 /// We need to wrap commitments so they can be sorted with hashable_ord.
 #[derive(Serialize, Deserialize, Debug, Clone, Copy)]
 #[serde(transparent)]
 pub struct CommitWrapper {
->>>>>>> 06a09f25
 	#[serde(
 		serialize_with = "secp_ser::as_hex",
 		deserialize_with = "secp_ser::commitment_from_hex"
 	)]
-<<<<<<< HEAD
-	pub commit: Commitment,
-}
-
-impl DefaultHashable for TokenInput {}
-hashable_ord!(TokenInput);
-
-impl ::std::hash::Hash for TokenInput {
-	fn hash<H: ::std::hash::Hasher>(&self, state: &mut H) {
-		let mut vec = Vec::new();
-		ser::serialize_default(&mut vec, &self).expect("serialization failed");
-		::std::hash::Hash::hash(&vec, state);
-	}
-}
-
-/// Implementation of Writeable for a transaction Input, defines how to write
-/// an Input as binary.
-impl Writeable for TokenInput {
-	fn write<W: Writer>(&self, writer: &mut W) -> Result<(), ser::Error> {
-		self.features.write(writer)?;
-		self.token_type.write(writer)?;
-		self.commit.write(writer)?;
-		Ok(())
-	}
-}
-
-/// Implementation of Readable for a transaction Input, defines how to read
-/// an Input from a binary stream.
-impl Readable for TokenInput {
-	fn read<R: Reader>(reader: &mut R) -> Result<TokenInput, ser::Error> {
-		let features = OutputFeatures::read(reader)?;
-		let token_type = TokenKey::read(reader)?;
-		let commit = Commitment::read(reader)?;
-		Ok(TokenInput::new(features, token_type, commit))
-	}
-}
-
-/// The input for a transaction, which spends a pre-existing unspent output.
-/// The input commitment is a reproduction of the commitment of the output
-/// being spent. Input must also provide the original output features and the
-/// hash of the block the output originated from.
-impl TokenInput {
-	/// Build a new input from the data required to identify and verify an
-	/// output being spent.
-	pub fn new(features: OutputFeatures, token_type: TokenKey, commit: Commitment) -> TokenInput {
-		TokenInput {
-			features,
-			token_type,
-			commit,
-		}
-	}
-
-	/// The input commitment which _partially_ identifies the output being
-	/// spent. In the presence of a fork we need additional info to uniquely
-	/// identify the output. Specifically the block hash (to correctly
-	/// calculate lock_height for coinbase outputs).
-	pub fn commitment(&self) -> Commitment {
-		self.commit
-	}
-
-	/// The input token key
-	pub fn token_type(&self) -> TokenKey {
-		self.token_type
-	}
-
-	/// Is this a token issue?
-	pub fn is_tokenissue(&self) -> bool {
-		self.features.is_tokenissue()
-	}
-
-	/// Is this a plain token tx?
-	pub fn is_token(&self) -> bool {
-		self.features.is_token()
-=======
 	commit: Commitment,
 }
 
@@ -2964,12 +2722,12 @@
 			// Otherwise we are writing full data and need to consider our inputs variant and protocol version.
 			match self {
 				Inputs::CommitOnly(inputs) => match writer.protocol_version().value() {
-					0..=2 => return Err(ser::Error::UnsupportedProtocolVersion),
-					3..=ProtocolVersion::MAX => inputs.write(writer)?,
+					0..=3 => return Err(ser::Error::UnsupportedProtocolVersion),
+					4..=ProtocolVersion::MAX => inputs.write(writer)?,
 				},
 				Inputs::FeaturesAndCommit(inputs) => match writer.protocol_version().value() {
-					0..=2 => inputs.write(writer)?,
-					3..=ProtocolVersion::MAX => {
+					0..=3 => inputs.write(writer)?,
+					4..=ProtocolVersion::MAX => {
 						let inputs: Vec<CommitWrapper> = self.into();
 						inputs.write(writer)?;
 					}
@@ -3016,7 +2774,104 @@
 			Inputs::CommitOnly(_) => "v3",
 			Inputs::FeaturesAndCommit(_) => "v2",
 		}
->>>>>>> 06a09f25
+	}
+}
+
+/// A transaction tokeninput.
+///
+/// Primarily a reference to an output being spent by the transaction.
+#[derive(Serialize, Deserialize, Debug, Clone, Copy)]
+pub struct TokenInput {
+	/// The features of the output being spent.
+	/// We will check maturity for coinbase output.
+	pub features: OutputFeatures,
+	/// Token type
+	pub token_type: TokenKey,
+	/// The commit referencing the output being spent.
+	#[serde(
+		serialize_with = "secp_ser::as_hex",
+		deserialize_with = "secp_ser::commitment_from_hex"
+	)]
+	pub commit: Commitment,
+}
+
+impl DefaultHashable for TokenInput {}
+hashable_ord!(TokenInput);
+
+impl AsRef<Commitment> for TokenInput {
+	fn as_ref(&self) -> &Commitment {
+		&self.commit
+	}
+}
+
+impl From<&TokenOutputIdentifier> for TokenInput {
+	fn from(out: &TokenOutputIdentifier) -> Self {
+		TokenInput {
+			features: out.features,
+			token_type: out.token_type,
+			commit: out.commit,
+		}
+	}
+}
+
+/// Implementation of Writeable for a transaction Input, defines how to write
+/// an Input as binary.
+impl Writeable for TokenInput {
+	fn write<W: Writer>(&self, writer: &mut W) -> Result<(), ser::Error> {
+		self.features.write(writer)?;
+		self.token_type.write(writer)?;
+		self.commit.write(writer)?;
+		Ok(())
+	}
+}
+
+/// Implementation of Readable for a transaction Input, defines how to read
+/// an Input from a binary stream.
+impl Readable for TokenInput {
+	fn read<R: Reader>(reader: &mut R) -> Result<TokenInput, ser::Error> {
+		let features = OutputFeatures::read(reader)?;
+		let token_type = TokenKey::read(reader)?;
+		let commit = Commitment::read(reader)?;
+		Ok(TokenInput::new(features, token_type, commit))
+	}
+}
+
+/// The input for a transaction, which spends a pre-existing unspent output.
+/// The input commitment is a reproduction of the commitment of the output
+/// being spent. Input must also provide the original output features and the
+/// hash of the block the output originated from.
+impl TokenInput {
+	/// Build a new input from the data required to identify and verify an
+	/// output being spent.
+	pub fn new(features: OutputFeatures, token_type: TokenKey, commit: Commitment) -> TokenInput {
+		TokenInput {
+			features,
+			token_type,
+			commit,
+		}
+	}
+
+	/// The input commitment which _partially_ identifies the output being
+	/// spent. In the presence of a fork we need additional info to uniquely
+	/// identify the output. Specifically the block hash (to correctly
+	/// calculate lock_height for coinbase outputs).
+	pub fn commitment(&self) -> Commitment {
+		self.commit
+	}
+
+	/// The input token key
+	pub fn token_type(&self) -> TokenKey {
+		self.token_type
+	}
+
+	/// Is this a token issue?
+	pub fn is_tokenissue(&self) -> bool {
+		self.features.is_tokenissue()
+	}
+
+	/// Is this a plain token tx?
+	pub fn is_token(&self) -> bool {
+		self.features.is_token()
 	}
 }
 
@@ -3116,38 +2971,13 @@
 	}
 }
 
-<<<<<<< HEAD
-/// We can build an Output MMR but store instances of OutputIdentifier in the MMR data file.
-impl PMMRable for Output {
-	type E = OutputIdentifier;
-
-	fn as_elmt(&self) -> OutputIdentifier {
-		OutputIdentifier::from(self)
-	}
-
-	fn elmt_size() -> Option<u16> {
-		Some(
-			(1 + secp::constants::PEDERSEN_COMMITMENT_SIZE)
-				.try_into()
-				.unwrap(),
-		)
-	}
-}
-
 /// Output for a token transaction
 #[derive(Debug, Copy, Clone, Serialize, Deserialize)]
 pub struct TokenOutput {
-	/// Options for an output's structure or use
-	pub features: OutputFeatures,
-	/// Token type
-	pub token_type: TokenKey,
-	/// The homomorphic commitment representing the output amount
-	#[serde(
-		serialize_with = "secp_ser::as_hex",
-		deserialize_with = "secp_ser::commitment_from_hex"
-	)]
-	pub commit: Commitment,
-	/// A proof that the commitment is in the right range
+	/// Output identifier (features and commitment).
+	#[serde(flatten)]
+	pub identifier: TokenOutputIdentifier,
+	/// Rangeproof associated with the commitment.
 	#[serde(
 		serialize_with = "secp_ser::as_hex",
 		deserialize_with = "secp_ser::rangeproof_from_hex"
@@ -3155,14 +2985,29 @@
 	pub proof: RangeProof,
 }
 
-impl DefaultHashable for TokenOutput {}
-hashable_ord!(TokenOutput);
-
-impl ::std::hash::Hash for TokenOutput {
-	fn hash<H: ::std::hash::Hasher>(&self, state: &mut H) {
-		let mut vec = Vec::new();
-		ser::serialize_default(&mut vec, &self).expect("serialization failed");
-		::std::hash::Hash::hash(&vec, state);
+impl Ord for TokenOutput {
+	fn cmp(&self, other: &Self) -> Ordering {
+		self.identifier.cmp(&other.identifier)
+	}
+}
+
+impl PartialOrd for TokenOutput {
+	fn partial_cmp(&self, other: &Self) -> Option<Ordering> {
+		Some(self.cmp(other))
+	}
+}
+
+impl PartialEq for TokenOutput {
+	fn eq(&self, other: &Self) -> bool {
+		self.identifier == other.identifier
+	}
+}
+
+impl Eq for TokenOutput {}
+
+impl AsRef<Commitment> for TokenOutput {
+	fn as_ref(&self) -> &Commitment {
+		&self.identifier.commit
 	}
 }
 
@@ -3170,14 +3015,8 @@
 /// an TokenOutput as binary.
 impl Writeable for TokenOutput {
 	fn write<W: Writer>(&self, writer: &mut W) -> Result<(), ser::Error> {
-		self.features.write(writer)?;
-		self.token_type.write(writer)?;
-		self.commit.write(writer)?;
-		// The hash of an output doesn't include the range proof, which
-		// is committed to separately
-		if writer.serialization_mode() != ser::SerializationMode::Hash {
-			writer.write_bytes(&self.proof)?
-		}
+		self.identifier.write(writer)?;
+		self.proof.write(writer)?;
 		Ok(())
 	}
 }
@@ -3187,33 +3026,12 @@
 impl Readable for TokenOutput {
 	fn read<R: Reader>(reader: &mut R) -> Result<TokenOutput, ser::Error> {
 		Ok(TokenOutput {
-			features: OutputFeatures::read(reader)?,
-			token_type: TokenKey::read(reader)?,
-			commit: Commitment::read(reader)?,
+			identifier: TokenOutputIdentifier::read(reader)?,
 			proof: RangeProof::read(reader)?,
 		})
 	}
 }
 
-/// We can build an TokenOutput MMR but store instances of TokenOutputIdentifier in the MMR data file.
-impl PMMRable for TokenOutput {
-	type E = TokenOutputIdentifier;
-
-	fn as_elmt(&self) -> TokenOutputIdentifier {
-		TokenOutputIdentifier::from(self)
-	}
-
-	fn elmt_size() -> Option<u16> {
-		Some(
-			(1 + 32 + secp::constants::PEDERSEN_COMMITMENT_SIZE)
-				.try_into()
-				.unwrap(),
-		)
-	}
-}
-
-=======
->>>>>>> 06a09f25
 impl OutputFeatures {
 	/// Is this a coinbase output?
 	pub fn is_coinbase(self) -> bool {
@@ -3297,26 +3115,58 @@
 	}
 }
 
-<<<<<<< HEAD
+impl AsRef<OutputIdentifier> for Output {
+	fn as_ref(&self) -> &OutputIdentifier {
+		&self.identifier
+	}
+}
+
 impl TokenOutput {
+	/// Create a new token output with the provided features, commitment and rangeproof.
+	pub fn new(
+		features: OutputFeatures,
+		token_type: TokenKey,
+		commit: Commitment,
+		proof: RangeProof,
+	) -> TokenOutput {
+		TokenOutput {
+			identifier: TokenOutputIdentifier {
+				features,
+				token_type,
+				commit,
+			},
+			proof,
+		}
+	}
+
+	/// TokenOutput identifier.
+	pub fn identifier(&self) -> TokenOutputIdentifier {
+		self.identifier
+	}
+
 	/// Commitment for the output
 	pub fn commitment(&self) -> Commitment {
-		self.commit
+		self.identifier.commitment()
 	}
 
 	/// the output token key
 	pub fn token_type(&self) -> TokenKey {
-		self.token_type
+		self.identifier.token_type
+	}
+
+	/// Token output features.
+	pub fn features(&self) -> OutputFeatures {
+		self.identifier.features
 	}
 
 	/// Is this a coinbase kernel?
 	pub fn is_tokenissue(&self) -> bool {
-		self.features.is_tokenissue()
+		self.identifier.is_tokenissue()
 	}
 
 	/// Is this a plain kernel?
 	pub fn is_token(&self) -> bool {
-		self.features.is_token()
+		self.identifier.is_token()
 	}
 
 	/// Range proof for the output
@@ -3333,13 +3183,8 @@
 	pub fn verify_proof(&self) -> Result<(), Error> {
 		let secp = static_secp_instance();
 		secp.lock()
-			.verify_bullet_proof(self.commit, self.proof, None)?;
-		Ok(())
-=======
-impl AsRef<OutputIdentifier> for Output {
-	fn as_ref(&self) -> &OutputIdentifier {
-		&self.identifier
->>>>>>> 06a09f25
+			.verify_bullet_proof(self.commitment(), self.proof, None)?;
+		Ok(())
 	}
 }
 
@@ -3450,20 +3295,36 @@
 	}
 }
 
-<<<<<<< HEAD
+impl AsRef<OutputIdentifier> for OutputIdentifier {
+	fn as_ref(&self) -> &OutputIdentifier {
+		self
+	}
+}
+
 /// An token_output_identifier can be build from either an token_input _or_ an token_output and
 /// contains everything we need to uniquely identify an output being spent.
-#[derive(Serialize, Deserialize, Debug, Clone, PartialEq)]
+#[derive(Serialize, Deserialize, Debug, Clone, Copy)]
 pub struct TokenOutputIdentifier {
 	/// TokenOutput features
 	pub features: OutputFeatures,
 	/// Token type
 	pub token_type: TokenKey,
 	/// Output commitment
+	#[serde(
+		serialize_with = "secp_ser::as_hex",
+		deserialize_with = "secp_ser::commitment_from_hex"
+	)]
 	pub commit: Commitment,
 }
 
 impl DefaultHashable for TokenOutputIdentifier {}
+hashable_ord!(TokenOutputIdentifier);
+
+impl AsRef<Commitment> for TokenOutputIdentifier {
+	fn as_ref(&self) -> &Commitment {
+		&self.commit
+	}
+}
 
 impl TokenOutputIdentifier {
 	/// Build a new output_identifier.
@@ -3484,13 +3345,21 @@
 		self.commit
 	}
 
+	/// Is this a issue token output?
+	pub fn is_tokenissue(&self) -> bool {
+		self.features.is_tokenissue()
+	}
+
+	/// Is this a token output?
+	pub fn is_token(&self) -> bool {
+		self.features.is_token()
+	}
+
 	/// Converts this identifier to a full output, provided a RangeProof
 	pub fn into_output(self, proof: RangeProof) -> TokenOutput {
 		TokenOutput {
+			identifier: self,
 			proof,
-			features: self.features,
-			commit: self.commit,
-			token_type: self.token_type,
 		}
 	}
 }
@@ -3520,13 +3389,19 @@
 	}
 }
 
-impl From<&TokenOutput> for TokenOutputIdentifier {
-	fn from(out: &TokenOutput) -> Self {
-		TokenOutputIdentifier {
-			features: out.features,
-			commit: out.commit,
-			token_type: out.token_type,
-		}
+impl PMMRable for TokenOutputIdentifier {
+	type E = Self;
+
+	fn as_elmt(&self) -> TokenOutputIdentifier {
+		*self
+	}
+
+	fn elmt_size() -> Option<u16> {
+		Some(
+			(1 + 32 + secp::constants::PEDERSEN_COMMITMENT_SIZE)
+				.try_into()
+				.unwrap(),
+		)
 	}
 }
 
@@ -3537,6 +3412,12 @@
 			commit: input.commit,
 			token_type: input.token_type,
 		}
+	}
+}
+
+impl AsRef<TokenOutputIdentifier> for TokenOutputIdentifier {
+	fn as_ref(&self) -> &TokenOutputIdentifier {
+		self
 	}
 }
 
@@ -3568,7 +3449,7 @@
 	fn write<W: Writer>(&self, writer: &mut W) -> Result<(), ser::Error> {
 		self.token_type.write(writer)?;
 		self.commit.write(writer)?;
-		if writer.serialization_mode() != ser::SerializationMode::Hash {
+		if !writer.serialization_mode().is_hash_mode() {
 			writer.write_bytes(&self.proof)?
 		}
 		Ok(())
@@ -3607,8 +3488,8 @@
 impl From<TokenOutput> for TokenIssueProof {
 	fn from(out: TokenOutput) -> Self {
 		TokenIssueProof {
-			token_type: out.token_type,
-			commit: out.commit,
+			token_type: out.token_type(),
+			commit: out.commitment(),
 			proof: out.proof,
 		}
 	}
@@ -3641,15 +3522,10 @@
 	/// Build an output_identifier from an existing output.
 	pub fn from_token_output(output: &TokenOutput) -> TokenIssueProof {
 		TokenIssueProof {
-			token_type: output.token_type,
-			commit: output.commit,
+			token_type: output.token_type(),
+			commit: output.commitment(),
 			proof: output.proof,
 		}
-=======
-impl AsRef<OutputIdentifier> for OutputIdentifier {
-	fn as_ref(&self) -> &OutputIdentifier {
-		self
->>>>>>> 06a09f25
 	}
 }
 
