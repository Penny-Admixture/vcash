// Copyright 2020 The Grin Developers
//
// Licensed under the Apache License, Version 2.0 (the "License");
// you may not use this file except in compliance with the License.
// You may obtain a copy of the License at
//
//     http://www.apache.org/licenses/LICENSE-2.0
//
// Unless required by applicable law or agreed to in writing, software
// distributed under the License is distributed on an "AS IS" BASIS,
// WITHOUT WARRANTIES OR CONDITIONS OF ANY KIND, either express or implied.
// See the License for the specific language governing permissions and
// limitations under the License.

//! Definition of the genesis block. Placeholder for now.

// required for genesis replacement
//! #![allow(unused_imports)]

#![cfg_attr(feature = "cargo-clippy", allow(clippy::unreadable_literal))]

use crate::core;
use crate::core::hash::Hash;
use crate::pow::ProofOfWork;
use chrono::prelude::{TimeZone, Utc};
use keychain::BlindingFactor;
use util;
use util::secp::constants::SINGLE_BULLET_PROOF_SIZE;
use util::secp::pedersen::{Commitment, RangeProof};
use util::secp::Signature;

/// Genesis block definition for development networks. The proof of work size
/// is small enough to mine it on the fly, so it does not contain its own
/// proof of work solution. Can also be easily mutated for different tests.
pub fn genesis_dev() -> core::Block {
	let genesis_dev_header_version = core::HeaderVersion(2);
	core::Block::with_header(core::BlockHeader {
		version: genesis_dev_header_version,
		height: 0,
		// previous: core::hash::Hash([0xff; 32]),
		timestamp: Utc.ymd(1997, 8, 4).and_hms(0, 0, 0),
		bits: 0x2100ffff,
		pow: ProofOfWork {
			nonce: 0,
			..Default::default()
		},
		..Default::default()
	})
}

/// Floonet genesis block
pub fn genesis_floo() -> core::Block {
	let gen = core::Block::with_header(core::BlockHeader {
		height: 0,
		timestamp: Utc.ymd(2019, 3, 27).and_hms(0, 0, 0),
		prev_root: Hash::from_hex(
			"00000000000000000017ff4903ef366c8f62e3151ba74e41b8332a126542f538",
		)
		.unwrap(),
		output_root: Hash::from_hex(
			"73b5e0a05ea9e1e4e33b8f1c723bc5c10d17f07042c2af7644f4dbb61f4bc556",
		)
		.unwrap(),
		range_proof_root: Hash::from_hex(
			"667a3ba22f237a875f67c9933037c8564097fa57a3e75be507916de28fc0da26",
		)
		.unwrap(),
		kernel_root: Hash::from_hex(
			"cfdddfe2d938d0026f8b1304442655bbdddde175ff45ddf44cb03bcb0071a72d",
		)
		.unwrap(),
		total_kernel_offset: BlindingFactor::from_hex(
			"0000000000000000000000000000000000000000000000000000000000000000",
		)
		.unwrap(),
		output_mmr_size: 1,
		kernel_mmr_size: 1,
		bits: 0x1b01cc26,
		pow: ProofOfWork {
			nonce: 0,
			..Default::default()
		},
		..Default::default()
	});
	let kernel = core::TxKernel {
		features: core::KernelFeatures::Coinbase,
		excess: Commitment::from_vec(
<<<<<<< HEAD
			util::from_hex(
				"09b1242944552f51ba4ae26699f5583fe6d57fa0dd9987ceabd9600f625341c39f".to_string(),
			)
			.unwrap(),
=======
			util::from_hex("08df2f1d996cee37715d9ac0a0f3b13aae508d1101945acb8044954aee30960be9")
				.unwrap(),
>>>>>>> 6bdf31f2
		),
		excess_sig: Signature::from_raw_data(&[
			70, 132, 229, 74, 16, 200, 129, 132, 19, 82, 50, 68, 9, 191, 37, 18, 252, 75, 217, 99,
			34, 104, 114, 114, 193, 158, 59, 254, 154, 3, 40, 15, 134, 86, 6, 232, 35, 63, 110,
			213, 248, 99, 203, 37, 129, 117, 250, 201, 213, 193, 231, 115, 242, 56, 10, 197, 251,
			206, 20, 94, 98, 39, 233, 115,
		])
		.unwrap(),
	};
	let output = core::Output {
		features: core::OutputFeatures::Coinbase,
		commit: Commitment::from_vec(
<<<<<<< HEAD
			util::from_hex(
				"095142abcf5062e5f53ffd3101ed404ba22eadf3f12dd950281e6c74212f90f196".to_string(),
			)
			.unwrap(),
=======
			util::from_hex("08c12007af16d1ee55fffe92cef808c77e318dae70c3bc70cb6361f49d517f1b68")
				.unwrap(),
>>>>>>> 6bdf31f2
		),
		proof: RangeProof {
			plen: SINGLE_BULLET_PROOF_SIZE,
			proof: [
				252, 128, 125, 252, 137, 194, 212, 142, 251, 117, 46, 226, 157, 49, 93, 109, 35,
				60, 67, 255, 250, 148, 26, 155, 13, 121, 208, 174, 176, 56, 132, 211, 226, 94, 131,
				173, 144, 90, 100, 219, 93, 103, 103, 48, 59, 163, 53, 150, 187, 187, 35, 6, 101,
				160, 153, 235, 145, 56, 122, 31, 141, 161, 177, 193, 15, 8, 16, 115, 35, 170, 75,
				202, 205, 234, 86, 244, 47, 244, 61, 214, 106, 105, 42, 242, 194, 153, 78, 31, 113,
				114, 149, 12, 70, 158, 128, 89, 159, 137, 6, 146, 245, 77, 9, 76, 26, 229, 71, 50,
				241, 26, 76, 135, 241, 172, 72, 212, 204, 21, 184, 129, 191, 2, 49, 142, 106, 81,
				215, 0, 59, 248, 226, 147, 173, 188, 0, 17, 82, 181, 142, 36, 50, 185, 3, 88, 212,
				203, 167, 167, 25, 60, 2, 209, 103, 99, 104, 218, 83, 46, 112, 31, 191, 133, 103,
				231, 196, 102, 156, 37, 98, 177, 160, 99, 176, 203, 233, 163, 221, 32, 5, 65, 77,
				2, 251, 11, 121, 62, 49, 88, 24, 84, 33, 125, 96, 30, 9, 44, 44, 218, 53, 58, 204,
				138, 236, 189, 79, 78, 174, 109, 31, 103, 220, 149, 111, 97, 96, 233, 53, 252, 183,
				146, 198, 130, 10, 52, 126, 253, 104, 217, 151, 246, 215, 208, 124, 132, 49, 83,
				69, 245, 47, 187, 109, 38, 198, 204, 165, 206, 19, 46, 28, 128, 211, 131, 177, 104,
				237, 97, 80, 200, 189, 222, 62, 238, 102, 216, 77, 53, 162, 40, 78, 203, 116, 121,
				4, 103, 199, 105, 163, 29, 16, 198, 113, 14, 19, 79, 124, 245, 23, 233, 41, 118,
				143, 168, 133, 39, 58, 5, 12, 158, 210, 232, 137, 57, 34, 228, 222, 67, 69, 18,
				232, 248, 191, 94, 126, 191, 235, 57, 106, 192, 203, 245, 13, 242, 227, 238, 7, 33,
				90, 79, 184, 196, 109, 10, 100, 151, 0, 36, 225, 158, 187, 12, 191, 105, 220, 94,
				25, 89, 166, 223, 202, 185, 184, 79, 198, 12, 0, 240, 188, 245, 90, 53, 219, 223,
				248, 56, 110, 37, 163, 135, 16, 120, 110, 110, 166, 185, 210, 51, 246, 221, 151,
				173, 180, 221, 181, 0, 145, 6, 177, 15, 253, 172, 31, 157, 212, 26, 185, 120, 184,
				41, 101, 23, 45, 58, 248, 255, 200, 156, 81, 241, 107, 198, 101, 191, 210, 172,
				234, 179, 81, 82, 198, 167, 70, 171, 240, 209, 51, 158, 217, 29, 146, 247, 58, 44,
				88, 164, 139, 233, 95, 179, 94, 163, 172, 149, 127, 254, 1, 175, 194, 255, 85, 120,
				141, 112, 146, 248, 142, 25, 200, 157, 4, 75, 145, 31, 175, 253, 95, 45, 178, 92,
				219, 20, 12, 119, 50, 217, 84, 156, 83, 87, 226, 94, 122, 246, 58, 109, 54, 237,
				40, 92, 29, 16, 77, 196, 173, 150, 80, 132, 71, 137, 190, 208, 186, 253, 56, 115,
				112, 70, 29, 159, 106, 40, 81, 252, 144, 248, 224, 131, 88, 70, 215, 73, 190, 200,
				149, 143, 172, 117, 240, 196, 212, 140, 151, 230, 228, 193, 139, 153, 223, 97, 4,
				235, 66, 4, 84, 113, 246, 225, 185, 159, 61, 80, 240, 54, 106, 18, 233, 57, 54,
				180, 224, 160, 147, 176, 71, 130, 235, 69, 108, 98, 160, 83, 53, 90, 212, 108, 152,
				74, 195, 58, 84, 49, 215, 151, 207, 135, 255, 159, 198, 193, 156, 146, 231, 5, 111,
				127, 163, 47, 250, 62, 7, 204, 229, 117, 231, 85, 104, 70, 228, 25, 198, 163, 100,
				65, 12, 166, 139, 0, 123, 139, 195, 105, 51, 83, 93, 54, 126, 196, 80, 189, 92,
				189, 210, 4, 92, 66, 10, 117, 141, 237, 58, 255, 1, 185, 117, 108, 178, 101, 208,
				9, 246, 173, 176, 31, 138, 240, 22, 7, 219, 147, 143, 195, 156, 84, 234, 121, 64,
				59, 246, 141, 25, 228, 210, 170, 163, 138, 84,
			],
		},
	};
	gen.with_reward(output, kernel)
}

/// Mainnet genesis block
pub fn genesis_main() -> core::Block {
	let gen = core::Block::with_header(core::BlockHeader {
		height: 0,
		timestamp: Utc.ymd(2019, 3, 28).and_hms(0, 0, 0),
		prev_root: Hash::from_hex(
			"0000000000000000002a8bc32f43277fe9c063b9c99ea252b483941dcd06e217",
		)
		.unwrap(),
		output_root: Hash::from_hex(
			"fa7566d275006c6c467876758f2bc87e4cebd2020ae9cf9f294c6217828d6872",
		)
		.unwrap(),
		range_proof_root: Hash::from_hex(
			"1b7fff259aee3edfb5867c4775e4e1717826b843cda6685e5140442ece7bfc2e",
		)
		.unwrap(),
		kernel_root: Hash::from_hex(
			"e8bb096a73cbe6e099968965f5342fc1702ee2802802902286dcf0f279e326bf",
		)
		.unwrap(),
		total_kernel_offset: BlindingFactor::from_hex(
			"0000000000000000000000000000000000000000000000000000000000000000",
		)
		.unwrap(),
		output_mmr_size: 1,
		kernel_mmr_size: 1,
		bits: 0x18120f14,
		pow: ProofOfWork {
			nonce: 0,
			..Default::default()
		},
		..Default::default()
	});
	let kernel = core::TxKernel {
		features: core::KernelFeatures::Coinbase,
		excess: Commitment::from_vec(
<<<<<<< HEAD
			util::from_hex(
				"0860eaaa24a954b7c269109d0d84deca638b93d0481b6ba3e74365a71145c6d6a2".to_string(),
			)
			.unwrap(),
=======
			util::from_hex("096385d86c5cfda718aa0b7295be0adf7e5ac051edfe130593a2a257f09f78a3b1")
				.unwrap(),
>>>>>>> 6bdf31f2
		),
		excess_sig: Signature::from_raw_data(&[
			93, 198, 127, 118, 148, 6, 204, 6, 172, 90, 74, 74, 226, 122, 185, 138, 82, 249, 250,
			73, 15, 192, 106, 224, 165, 107, 31, 225, 180, 217, 137, 28, 185, 140, 251, 21, 231,
			64, 111, 208, 214, 121, 183, 132, 67, 55, 184, 84, 63, 95, 198, 0, 58, 196, 200, 97,
			15, 115, 211, 185, 225, 52, 92, 135,
		])
		.unwrap(),
	};
	let output = core::Output {
		features: core::OutputFeatures::Coinbase,
		commit: Commitment::from_vec(
<<<<<<< HEAD
			util::from_hex(
				"09e1875e6209265959df8e4053f641cb73db743f338e7ee08adb616042e9304aa5".to_string(),
			)
			.unwrap(),
=======
			util::from_hex("08b7e57c448db5ef25aa119dde2312c64d7ff1b890c416c6dda5ec73cbfed2edea")
				.unwrap(),
>>>>>>> 6bdf31f2
		),
		proof: RangeProof {
			plen: SINGLE_BULLET_PROOF_SIZE,
			proof: [
				141, 236, 79, 167, 69, 191, 67, 74, 182, 230, 73, 160, 7, 196, 45, 173, 62, 4, 67,
				35, 204, 174, 226, 169, 189, 119, 129, 235, 47, 185, 113, 103, 240, 37, 130, 45,
				96, 145, 41, 202, 57, 184, 14, 253, 251, 43, 58, 44, 250, 5, 25, 129, 146, 50, 0,
				13, 93, 120, 42, 35, 203, 63, 174, 237, 15, 15, 70, 120, 22, 194, 159, 135, 12, 3,
				137, 161, 209, 163, 25, 243, 73, 242, 97, 208, 251, 28, 10, 142, 107, 189, 31, 142,
				178, 220, 180, 62, 184, 85, 192, 224, 45, 133, 216, 10, 90, 237, 80, 26, 232, 118,
				188, 98, 129, 215, 14, 37, 40, 213, 123, 164, 190, 78, 212, 210, 171, 179, 14, 16,
				240, 125, 2, 11, 4, 11, 13, 141, 135, 5, 19, 173, 107, 39, 182, 35, 25, 132, 30,
				16, 162, 227, 74, 168, 225, 226, 12, 200, 80, 242, 211, 219, 42, 180, 226, 99, 173,
				203, 13, 3, 235, 211, 234, 129, 146, 156, 54, 208, 3, 235, 101, 117, 119, 187, 33,
				85, 161, 179, 73, 65, 187, 32, 156, 162, 224, 246, 114, 22, 220, 125, 69, 57, 171,
				82, 252, 70, 196, 192, 75, 183, 189, 132, 4, 212, 235, 117, 66, 196, 127, 182, 118,
				144, 229, 80, 35, 57, 224, 11, 167, 35, 220, 119, 226, 35, 13, 119, 175, 125, 188,
				44, 76, 36, 237, 76, 39, 238, 194, 252, 210, 48, 144, 115, 138, 127, 98, 27, 159,
				200, 196, 35, 77, 71, 168, 112, 77, 68, 116, 145, 96, 150, 44, 203, 139, 119, 73,
				41, 22, 85, 201, 245, 27, 123, 215, 41, 131, 80, 145, 114, 132, 11, 78, 20, 44,
				136, 49, 230, 229, 134, 48, 212, 43, 217, 244, 31, 28, 217, 224, 205, 60, 163, 0,
				77, 187, 53, 216, 36, 11, 152, 2, 135, 51, 168, 51, 52, 89, 6, 149, 22, 126, 163,
				207, 215, 82, 202, 3, 228, 185, 4, 194, 7, 14, 222, 80, 36, 22, 215, 149, 32, 237,
				237, 64, 64, 213, 6, 21, 54, 0, 127, 16, 236, 254, 28, 7, 45, 197, 154, 49, 86,
				155, 104, 180, 93, 111, 204, 184, 6, 63, 46, 69, 201, 54, 7, 120, 0, 209, 134, 238,
				253, 247, 160, 220, 40, 4, 137, 156, 121, 202, 251, 168, 18, 130, 55, 255, 232,
				157, 224, 205, 146, 37, 15, 151, 255, 18, 253, 195, 152, 20, 219, 8, 2, 162, 180,
				65, 149, 185, 149, 0, 141, 242, 45, 231, 146, 212, 65, 181, 255, 0, 101, 107, 106,
				248, 141, 87, 18, 216, 147, 140, 75, 81, 152, 10, 81, 240, 54, 40, 182, 78, 155,
				48, 36, 235, 23, 226, 86, 71, 29, 164, 96, 206, 229, 190, 137, 40, 219, 182, 127,
				146, 32, 113, 133, 40, 220, 210, 189, 107, 14, 49, 170, 27, 220, 190, 62, 244, 21,
				119, 153, 246, 228, 154, 58, 125, 11, 153, 69, 43, 12, 70, 106, 187, 235, 216, 20,
				44, 196, 114, 249, 59, 248, 199, 214, 2, 74, 62, 176, 227, 198, 91, 78, 128, 194,
				33, 245, 141, 248, 208, 66, 107, 233, 143, 243, 140, 24, 140, 164, 234, 190, 115,
				183, 233, 118, 226, 41, 35, 136, 96, 214, 171, 250, 88, 17, 202, 121, 150, 49, 68,
				103, 75, 47, 225, 177, 126, 116, 65, 69, 65, 232, 55, 98, 40, 117, 251, 61, 21,
				207, 162, 24, 10, 53, 170, 159, 254, 111, 253, 39, 153, 76, 64, 255, 150, 99, 36,
				146, 83, 198, 132, 236, 206, 1, 234, 135, 232, 15, 207, 196, 146, 194, 216, 208,
				199, 20, 163, 201, 112, 115, 114, 251, 13, 190, 244, 149, 147, 98, 9, 130, 128,
				238, 67, 55, 230, 174, 98, 52, 42, 13, 198, 143, 8, 59, 55, 139, 216, 27, 137, 242,
				201, 240, 4, 82, 178, 110, 167, 23, 201, 112, 74, 26, 109, 9, 65, 213, 243, 64,
				176, 52, 76, 96, 183,
			],
		},
	};
	gen.with_reward(output, kernel)
}

#[cfg(test)]
mod test {
	use super::*;
	use crate::core::hash::Hashed;
	use crate::global::{self, ChainTypes};
	use crate::ser::{self, ProtocolVersion};

	#[test]
	fn floonet_genesis_hash() {
		global::set_mining_mode(ChainTypes::Floonet);
		let gen_hash = genesis_floo().hash();
		println!("floonet genesis hash: {}", gen_hash.to_hex());
		let gen_bin = ser::ser_vec(&genesis_floo(), ProtocolVersion(1)).unwrap();
		println!("floonet genesis full hash: {}\n", gen_bin.hash().to_hex());
		assert_eq!(
			gen_hash.to_hex(),
			"569ed9e4a5463896190447e6ffe37c394c4d77ce470aa29ad762e0286b896832"
		);
		assert_eq!(
			gen_bin.hash().to_hex(),
			"d76bd125d72d9c37b4a549f1840ccef79f461f59ff170f8e9fab93b36422658f"
		);
	}

	#[test]
	fn mainnet_genesis_hash() {
		global::set_mining_mode(ChainTypes::Mainnet);
		let gen_hash = genesis_main().hash();
		println!("mainnet genesis hash: {}", gen_hash.to_hex());
		let gen_bin = ser::ser_vec(&genesis_main(), ProtocolVersion(1)).unwrap();
		println!("mainnet genesis full hash: {}\n", gen_bin.hash().to_hex());
		assert_eq!(
			gen_hash.to_hex(),
			"569ed9e4a5463896190447e6ffe37c394c4d77ce470aa29ad762e0286b896832"
		);
		assert_eq!(
			gen_bin.hash().to_hex(),
			"7c4e3988a5df6a4d76cd6a65306bbc4989a76b4b9ab1767796e03d305fe90030"
		);
	}
}<|MERGE_RESOLUTION|>--- conflicted
+++ resolved
@@ -85,15 +85,8 @@
 	let kernel = core::TxKernel {
 		features: core::KernelFeatures::Coinbase,
 		excess: Commitment::from_vec(
-<<<<<<< HEAD
-			util::from_hex(
-				"09b1242944552f51ba4ae26699f5583fe6d57fa0dd9987ceabd9600f625341c39f".to_string(),
-			)
-			.unwrap(),
-=======
-			util::from_hex("08df2f1d996cee37715d9ac0a0f3b13aae508d1101945acb8044954aee30960be9")
-				.unwrap(),
->>>>>>> 6bdf31f2
+			util::from_hex("09b1242944552f51ba4ae26699f5583fe6d57fa0dd9987ceabd9600f625341c39f")
+				.unwrap(),
 		),
 		excess_sig: Signature::from_raw_data(&[
 			70, 132, 229, 74, 16, 200, 129, 132, 19, 82, 50, 68, 9, 191, 37, 18, 252, 75, 217, 99,
@@ -106,15 +99,8 @@
 	let output = core::Output {
 		features: core::OutputFeatures::Coinbase,
 		commit: Commitment::from_vec(
-<<<<<<< HEAD
-			util::from_hex(
-				"095142abcf5062e5f53ffd3101ed404ba22eadf3f12dd950281e6c74212f90f196".to_string(),
-			)
-			.unwrap(),
-=======
-			util::from_hex("08c12007af16d1ee55fffe92cef808c77e318dae70c3bc70cb6361f49d517f1b68")
-				.unwrap(),
->>>>>>> 6bdf31f2
+			util::from_hex("095142abcf5062e5f53ffd3101ed404ba22eadf3f12dd950281e6c74212f90f196")
+				.unwrap(),
 		),
 		proof: RangeProof {
 			plen: SINGLE_BULLET_PROOF_SIZE,
@@ -200,15 +186,8 @@
 	let kernel = core::TxKernel {
 		features: core::KernelFeatures::Coinbase,
 		excess: Commitment::from_vec(
-<<<<<<< HEAD
-			util::from_hex(
-				"0860eaaa24a954b7c269109d0d84deca638b93d0481b6ba3e74365a71145c6d6a2".to_string(),
-			)
-			.unwrap(),
-=======
-			util::from_hex("096385d86c5cfda718aa0b7295be0adf7e5ac051edfe130593a2a257f09f78a3b1")
-				.unwrap(),
->>>>>>> 6bdf31f2
+			util::from_hex("0860eaaa24a954b7c269109d0d84deca638b93d0481b6ba3e74365a71145c6d6a2")
+				.unwrap(),
 		),
 		excess_sig: Signature::from_raw_data(&[
 			93, 198, 127, 118, 148, 6, 204, 6, 172, 90, 74, 74, 226, 122, 185, 138, 82, 249, 250,
@@ -221,15 +200,8 @@
 	let output = core::Output {
 		features: core::OutputFeatures::Coinbase,
 		commit: Commitment::from_vec(
-<<<<<<< HEAD
-			util::from_hex(
-				"09e1875e6209265959df8e4053f641cb73db743f338e7ee08adb616042e9304aa5".to_string(),
-			)
-			.unwrap(),
-=======
-			util::from_hex("08b7e57c448db5ef25aa119dde2312c64d7ff1b890c416c6dda5ec73cbfed2edea")
-				.unwrap(),
->>>>>>> 6bdf31f2
+			util::from_hex("09e1875e6209265959df8e4053f641cb73db743f338e7ee08adb616042e9304aa5")
+				.unwrap(),
 		),
 		proof: RangeProof {
 			plen: SINGLE_BULLET_PROOF_SIZE,
