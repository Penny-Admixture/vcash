// Copyright 2018 The Grin Developers
//
// Licensed under the Apache License, Version 2.0 (the "License");
// you may not use this file except in compliance with the License.
// You may obtain a copy of the License at
//
//     http://www.apache.org/licenses/LICENSE-2.0
//
// Unless required by applicable law or agreed to in writing, software
// distributed under the License is distributed on an "AS IS" BASIS,
// WITHOUT WARRANTIES OR CONDITIONS OF ANY KIND, either express or implied.
// See the License for the specific language governing permissions and
// limitations under the License.

//! Values that should be shared across all modules, without necessarily
//! having to pass them all over the place, but aren't consensus values.
//! should be used sparingly.

use crate::consensus::{
<<<<<<< HEAD
	BLOCK_TIME_SEC, COINBASE_MATURITY, CUT_THROUGH_HORIZON, DAY_HEIGHT, DIFFICULTY_ADJUST_WINDOW,
	MAX_BLOCK_WEIGHT, STATE_SYNC_THRESHOLD,
};
use crate::pow::{self, new_cuckatoo_ctx, EdgeType, PoWContext};
=======
	graph_weight, valid_header_version, HeaderInfo, BASE_EDGE_BITS, BLOCK_TIME_SEC,
	COINBASE_MATURITY, CUT_THROUGH_HORIZON, DAY_HEIGHT, DEFAULT_MIN_EDGE_BITS,
	DIFFICULTY_ADJUST_WINDOW, INITIAL_DIFFICULTY, MAX_BLOCK_WEIGHT, PROOFSIZE,
	SECOND_POW_EDGE_BITS, STATE_SYNC_THRESHOLD,
};
use crate::core::block::HeaderVersion;
use crate::pow::{
	self, new_cuckaroo_ctx, new_cuckarood_ctx, new_cuckatoo_ctx, EdgeType, PoWContext,
};
>>>>>>> 1609b041
/// An enum collecting sets of parameters used throughout the
/// code wherever mining is needed. This should allow for
/// different sets of parameters for different purposes,
/// e.g. CI, User testing, production values
use crate::util::RwLock;

/// Define these here, as they should be developer-set, not really tweakable
/// by users

/// Automated testing edge_bits
pub const AUTOMATED_TESTING_MIN_EDGE_BITS: u8 = 9;

/// Automated testing proof size
pub const AUTOMATED_TESTING_PROOF_SIZE: usize = 4;

/// User testing edge_bits
pub const USER_TESTING_MIN_EDGE_BITS: u8 = 15;

/// User testing proof size
pub const USER_TESTING_PROOF_SIZE: usize = 42;

/// Automated testing coinbase maturity
pub const AUTOMATED_TESTING_COINBASE_MATURITY: u64 = 3;

/// User testing coinbase maturity
pub const USER_TESTING_COINBASE_MATURITY: u64 = 3;

/// Testing cut through horizon in blocks
pub const TESTING_CUT_THROUGH_HORIZON: u32 = 70;

/// Testing state sync threshold in blocks
pub const TESTING_STATE_SYNC_THRESHOLD: u32 = 20;

/// Testing initial graph weight
pub const TESTING_INITIAL_GRAPH_WEIGHT: u32 = 1;

/// Testing initial block difficulty
pub const TESTING_INITIAL_DIFFICULTY: u64 = 1;

/// Testing max_block_weight (artifically low, just enough to support a few txs).
pub const TESTING_MAX_BLOCK_WEIGHT: usize = 150;

/// If a peer's last updated difficulty is 2 hours ago and its difficulty's lower than ours,
/// we're sure this peer is a stuck node, and we will kick out such kind of stuck peers.
pub const STUCK_PEER_KICK_TIME: i64 = 2 * 3600 * 1000;

/// If a peer's last seen time is 2 weeks ago we will forget such kind of defunct peers.
const PEER_EXPIRATION_DAYS: i64 = 7 * 2;

/// Constant that expresses defunct peer timeout in seconds to be used in checks.
pub const PEER_EXPIRATION_REMOVE_TIME: i64 = PEER_EXPIRATION_DAYS * 24 * 3600;

/// Trigger compaction check on average every day for all nodes.
/// Randomized per node - roll the dice on every block to decide.
/// Will compact the txhashset to remove pruned data.
/// Will also remove old blocks and associated data from the database.
/// For a node configured as "archival_mode = true" only the txhashset will be compacted.
pub const COMPACTION_CHECK: u64 = DAY_HEIGHT;

/// Types of chain a server can run with, dictates the genesis block and
/// and mining parameters used.
#[derive(Debug, Clone, Serialize, Deserialize, PartialEq)]
pub enum ChainTypes {
	/// For CI testing
	AutomatedTesting,
	/// For User testing
	UserTesting,
	/// Protocol testing network
	Floonet,
	/// Main production network
	Mainnet,
}

impl ChainTypes {
	/// Short name representing the chain type ("floo", "main", etc.)
	pub fn shortname(&self) -> String {
		match *self {
			ChainTypes::AutomatedTesting => "auto".to_owned(),
			ChainTypes::UserTesting => "user".to_owned(),
			ChainTypes::Floonet => "floo".to_owned(),
			ChainTypes::Mainnet => "main".to_owned(),
		}
	}
}

impl Default for ChainTypes {
	fn default() -> ChainTypes {
		ChainTypes::Mainnet
	}
}

/// PoW test mining and verifier context
#[derive(Debug, Clone, Serialize, Deserialize, PartialEq)]
pub enum PoWContextTypes {
	/// Classic Cuckoo
	Cuckoo,
	/// ASIC-friendly Cuckatoo
	Cuckatoo,
	/// ASIC-resistant Cuckaroo
	Cuckaroo,
}

lazy_static! {
	/// The mining parameter mode
	pub static ref CHAIN_TYPE: RwLock<ChainTypes> =
			RwLock::new(ChainTypes::Mainnet);

	/// PoW context type to instantiate
	pub static ref POW_CONTEXT_TYPE: RwLock<PoWContextTypes> =
			RwLock::new(PoWContextTypes::Cuckoo);
}

/// Set the mining mode
pub fn set_mining_mode(mode: ChainTypes) {
	let mut param_ref = CHAIN_TYPE.write();
	*param_ref = mode;
}

/// Return either a cuckoo context or a cuckatoo context
/// Single change point
pub fn create_pow_context<T>(
	height: u64,
	edge_bits: u8,
	proof_size: usize,
	max_sols: u32,
) -> Result<Box<dyn PoWContext<T>>, pow::Error>
where
	T: EdgeType + 'static,
{
<<<<<<< HEAD
	//	let chain_type = CHAIN_TYPE.read().clone();
	//	match chain_type {
	//		// Mainnet has Cuckaroo29 for AR and Cuckatoo30+ for AF
	//		ChainTypes::Mainnet if edge_bits == 29 => new_cuckaroo_ctx(edge_bits, proof_size),
	//		ChainTypes::Mainnet => new_cuckatoo_ctx(edge_bits, proof_size, max_sols),
	//
	//		// Same for Floonet
	//		ChainTypes::Floonet if edge_bits == 29 => new_cuckaroo_ctx(edge_bits, proof_size),
	//		ChainTypes::Floonet => new_cuckatoo_ctx(edge_bits, proof_size, max_sols),
	//
	//		// Everything else is Cuckatoo only
	//		_ => new_cuckatoo_ctx(edge_bits, proof_size, max_sols),
	new_cuckatoo_ctx(edge_bits, proof_size, max_sols)
=======
	let chain_type = CHAIN_TYPE.read().clone();
	match chain_type {
		// Mainnet has Cuckaroo(d)29 for AR and Cuckatoo31+ for AF
		ChainTypes::Mainnet if edge_bits > 29 => new_cuckatoo_ctx(edge_bits, proof_size, max_sols),
		ChainTypes::Mainnet if valid_header_version(height, HeaderVersion::new(2)) => {
			new_cuckarood_ctx(edge_bits, proof_size)
		}
		ChainTypes::Mainnet => new_cuckaroo_ctx(edge_bits, proof_size),

		// Same for Floonet
		ChainTypes::Floonet if edge_bits > 29 => new_cuckatoo_ctx(edge_bits, proof_size, max_sols),
		ChainTypes::Floonet if valid_header_version(height, HeaderVersion::new(2)) => {
			new_cuckarood_ctx(edge_bits, proof_size)
		}
		ChainTypes::Floonet => new_cuckaroo_ctx(edge_bits, proof_size),

		// Everything else is Cuckatoo only
		_ => new_cuckatoo_ctx(edge_bits, proof_size, max_sols),
	}
>>>>>>> 1609b041
}

/// The minimum acceptable edge_bits
pub fn min_edge_bits() -> u8 {
	//	let param_ref = CHAIN_TYPE.read();
	//	match *param_ref {
	//		ChainTypes::AutomatedTesting => AUTOMATED_TESTING_MIN_EDGE_BITS,
	//		ChainTypes::UserTesting => USER_TESTING_MIN_EDGE_BITS,
	//		_ => DEFAULT_MIN_EDGE_BITS,
	//	}
	AUTOMATED_TESTING_MIN_EDGE_BITS
}

/// Reference edge_bits used to compute factor on higher Cuck(at)oo graph sizes,
/// while the min_edge_bits can be changed on a soft fork, changing
/// base_edge_bits is a hard fork.
pub fn base_edge_bits() -> u8 {
	//	let param_ref = CHAIN_TYPE.read();
	//	match *param_ref {
	//		ChainTypes::AutomatedTesting => AUTOMATED_TESTING_MIN_EDGE_BITS,
	//		ChainTypes::UserTesting => USER_TESTING_MIN_EDGE_BITS,
	//		_ => BASE_EDGE_BITS,
	//	}
	AUTOMATED_TESTING_MIN_EDGE_BITS
}

/// The proofsize
pub fn proofsize() -> usize {
	//	let param_ref = CHAIN_TYPE.read();
	//	match *param_ref {
	//		ChainTypes::AutomatedTesting => AUTOMATED_TESTING_PROOF_SIZE,
	//		ChainTypes::UserTesting => USER_TESTING_PROOF_SIZE,
	//		_ => PROOFSIZE,
	//	}
	AUTOMATED_TESTING_PROOF_SIZE
}

/// Minimum bit difficulty
pub fn min_bit_diff() -> u32 {
	let param_ref = CHAIN_TYPE.read();
	match *param_ref {
		ChainTypes::Floonet => 0x1a0c2a12,
		ChainTypes::Mainnet => 0x18120f14,
		_ => 0x2100ffff,
	}
}

/// Coinbase maturity for coinbases to be spent
pub fn coinbase_maturity() -> u64 {
	let param_ref = CHAIN_TYPE.read();
	match *param_ref {
		ChainTypes::AutomatedTesting => AUTOMATED_TESTING_COINBASE_MATURITY,
		ChainTypes::UserTesting => USER_TESTING_COINBASE_MATURITY,
		_ => COINBASE_MATURITY,
	}
}

/// Initial mining difficulty
pub fn initial_block_difficulty() -> u64 {
	//	let param_ref = CHAIN_TYPE.read();
	//	match *param_ref {
	//		ChainTypes::AutomatedTesting => TESTING_INITIAL_DIFFICULTY,
	//		ChainTypes::UserTesting => TESTING_INITIAL_DIFFICULTY,
	//		ChainTypes::Floonet => INITIAL_DIFFICULTY,
	//		ChainTypes::Mainnet => INITIAL_DIFFICULTY,
	//	}
	TESTING_INITIAL_DIFFICULTY
}
/// Initial mining secondary scale
pub fn initial_graph_weight() -> u32 {
	//	let param_ref = CHAIN_TYPE.read();
	//	match *param_ref {
	//		ChainTypes::AutomatedTesting => TESTING_INITIAL_GRAPH_WEIGHT,
	//		ChainTypes::UserTesting => TESTING_INITIAL_GRAPH_WEIGHT,
	//		ChainTypes::Floonet => graph_weight(0, SECOND_POW_EDGE_BITS) as u32,
	//		ChainTypes::Mainnet => graph_weight(0, SECOND_POW_EDGE_BITS) as u32,
	//	}
	TESTING_INITIAL_GRAPH_WEIGHT
}

/// Maximum allowed block weight.
pub fn max_block_weight() -> usize {
	let param_ref = CHAIN_TYPE.read();
	match *param_ref {
		ChainTypes::AutomatedTesting => TESTING_MAX_BLOCK_WEIGHT,
		ChainTypes::UserTesting => TESTING_MAX_BLOCK_WEIGHT,
		ChainTypes::Floonet => MAX_BLOCK_WEIGHT,
		ChainTypes::Mainnet => MAX_BLOCK_WEIGHT,
	}
}

/// Horizon at which we can cut-through and do full local pruning
pub fn cut_through_horizon() -> u32 {
	let param_ref = CHAIN_TYPE.read();
	match *param_ref {
		ChainTypes::AutomatedTesting => TESTING_CUT_THROUGH_HORIZON,
		ChainTypes::UserTesting => TESTING_CUT_THROUGH_HORIZON,
		_ => CUT_THROUGH_HORIZON,
	}
}

/// Threshold at which we can request a txhashset (and full blocks from)
pub fn state_sync_threshold() -> u32 {
	let param_ref = CHAIN_TYPE.read();
	match *param_ref {
		ChainTypes::AutomatedTesting => TESTING_STATE_SYNC_THRESHOLD,
		ChainTypes::UserTesting => TESTING_STATE_SYNC_THRESHOLD,
		_ => STATE_SYNC_THRESHOLD,
	}
}

/// Are we in automated testing mode?
pub fn is_automated_testing_mode() -> bool {
	let param_ref = CHAIN_TYPE.read();
	ChainTypes::AutomatedTesting == *param_ref
}

/// Are we in user testing mode?
pub fn is_user_testing_mode() -> bool {
	let param_ref = CHAIN_TYPE.read();
	ChainTypes::UserTesting == *param_ref
}

/// Are we in production mode?
/// Production defined as a live public network, testnet[n] or mainnet.
pub fn is_production_mode() -> bool {
	let param_ref = CHAIN_TYPE.read();
	ChainTypes::Floonet == *param_ref || ChainTypes::Mainnet == *param_ref
}

/// Are we in floonet?
/// Note: We do not have a corresponding is_mainnet() as we want any tests to be as close
/// as possible to "mainnet" configuration as possible.
/// We want to avoid missing any mainnet only code paths.
pub fn is_floonet() -> bool {
	let param_ref = CHAIN_TYPE.read();
	ChainTypes::Floonet == *param_ref
}

/// Are we for real?
pub fn is_mainnet() -> bool {
	let param_ref = CHAIN_TYPE.read();
	ChainTypes::Mainnet == *param_ref
}

/// Helper function to get a nonce known to create a valid POW on
/// the genesis block, to prevent it taking ages. Should be fine for now
/// as the genesis block POW solution turns out to be the same for every new
/// block chain at the moment
pub fn get_genesis_nonce() -> u64 {
	//	let param_ref = CHAIN_TYPE.read();
	//	match *param_ref {
	//		// won't make a difference
	//		ChainTypes::AutomatedTesting => 0,
	//		// Magic nonce for current genesis block at cuckatoo15
	//		ChainTypes::UserTesting => 27944,
	//		// Placeholder, obviously not the right value
	//		ChainTypes::Floonet => 0,
	//		// Placeholder, obviously not the right value
	//		ChainTypes::Mainnet => 0,
	//	}
	0
}

/// Short name representing the current chain type ("floo", "main", etc.)
pub fn chain_shortname() -> String {
	let param_ref = CHAIN_TYPE.read();
	param_ref.shortname()
}

/// Converts an iterator of block difficulty data to more a more manageable
/// vector and pads if needed (which will) only be needed for the first few
/// blocks after genesis

pub fn difficulty_data_to_vector<T>(cursor: T) -> Vec<HeaderInfo>
where
	T: IntoIterator<Item = HeaderInfo>,
{
	// Convert iterator to vector, so we can append to it if necessary
	let needed_block_count = DIFFICULTY_ADJUST_WINDOW as usize + 1;
	let mut last_n: Vec<HeaderInfo> = cursor.into_iter().take(needed_block_count).collect();

	// Only needed just after blockchain launch... basically ensures there's
	// always enough data by simulating perfectly timed pre-genesis
	// blocks at the genesis difficulty as needed.
	let n = last_n.len();
	if needed_block_count > n {
		let last_ts_delta = if n > 1 {
			last_n[0].timestamp - last_n[1].timestamp
		} else {
			BLOCK_TIME_SEC
		};
		let last_diff = last_n[0].difficulty;

		// fill in simulated blocks with values from the previous real block
		let mut last_ts = last_n.last().unwrap().timestamp;
		for _ in n..needed_block_count {
			last_ts = last_ts.saturating_sub(last_ts_delta);
			last_n.push(HeaderInfo::from_ts_diff(last_ts, last_diff.clone()));
		}
	}
	last_n.reverse();
	last_n
}<|MERGE_RESOLUTION|>--- conflicted
+++ resolved
@@ -16,23 +16,12 @@
 //! having to pass them all over the place, but aren't consensus values.
 //! should be used sparingly.
 
+use crate::consensus::HeaderInfo;
 use crate::consensus::{
-<<<<<<< HEAD
 	BLOCK_TIME_SEC, COINBASE_MATURITY, CUT_THROUGH_HORIZON, DAY_HEIGHT, DIFFICULTY_ADJUST_WINDOW,
 	MAX_BLOCK_WEIGHT, STATE_SYNC_THRESHOLD,
 };
 use crate::pow::{self, new_cuckatoo_ctx, EdgeType, PoWContext};
-=======
-	graph_weight, valid_header_version, HeaderInfo, BASE_EDGE_BITS, BLOCK_TIME_SEC,
-	COINBASE_MATURITY, CUT_THROUGH_HORIZON, DAY_HEIGHT, DEFAULT_MIN_EDGE_BITS,
-	DIFFICULTY_ADJUST_WINDOW, INITIAL_DIFFICULTY, MAX_BLOCK_WEIGHT, PROOFSIZE,
-	SECOND_POW_EDGE_BITS, STATE_SYNC_THRESHOLD,
-};
-use crate::core::block::HeaderVersion;
-use crate::pow::{
-	self, new_cuckaroo_ctx, new_cuckarood_ctx, new_cuckatoo_ctx, EdgeType, PoWContext,
-};
->>>>>>> 1609b041
 /// An enum collecting sets of parameters used throughout the
 /// code wherever mining is needed. This should allow for
 /// different sets of parameters for different purposes,
@@ -154,7 +143,7 @@
 /// Return either a cuckoo context or a cuckatoo context
 /// Single change point
 pub fn create_pow_context<T>(
-	height: u64,
+	_height: u64,
 	edge_bits: u8,
 	proof_size: usize,
 	max_sols: u32,
@@ -162,7 +151,6 @@
 where
 	T: EdgeType + 'static,
 {
-<<<<<<< HEAD
 	//	let chain_type = CHAIN_TYPE.read().clone();
 	//	match chain_type {
 	//		// Mainnet has Cuckaroo29 for AR and Cuckatoo30+ for AF
@@ -176,27 +164,6 @@
 	//		// Everything else is Cuckatoo only
 	//		_ => new_cuckatoo_ctx(edge_bits, proof_size, max_sols),
 	new_cuckatoo_ctx(edge_bits, proof_size, max_sols)
-=======
-	let chain_type = CHAIN_TYPE.read().clone();
-	match chain_type {
-		// Mainnet has Cuckaroo(d)29 for AR and Cuckatoo31+ for AF
-		ChainTypes::Mainnet if edge_bits > 29 => new_cuckatoo_ctx(edge_bits, proof_size, max_sols),
-		ChainTypes::Mainnet if valid_header_version(height, HeaderVersion::new(2)) => {
-			new_cuckarood_ctx(edge_bits, proof_size)
-		}
-		ChainTypes::Mainnet => new_cuckaroo_ctx(edge_bits, proof_size),
-
-		// Same for Floonet
-		ChainTypes::Floonet if edge_bits > 29 => new_cuckatoo_ctx(edge_bits, proof_size, max_sols),
-		ChainTypes::Floonet if valid_header_version(height, HeaderVersion::new(2)) => {
-			new_cuckarood_ctx(edge_bits, proof_size)
-		}
-		ChainTypes::Floonet => new_cuckaroo_ctx(edge_bits, proof_size),
-
-		// Everything else is Cuckatoo only
-		_ => new_cuckatoo_ctx(edge_bits, proof_size, max_sols),
-	}
->>>>>>> 1609b041
 }
 
 /// The minimum acceptable edge_bits
@@ -238,7 +205,7 @@
 pub fn min_bit_diff() -> u32 {
 	let param_ref = CHAIN_TYPE.read();
 	match *param_ref {
-		ChainTypes::Floonet => 0x1a0c2a12,
+		ChainTypes::Floonet => 0x1b01cc26,
 		ChainTypes::Mainnet => 0x18120f14,
 		_ => 0x2100ffff,
 	}
