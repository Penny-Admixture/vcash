--- conflicted
+++ resolved
@@ -23,12 +23,7 @@
 //! In Cuckaroo, edges are calculated by repeatedly hashing the seeds to
 //! obtain blocks of values. Nodes are then extracted from those edges.
 
-<<<<<<< HEAD
-use crate::pow::common::{CuckooParams, EdgeType};
-=======
-use crate::global;
 use crate::pow::common::CuckooParams;
->>>>>>> 098d25e5
 use crate::pow::error::{Error, ErrorKind};
 use crate::pow::siphash::siphash_block;
 use crate::pow::{PoWContext, Proof};
@@ -123,7 +118,6 @@
 #[cfg(test)]
 mod test {
 	use super::*;
-	use crate::global;
 
 	// empty header, nonce 71
 	static V1_19_HASH: [u64; 4] = [
