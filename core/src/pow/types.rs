--- conflicted
+++ resolved
@@ -469,36 +469,6 @@
 	fn set_bit_at(&mut self, pos: usize) {
 		self.bits[pos / 8] |= 1 << (pos % 8) as u8;
 	}
-<<<<<<< HEAD
-=======
-}
-
-#[cfg(test)]
-mod tests {
-	use super::*;
-	use crate::ser::{BinReader, BinWriter, ProtocolVersion};
-	use rand::Rng;
-	use std::io::Cursor;
-
-	#[test]
-	fn test_proof_rw() {
-		for edge_bits in 10..63 {
-			let mut proof = Proof::new(gen_proof(edge_bits as u32));
-			proof.edge_bits = edge_bits;
-			let mut buf = Cursor::new(Vec::new());
-			let mut w = BinWriter::new(&mut buf, ProtocolVersion::local());
-			if let Err(e) = proof.write(&mut w) {
-				panic!("failed to write proof {:?}", e);
-			}
-			buf.set_position(0);
-			let mut r = BinReader::new(&mut buf, ProtocolVersion::local());
-			match Proof::read(&mut r) {
-				Err(e) => panic!("failed to read proof: {:?}", e),
-				Ok(p) => assert_eq!(p, proof),
-			}
-		}
-	}
->>>>>>> 928097ad
 
 	fn bit_at(&self, pos: usize) -> bool {
 		self.bits[pos / 8] & (1 << (pos % 8) as u8) != 0
