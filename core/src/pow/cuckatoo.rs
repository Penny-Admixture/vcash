--- conflicted
+++ resolved
@@ -17,7 +17,6 @@
 use byteorder::{BigEndian, WriteBytesExt};
 use croaring::Bitmap;
 
-use crate::global;
 use crate::pow::common::{CuckooParams, EdgeType, Link};
 use crate::pow::error::{Error, ErrorKind};
 use crate::pow::{PoWContext, Proof};
@@ -280,12 +279,6 @@
 	/// Verify that given edges are ascending and form a cycle in a header-generated
 	/// graph
 	pub fn verify_impl(&self, proof: &Proof) -> Result<(), Error> {
-<<<<<<< HEAD
-=======
-		if proof.proof_size() != global::proofsize() {
-			return Err(ErrorKind::Verification("wrong cycle length".to_owned()))?;
-		}
->>>>>>> 1609b041
 		let nonces = &proof.nonces;
 		let mut uvs = vec![0u64; 2 * proof.proof_size()];
 		let mut xor0: u64 = (self.params.proof_size as u64 / 2) & 1;
