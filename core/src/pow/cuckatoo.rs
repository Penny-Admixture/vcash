--- conflicted
+++ resolved
@@ -12,12 +12,7 @@
 // limitations under the License.
 
 //! Implementation of Cuckatoo Cycle designed by John Tromp.
-<<<<<<< HEAD
-use crate::pow::common::{CuckooParams, EdgeType, Link};
-=======
-use crate::global;
 use crate::pow::common::{CuckooParams, Link};
->>>>>>> 098d25e5
 use crate::pow::error::{Error, ErrorKind};
 use crate::pow::{PoWContext, Proof};
 use byteorder::{BigEndian, WriteBytesExt};
@@ -319,7 +314,6 @@
 #[cfg(test)]
 mod test {
 	use super::*;
-	use crate::global;
 
 	// Cuckatoo 29 Solution for Header [0u8;80] - nonce 20
 	static V1_29: [u64; 42] = [
