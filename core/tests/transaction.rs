--- conflicted
+++ resolved
@@ -17,15 +17,10 @@
 pub mod common;
 use crate::common::tx1i10_v2_compatible;
 use crate::core::core::transaction::{self, Error};
-<<<<<<< HEAD
-use crate::core::core::verifier_cache::LruVerifierCache;
 use crate::core::core::{aggregate, TokenKernelFeatures, TokenKey};
-use crate::core::core::{KernelFeatures, Output, OutputFeatures, Transaction, Weighting};
-=======
 use crate::core::core::{
 	FeeFields, KernelFeatures, Output, OutputFeatures, Transaction, TxKernel, Weighting,
 };
->>>>>>> 9ed0cd65
 use crate::core::global;
 use crate::core::libtx::proof::{self, ProofBuilder};
 use crate::core::libtx::{build, tx_fee};
@@ -104,14 +99,10 @@
 
 	let token_key = TokenKey::new_token_key();
 	let mut tx = build::transaction(
-<<<<<<< HEAD
-		KernelFeatures::Plain { fee: 0 },
-		Some(TokenKernelFeatures::PlainToken),
-=======
 		KernelFeatures::Plain {
 			fee: FeeFields::zero(),
 		},
->>>>>>> 9ed0cd65
+		Some(TokenKernelFeatures::PlainToken),
 		&[
 			build::input(10, key_id1.clone()),
 			build::input(10, key_id2.clone()),
@@ -193,14 +184,10 @@
 	let builder = ProofBuilder::new(&keychain);
 
 	let mut tx = build::transaction(
-<<<<<<< HEAD
-		KernelFeatures::Plain { fee: 0 },
-		None,
-=======
 		KernelFeatures::Plain {
 			fee: FeeFields::zero(),
 		},
->>>>>>> 9ed0cd65
+		None,
 		&[
 			build::coinbase_input(consensus::REWARD_ORIGIN, key_id1.clone()),
 			build::coinbase_input(consensus::REWARD_ORIGIN, key_id2.clone()),
@@ -249,22 +236,68 @@
 	Ok(())
 }
 
-<<<<<<< HEAD
-#[test]
-fn test_verify_token_cut_through() -> Result<(), Error> {
-	global::set_local_chain_type(global::ChainTypes::UserTesting);
-=======
 // Test coverage for FeeFields
 #[test]
 fn test_fee_fields() -> Result<(), Error> {
 	global::set_local_chain_type(global::ChainTypes::UserTesting);
 	global::set_local_accept_fee_base(500_000);
->>>>>>> 9ed0cd65
 
 	let keychain = ExtKeychain::from_random_seed(false)?;
 
 	let key_id1 = ExtKeychain::derive_key_id(1, 1, 0, 0, 0);
-<<<<<<< HEAD
+
+	let builder = ProofBuilder::new(&keychain);
+
+	let mut tx = build::transaction(
+		KernelFeatures::Plain {
+			fee: FeeFields::new(1, 42).unwrap(),
+		},
+		&[
+			build::coinbase_input(consensus::REWARD, key_id1.clone()),
+			build::output(60_000_000_000 - 84 - 42 - 21, key_id1.clone()),
+		],
+		&keychain,
+		&builder,
+	)
+	.expect("valid tx");
+
+	let hf4_height = 4 * consensus::TESTING_HARD_FORK_INTERVAL;
+	assert_eq!(
+		tx.accept_fee(hf4_height),
+		(1 * 1 + 1 * 21 + 1 * 3) * 500_000
+	);
+	assert_eq!(tx.fee(hf4_height), 42);
+	assert_eq!(tx.fee(hf4_height), 42);
+	assert_eq!(tx.shifted_fee(hf4_height), 21);
+	assert_eq!(
+		tx.accept_fee(hf4_height - 1),
+		(1 * 4 + 1 * 1 - 1 * 1) * 1_000_000
+	);
+	assert_eq!(tx.fee(hf4_height - 1), 42 + (1u64 << 40));
+	assert_eq!(tx.shifted_fee(hf4_height - 1), 42 + (1u64 << 40));
+
+	tx.body.kernels.append(&mut vec![
+		TxKernel::with_features(KernelFeatures::Plain {
+			fee: FeeFields::new(2, 84).unwrap(),
+		}),
+		TxKernel::with_features(KernelFeatures::Plain { fee: 21.into() }),
+	]);
+
+	assert_eq!(tx.fee(hf4_height), 147);
+	assert_eq!(tx.shifted_fee(hf4_height), 36);
+	assert_eq!(tx.aggregate_fee_fields(hf4_height), FeeFields::new(2, 147));
+	assert_eq!(tx_fee(1, 1, 3), 15_500_000);
+
+	Ok(())
+}
+
+#[test]
+fn test_verify_token_cut_through() -> Result<(), Error> {
+	global::set_local_chain_type(global::ChainTypes::UserTesting);
+
+	let keychain = ExtKeychain::from_random_seed(false)?;
+
+	let key_id1 = ExtKeychain::derive_key_id(1, 1, 0, 0, 0);
 	let key_id2 = ExtKeychain::derive_key_id(1, 2, 0, 0, 0);
 	let key_id3 = ExtKeychain::derive_key_id(1, 3, 0, 0, 0);
 	let key_id4 = ExtKeychain::derive_key_id(1, 4, 0, 0, 0);
@@ -286,25 +319,12 @@
 			build::token_input(100, token_key0, false, key_id3.clone()),
 			build::token_output(60, token_key0, false, key_id4.clone()),
 			build::token_output(40, token_key0, false, key_id5.clone()),
-=======
-
-	let builder = ProofBuilder::new(&keychain);
-
-	let mut tx = build::transaction(
-		KernelFeatures::Plain {
-			fee: FeeFields::new(1, 42).unwrap(),
-		},
-		&[
-			build::coinbase_input(consensus::REWARD, key_id1.clone()),
-			build::output(60_000_000_000 - 84 - 42 - 21, key_id1.clone()),
->>>>>>> 9ed0cd65
-		],
-		&keychain,
-		&builder,
-	)
-	.expect("valid tx");
-
-<<<<<<< HEAD
+		],
+		&keychain,
+		&builder,
+	)
+	.expect("valid tx");
+
 	// Transaction validates successfully after applying cut-through.
 	tx0.validate(Weighting::AsTransaction, verifier_cache.clone())?;
 
@@ -345,34 +365,6 @@
 
 	// Transaction validates via lightweight "read" validation as well.
 	tx01.validate_read()?;
-=======
-	let hf4_height = 4 * consensus::TESTING_HARD_FORK_INTERVAL;
-	assert_eq!(
-		tx.accept_fee(hf4_height),
-		(1 * 1 + 1 * 21 + 1 * 3) * 500_000
-	);
-	assert_eq!(tx.fee(hf4_height), 42);
-	assert_eq!(tx.fee(hf4_height), 42);
-	assert_eq!(tx.shifted_fee(hf4_height), 21);
-	assert_eq!(
-		tx.accept_fee(hf4_height - 1),
-		(1 * 4 + 1 * 1 - 1 * 1) * 1_000_000
-	);
-	assert_eq!(tx.fee(hf4_height - 1), 42 + (1u64 << 40));
-	assert_eq!(tx.shifted_fee(hf4_height - 1), 42 + (1u64 << 40));
-
-	tx.body.kernels.append(&mut vec![
-		TxKernel::with_features(KernelFeatures::Plain {
-			fee: FeeFields::new(2, 84).unwrap(),
-		}),
-		TxKernel::with_features(KernelFeatures::Plain { fee: 21.into() }),
-	]);
-
-	assert_eq!(tx.fee(hf4_height), 147);
-	assert_eq!(tx.shifted_fee(hf4_height), 36);
-	assert_eq!(tx.aggregate_fee_fields(hf4_height), FeeFields::new(2, 147));
-	assert_eq!(tx_fee(1, 1, 3), 15_500_000);
->>>>>>> 9ed0cd65
 
 	Ok(())
 }