// Copyright 2019 The Grin Developers
//
// Licensed under the Apache License, Version 2.0 (the "License");
// you may not use this file except in compliance with the License.
// You may obtain a copy of the License at
//
//     http://www.apache.org/licenses/LICENSE-2.0
//
// Unless required by applicable law or agreed to in writing, software
// distributed under the License is distributed on an "AS IS" BASIS,
// WITHOUT WARRANTIES OR CONDITIONS OF ANY KIND, either express or implied.
// See the License for the specific language governing permissions and
// limitations under the License.

//! Core tests

pub mod common;

use self::core::core::block::BlockHeader;
use self::core::core::block::Error::KernelLockHeight;
use self::core::core::hash::{Hashed, ZERO_HASH};
use self::core::core::verifier_cache::{LruVerifierCache, VerifierCache};
use self::core::core::{
	aggregate, deaggregate, KernelFeatures, Output, Transaction, TxKernel, Weighting,
};
use self::core::libtx::build::{self, initial_tx, input, output, with_excess};
use self::core::libtx::ProofBuilder;
use self::core::ser;
use self::keychain::{BlindingFactor, ExtKeychain, Keychain};
use self::util::static_secp_instance;
use self::util::RwLock;
use crate::common::{new_block, tokentx1i2o, tx1i1o, tx1i2o, tx2i1o};
use grin_core as core;
use grin_keychain as keychain;
use grin_util as util;
use std::sync::Arc;

#[test]
fn simple_tx_ser() {
	let tx = tx2i1o();

	// Default protocol version.
	{
		let mut vec = Vec::new();
		ser::serialize_default(&mut vec, &tx).expect("serialization failed");
		assert_eq!(vec.len(), 971);
	}

	// Explicit protocol version 1.
	{
		let mut vec = Vec::new();
		ser::serialize(&mut vec, ser::ProtocolVersion(1), &tx).expect("serialization failed");
		assert_eq!(vec.len(), 955);
	}

	// Explicit protocol version 2.
	{
		let mut vec = Vec::new();
		ser::serialize(&mut vec, ser::ProtocolVersion(2), &tx).expect("serialization failed");
		assert_eq!(vec.len(), 971);
	}
}

#[test]
fn simple_tx_ser_deser() {
	let tx = tx2i1o();
	let mut vec = Vec::new();
	ser::serialize_default(&mut vec, &tx).expect("serialization failed");
	let dtx: Transaction = ser::deserialize_default(&mut &vec[..]).unwrap();
	assert_eq!(dtx.fee(), 2);
	assert_eq!(dtx.inputs().len(), 2);
	assert_eq!(dtx.outputs().len(), 1);
	assert_eq!(tx.hash(), dtx.hash());
}

#[test]
fn tx_double_ser_deser() {
	// checks serializing doesn't mess up the tx and produces consistent results
	let btx = tx2i1o();

	let mut vec = Vec::new();
	assert!(ser::serialize_default(&mut vec, &btx).is_ok());
	let dtx: Transaction = ser::deserialize_default(&mut &vec[..]).unwrap();

	let mut vec2 = Vec::new();
	assert!(ser::serialize_default(&mut vec2, &btx).is_ok());
	let dtx2: Transaction = ser::deserialize_default(&mut &vec2[..]).unwrap();

	assert_eq!(btx.hash(), dtx.hash());
	assert_eq!(dtx.hash(), dtx2.hash());
}

#[test]
#[should_panic(expected = "Keychain Error")]
fn test_zero_commit_fails() {
	let keychain = ExtKeychain::from_random_seed(false).unwrap();
	let builder = ProofBuilder::new(&keychain);
	let key_id1 = ExtKeychain::derive_key_id(1, 1, 0, 0, 0);

	// blinding should fail as signing with a zero r*G shouldn't work
	build::transaction(
		KernelFeatures::Plain { fee: 0 },
		vec![input(10, key_id1.clone()), output(10, key_id1.clone())],
		&keychain,
		&builder,
	)
	.unwrap();
}

fn verifier_cache() -> Arc<RwLock<dyn VerifierCache>> {
	Arc::new(RwLock::new(LruVerifierCache::new()))
}

#[test]
fn build_tx_kernel() {
	let keychain = ExtKeychain::from_random_seed(false).unwrap();
	let builder = ProofBuilder::new(&keychain);
	let key_id1 = ExtKeychain::derive_key_id(1, 1, 0, 0, 0);
	let key_id2 = ExtKeychain::derive_key_id(1, 2, 0, 0, 0);
	let key_id3 = ExtKeychain::derive_key_id(1, 3, 0, 0, 0);

	// first build a valid tx with corresponding blinding factor
	let tx = build::transaction(
		KernelFeatures::Plain { fee: 2 },
		vec![input(10, key_id1), output(5, key_id2), output(3, key_id3)],
		&keychain,
		&builder,
	)
	.unwrap();

	// check the tx is valid
	tx.validate(Weighting::AsTransaction, verifier_cache())
		.unwrap();

	// check the kernel is also itself valid
	assert_eq!(tx.kernels().len(), 1);
	let kern = &tx.kernels()[0];
	kern.verify().unwrap();

	assert_eq!(kern.features, KernelFeatures::Plain { fee: 2 });
	assert_eq!(2, tx.fee());
}

// Combine two transactions into one big transaction (with multiple kernels)
// and check it still validates.
#[test]
fn transaction_cut_through() {
	let tx1 = tx1i2o();
	let tx2 = tx2i1o();

	assert!(tx1
		.validate(Weighting::AsTransaction, verifier_cache())
		.is_ok());
	assert!(tx2
		.validate(Weighting::AsTransaction, verifier_cache())
		.is_ok());

	let vc = verifier_cache();

	// now build a "cut_through" tx from tx1 and tx2
	let tx3 = aggregate(vec![tx1, tx2]).unwrap();

	assert!(tx3.validate(Weighting::AsTransaction, vc.clone()).is_ok());
}

// Attempt to deaggregate a multi-kernel transaction in a different way
#[test]
fn multi_kernel_transaction_deaggregation() {
	let tx1 = tokentx1i2o();
	let tx2 = tokentx1i2o();
	let tx3 = tokentx1i2o();
	let tx4 = tokentx1i2o();

	let vc = verifier_cache();

	assert!(tx1.validate(Weighting::AsTransaction, vc.clone()).is_ok());
	assert!(tx2.validate(Weighting::AsTransaction, vc.clone()).is_ok());
	assert!(tx3.validate(Weighting::AsTransaction, vc.clone()).is_ok());
	assert!(tx4.validate(Weighting::AsTransaction, vc.clone()).is_ok());

	let tx1234 = aggregate(vec![tx1.clone(), tx2.clone(), tx3.clone(), tx4.clone()]).unwrap();
	let tx12 = aggregate(vec![tx1.clone(), tx2.clone()]).unwrap();
	let tx34 = aggregate(vec![tx3.clone(), tx4.clone()]).unwrap();

	assert!(tx1234
		.validate(Weighting::AsTransaction, vc.clone())
		.is_ok());
	assert!(tx12.validate(Weighting::AsTransaction, vc.clone()).is_ok());
	assert!(tx34.validate(Weighting::AsTransaction, vc.clone()).is_ok());

	let deaggregated_tx34 = deaggregate(tx1234.clone(), vec![tx12.clone()]).unwrap();
	assert!(deaggregated_tx34
		.validate(Weighting::AsTransaction, vc.clone())
		.is_ok());
	assert_eq!(tx34, deaggregated_tx34);

	let deaggregated_tx12 = deaggregate(tx1234.clone(), vec![tx34.clone()]).unwrap();

	assert!(deaggregated_tx12
		.validate(Weighting::AsTransaction, vc.clone())
		.is_ok());
	assert_eq!(tx12, deaggregated_tx12);
}

#[test]
fn multi_kernel_transaction_deaggregation_2() {
	let tx1 = tokentx1i2o();
	let tx2 = tokentx1i2o();
	let tx3 = tokentx1i2o();

	let vc = verifier_cache();

	assert!(tx1.validate(Weighting::AsTransaction, vc.clone()).is_ok());
	assert!(tx2.validate(Weighting::AsTransaction, vc.clone()).is_ok());
	assert!(tx3.validate(Weighting::AsTransaction, vc.clone()).is_ok());

	let tx123 = aggregate(vec![tx1.clone(), tx2.clone(), tx3.clone()]).unwrap();
	let tx12 = aggregate(vec![tx1.clone(), tx2.clone()]).unwrap();

	assert!(tx123.validate(Weighting::AsTransaction, vc.clone()).is_ok());
	assert!(tx12.validate(Weighting::AsTransaction, vc.clone()).is_ok());

	let deaggregated_tx3 = deaggregate(tx123.clone(), vec![tx12.clone()]).unwrap();
	assert!(deaggregated_tx3
		.validate(Weighting::AsTransaction, vc.clone())
		.is_ok());
	assert_eq!(tx3, deaggregated_tx3);
}

#[test]
fn multi_kernel_transaction_deaggregation_3() {
	let tx1 = tokentx1i2o();
	let tx2 = tokentx1i2o();
	let tx3 = tokentx1i2o();

	let vc = verifier_cache();

	assert!(tx1.validate(Weighting::AsTransaction, vc.clone()).is_ok());
	assert!(tx2.validate(Weighting::AsTransaction, vc.clone()).is_ok());
	assert!(tx3.validate(Weighting::AsTransaction, vc.clone()).is_ok());

	let tx123 = aggregate(vec![tx1.clone(), tx2.clone(), tx3.clone()]).unwrap();
	let tx13 = aggregate(vec![tx1.clone(), tx3.clone()]).unwrap();
	let tx2 = aggregate(vec![tx2.clone()]).unwrap();

	assert!(tx123.validate(Weighting::AsTransaction, vc.clone()).is_ok());
	assert!(tx2.validate(Weighting::AsTransaction, vc.clone()).is_ok());

	let deaggregated_tx13 = deaggregate(tx123.clone(), vec![tx2.clone()]).unwrap();
	assert!(deaggregated_tx13
		.validate(Weighting::AsTransaction, vc.clone())
		.is_ok());
	assert_eq!(tx13, deaggregated_tx13);
}

#[test]
fn multi_kernel_transaction_deaggregation_4() {
	let tx1 = tokentx1i2o();
	let tx2 = tokentx1i2o();
	let tx3 = tokentx1i2o();
	let tx4 = tokentx1i2o();
	let tx5 = tokentx1i2o();

	let vc = verifier_cache();

	assert!(tx1.validate(Weighting::AsTransaction, vc.clone()).is_ok());
	assert!(tx2.validate(Weighting::AsTransaction, vc.clone()).is_ok());
	assert!(tx3.validate(Weighting::AsTransaction, vc.clone()).is_ok());
	assert!(tx4.validate(Weighting::AsTransaction, vc.clone()).is_ok());
	assert!(tx5.validate(Weighting::AsTransaction, vc.clone()).is_ok());

	let tx12345 = aggregate(vec![
		tx1.clone(),
		tx2.clone(),
		tx3.clone(),
		tx4.clone(),
		tx5.clone(),
	])
	.unwrap();
	assert!(tx12345
		.validate(Weighting::AsTransaction, vc.clone())
		.is_ok());

	let deaggregated_tx5 = deaggregate(
		tx12345.clone(),
		vec![tx1.clone(), tx2.clone(), tx3.clone(), tx4.clone()],
	)
	.unwrap();
	assert!(deaggregated_tx5
		.validate(Weighting::AsTransaction, vc.clone())
		.is_ok());
	assert_eq!(tx5, deaggregated_tx5);
}

#[test]
fn multi_kernel_transaction_deaggregation_5() {
	let tx1 = tokentx1i2o();
	let tx2 = tokentx1i2o();
	let tx3 = tokentx1i2o();
	let tx4 = tokentx1i2o();
	let tx5 = tokentx1i2o();

	let vc = verifier_cache();

	assert!(tx1.validate(Weighting::AsTransaction, vc.clone()).is_ok());
	assert!(tx2.validate(Weighting::AsTransaction, vc.clone()).is_ok());
	assert!(tx3.validate(Weighting::AsTransaction, vc.clone()).is_ok());
	assert!(tx4.validate(Weighting::AsTransaction, vc.clone()).is_ok());
	assert!(tx5.validate(Weighting::AsTransaction, vc.clone()).is_ok());

	let tx12345 = aggregate(vec![
		tx1.clone(),
		tx2.clone(),
		tx3.clone(),
		tx4.clone(),
		tx5.clone(),
	])
	.unwrap();
	let tx12 = aggregate(vec![tx1.clone(), tx2.clone()]).unwrap();
	let tx34 = aggregate(vec![tx3.clone(), tx4.clone()]).unwrap();

	assert!(tx12345
		.validate(Weighting::AsTransaction, vc.clone())
		.is_ok());

	let deaggregated_tx5 = deaggregate(tx12345.clone(), vec![tx12.clone(), tx34.clone()]).unwrap();
	assert!(deaggregated_tx5
		.validate(Weighting::AsTransaction, vc.clone())
		.is_ok());
	assert_eq!(tx5, deaggregated_tx5);
}

// Attempt to deaggregate a multi-kernel transaction
#[test]
fn basic_transaction_deaggregation() {
	let tx1 = tokentx1i2o();
	let tx2 = tokentx1i2o();

	let vc = verifier_cache();

	assert!(tx1.validate(Weighting::AsTransaction, vc.clone()).is_ok());
	assert!(tx2.validate(Weighting::AsTransaction, vc.clone()).is_ok());

	// now build a "cut_through" tx from tx1 and tx2
	let tx3 = aggregate(vec![tx1.clone(), tx2.clone()]).unwrap();

	assert!(tx3.validate(Weighting::AsTransaction, vc.clone()).is_ok());

	let deaggregated_tx1 = deaggregate(tx3.clone(), vec![tx2.clone()]).unwrap();

	assert!(deaggregated_tx1
		.validate(Weighting::AsTransaction, vc.clone())
		.is_ok());
	assert_eq!(tx1, deaggregated_tx1);

	let deaggregated_tx2 = deaggregate(tx3.clone(), vec![tx1.clone()]).unwrap();

	assert!(deaggregated_tx2
		.validate(Weighting::AsTransaction, vc.clone())
		.is_ok());
	assert_eq!(tx2, deaggregated_tx2);
}

#[test]
fn hash_output() {
	let keychain = ExtKeychain::from_random_seed(false).unwrap();
	let builder = ProofBuilder::new(&keychain);
	let key_id1 = ExtKeychain::derive_key_id(1, 1, 0, 0, 0);
	let key_id2 = ExtKeychain::derive_key_id(1, 2, 0, 0, 0);
	let key_id3 = ExtKeychain::derive_key_id(1, 3, 0, 0, 0);

	let tx = build::transaction(
		KernelFeatures::Plain { fee: 1 },
		vec![input(75, key_id1), output(42, key_id2), output(32, key_id3)],
		&keychain,
		&builder,
	)
	.unwrap();
	let h = tx.outputs()[0].hash();
	assert!(h != ZERO_HASH);
	let h2 = tx.outputs()[1].hash();
	assert!(h != h2);
}

#[ignore]
#[test]
fn blind_tx() {
	let btx = tx2i1o();
	assert!(btx
		.validate(Weighting::AsTransaction, verifier_cache())
		.is_ok());

	// Ignored for bullet proofs, because calling range_proof_info
	// with a bullet proof causes painful errors

	// checks that the range proof on our blind output is sufficiently hiding
	let Output { proof, .. } = btx.outputs()[0];

	let secp = static_secp_instance();
	let secp = secp.lock();
	let info = secp.range_proof_info(proof);

	assert!(info.min == 0);
	assert!(info.max == u64::max_value());
}

#[test]
fn tx_hash_diff() {
	let btx1 = tx2i1o();
	let btx2 = tx1i1o();

	if btx1.hash() == btx2.hash() {
		panic!("diff txs have same hash")
	}
}

/// Simulate the standard exchange between 2 parties when creating a basic
/// 2 inputs, 2 outputs transaction.
#[test]
fn tx_build_exchange() {
	let keychain = ExtKeychain::from_random_seed(false).unwrap();
	let builder = ProofBuilder::new(&keychain);
	let key_id1 = ExtKeychain::derive_key_id(1, 1, 0, 0, 0);
	let key_id2 = ExtKeychain::derive_key_id(1, 2, 0, 0, 0);
	let key_id3 = ExtKeychain::derive_key_id(1, 3, 0, 0, 0);
	let key_id4 = ExtKeychain::derive_key_id(1, 4, 0, 0, 0);

	let (tx_alice, blind_sum) = {
		// Alice gets 2 of her pre-existing outputs to send 5 coins to Bob, they
		// become inputs in the new transaction
		let (in1, in2) = (input(4, key_id1), input(3, key_id2));

		// Alice builds her transaction, with change, which also produces the sum
		// of blinding factors before they're obscured.
<<<<<<< HEAD
		let tx = Transaction::empty()
			.with_kernel(TxKernel::with_features(KernelFeatures::Plain { fee: 2 }));
		let (tx, sum) =
			build::partial_transaction(tx, vec![in1, in2, output(1, key_id3)], &keychain, &builder)
				.unwrap();
=======
		let (tx, sum, _token_sum) = build::partial_transaction(
			vec![in1, in2, output(1, key_id3), with_fee(2)],
			&keychain,
			&builder,
		)
		.unwrap();
>>>>>>> e36876a4

		(tx, sum)
	};

	// From now on, Bob only has the obscured transaction and the sum of
	// blinding factors. He adds his output, finalizes the transaction so it's
	// ready for broadcast.
	let tx_final = build::transaction(
		KernelFeatures::Plain { fee: 2 },
		vec![
			initial_tx(tx_alice),
			with_excess(blind_sum),
			output(4, key_id4),
		],
		&keychain,
		&builder,
	)
	.unwrap();

	tx_final
		.validate(Weighting::AsTransaction, verifier_cache())
		.unwrap();
}

#[test]
fn reward_empty_block() {
	let keychain = keychain::ExtKeychain::from_random_seed(false).unwrap();
	let builder = ProofBuilder::new(&keychain);
	let key_id = ExtKeychain::derive_key_id(1, 1, 0, 0, 0);

	let previous_header = BlockHeader::default();

	let b = new_block(vec![], &keychain, &builder, &previous_header, &key_id);

	b.cut_through()
		.unwrap()
		.validate(&BlindingFactor::zero(), verifier_cache())
		.unwrap();
}

#[test]
fn reward_with_tx_block() {
	let keychain = keychain::ExtKeychain::from_random_seed(false).unwrap();
	let builder = ProofBuilder::new(&keychain);
	let key_id = ExtKeychain::derive_key_id(1, 1, 0, 0, 0);

	let vc = verifier_cache();

	let mut tx1 = tx2i1o();
	tx1.validate(Weighting::AsTransaction, vc.clone()).unwrap();

	let previous_header = BlockHeader::default();

	let block = new_block(
		vec![&mut tx1],
		&keychain,
		&builder,
		&previous_header,
		&key_id,
	);
	block
		.cut_through()
		.unwrap()
		.validate(&BlindingFactor::zero(), vc.clone())
		.unwrap();
}

#[test]
fn simple_block() {
	let keychain = keychain::ExtKeychain::from_random_seed(false).unwrap();
	let builder = ProofBuilder::new(&keychain);
	let key_id = ExtKeychain::derive_key_id(1, 1, 0, 0, 0);

	let vc = verifier_cache();

	let mut tx1 = tx2i1o();
	let mut tx2 = tx1i1o();

	let previous_header = BlockHeader::default();
	let b = new_block(
		vec![&mut tx1, &mut tx2],
		&keychain,
		&builder,
		&previous_header,
		&key_id,
	);

	b.validate(&BlindingFactor::zero(), vc.clone()).unwrap();
}

#[test]
fn test_block_with_timelocked_tx() {
	let keychain = keychain::ExtKeychain::from_random_seed(false).unwrap();
	let builder = ProofBuilder::new(&keychain);
	let key_id1 = ExtKeychain::derive_key_id(1, 1, 0, 0, 0);
	let key_id2 = ExtKeychain::derive_key_id(1, 2, 0, 0, 0);
	let key_id3 = ExtKeychain::derive_key_id(1, 3, 0, 0, 0);

	let vc = verifier_cache();

	// first check we can add a timelocked tx where lock height matches current
	// block height and that the resulting block is valid
	let tx1 = build::transaction(
		KernelFeatures::HeightLocked {
			fee: 2,
			lock_height: 1,
		},
		vec![input(5, key_id1.clone()), output(3, key_id2.clone())],
		&keychain,
		&builder,
	)
	.unwrap();

	let previous_header = BlockHeader::default();

	let b = new_block(
		vec![&tx1],
		&keychain,
		&builder,
		&previous_header,
		&key_id3.clone(),
	);
	b.validate(&BlindingFactor::zero(), vc.clone()).unwrap();

	// now try adding a timelocked tx where lock height is greater than current
	// block height
	let tx1 = build::transaction(
		KernelFeatures::HeightLocked {
			fee: 2,
			lock_height: 2,
		},
		vec![input(5, key_id1.clone()), output(3, key_id2.clone())],
		&keychain,
		&builder,
	)
	.unwrap();

	let previous_header = BlockHeader::default();
	let b = new_block(
		vec![&tx1],
		&keychain,
		&builder,
		&previous_header,
		&key_id3.clone(),
	);

	match b.validate(&BlindingFactor::zero(), vc.clone()) {
		Err(KernelLockHeight(height)) => {
			assert_eq!(height, 2);
		}
		_ => panic!("expecting KernelLockHeight error here"),
	}
}

#[test]
pub fn test_verify_1i1o_sig() {
	let tx = tx1i1o();
	tx.validate(Weighting::AsTransaction, verifier_cache())
		.unwrap();
}

#[test]
pub fn test_verify_2i1o_sig() {
	let tx = tx2i1o();
	tx.validate(Weighting::AsTransaction, verifier_cache())
		.unwrap();
}<|MERGE_RESOLUTION|>--- conflicted
+++ resolved
@@ -100,6 +100,7 @@
 	// blinding should fail as signing with a zero r*G shouldn't work
 	build::transaction(
 		KernelFeatures::Plain { fee: 0 },
+		None,
 		vec![input(10, key_id1.clone()), output(10, key_id1.clone())],
 		&keychain,
 		&builder,
@@ -122,6 +123,7 @@
 	// first build a valid tx with corresponding blinding factor
 	let tx = build::transaction(
 		KernelFeatures::Plain { fee: 2 },
+		None,
 		vec![input(10, key_id1), output(5, key_id2), output(3, key_id3)],
 		&keychain,
 		&builder,
@@ -371,6 +373,7 @@
 
 	let tx = build::transaction(
 		KernelFeatures::Plain { fee: 1 },
+		None,
 		vec![input(75, key_id1), output(42, key_id2), output(32, key_id3)],
 		&keychain,
 		&builder,
@@ -432,20 +435,11 @@
 
 		// Alice builds her transaction, with change, which also produces the sum
 		// of blinding factors before they're obscured.
-<<<<<<< HEAD
 		let tx = Transaction::empty()
 			.with_kernel(TxKernel::with_features(KernelFeatures::Plain { fee: 2 }));
-		let (tx, sum) =
+		let (tx, sum, _token_sum) =
 			build::partial_transaction(tx, vec![in1, in2, output(1, key_id3)], &keychain, &builder)
 				.unwrap();
-=======
-		let (tx, sum, _token_sum) = build::partial_transaction(
-			vec![in1, in2, output(1, key_id3), with_fee(2)],
-			&keychain,
-			&builder,
-		)
-		.unwrap();
->>>>>>> e36876a4
 
 		(tx, sum)
 	};
@@ -455,6 +449,7 @@
 	// ready for broadcast.
 	let tx_final = build::transaction(
 		KernelFeatures::Plain { fee: 2 },
+		None,
 		vec![
 			initial_tx(tx_alice),
 			with_excess(blind_sum),
@@ -553,6 +548,7 @@
 			fee: 2,
 			lock_height: 1,
 		},
+		None,
 		vec![input(5, key_id1.clone()), output(3, key_id2.clone())],
 		&keychain,
 		&builder,
@@ -577,6 +573,7 @@
 			fee: 2,
 			lock_height: 2,
 		},
+		None,
 		vec![input(5, key_id1.clone()), output(3, key_id2.clone())],
 		&keychain,
 		&builder,
