--- conflicted
+++ resolved
@@ -24,15 +24,10 @@
 	aggregate, deaggregate, KernelFeatures, Output, Transaction, TxKernel, Weighting,
 };
 use self::core::libtx::build::{self, initial_tx, input, output, with_excess};
-<<<<<<< HEAD
-use self::core::libtx::ProofBuilder;
-use self::core::ser;
-use crate::common::{new_block, tokentx1i2o, tx1i1o, tx1i2o, tx2i1o};
-=======
 use self::core::libtx::{aggsig, ProofBuilder};
 use self::core::{global, ser};
+use crate::common::tokentx1i2o;
 use crate::common::{new_block, tx1i1o, tx1i2o, tx2i1o};
->>>>>>> e7d2c71c
 use grin_core as core;
 use keychain::{BlindingFactor, ExtKeychain, Keychain};
 use std::sync::Arc;
@@ -42,6 +37,10 @@
 // Setup test with AutomatedTesting chain_type;
 fn test_setup() {
 	global::set_local_chain_type(global::ChainTypes::AutomatedTesting);
+}
+
+fn mainnet_setup() {
+	global::set_local_chain_type(global::ChainTypes::Mainnet);
 }
 
 #[test]
@@ -192,6 +191,7 @@
 	let tx1 = build::transaction_with_kernel(
 		vec![input(10, key_id1), output(8, key_id2.clone())],
 		kernel.clone(),
+		None,
 		excess.clone(),
 		&keychain,
 		&builder,
@@ -201,6 +201,7 @@
 	let tx2 = build::transaction_with_kernel(
 		vec![input(8, key_id2), output(6, key_id3)],
 		kernel.clone(),
+		None,
 		excess.clone(),
 		&keychain,
 		&builder,
@@ -257,18 +258,11 @@
 // Attempt to deaggregate a multi-kernel transaction in a different way
 #[test]
 fn multi_kernel_transaction_deaggregation() {
-<<<<<<< HEAD
+	mainnet_setup();
 	let tx1 = tokentx1i2o();
 	let tx2 = tokentx1i2o();
 	let tx3 = tokentx1i2o();
 	let tx4 = tokentx1i2o();
-=======
-	test_setup();
-	let tx1 = tx1i1o();
-	let tx2 = tx1i1o();
-	let tx3 = tx1i1o();
-	let tx4 = tx1i1o();
->>>>>>> e7d2c71c
 
 	let vc = verifier_cache();
 
@@ -303,16 +297,10 @@
 
 #[test]
 fn multi_kernel_transaction_deaggregation_2() {
-<<<<<<< HEAD
+	mainnet_setup();
 	let tx1 = tokentx1i2o();
 	let tx2 = tokentx1i2o();
 	let tx3 = tokentx1i2o();
-=======
-	test_setup();
-	let tx1 = tx1i1o();
-	let tx2 = tx1i1o();
-	let tx3 = tx1i1o();
->>>>>>> e7d2c71c
 
 	let vc = verifier_cache();
 
@@ -335,16 +323,10 @@
 
 #[test]
 fn multi_kernel_transaction_deaggregation_3() {
-<<<<<<< HEAD
+	mainnet_setup();
 	let tx1 = tokentx1i2o();
 	let tx2 = tokentx1i2o();
 	let tx3 = tokentx1i2o();
-=======
-	test_setup();
-	let tx1 = tx1i1o();
-	let tx2 = tx1i1o();
-	let tx3 = tx1i1o();
->>>>>>> e7d2c71c
 
 	let vc = verifier_cache();
 
@@ -368,20 +350,12 @@
 
 #[test]
 fn multi_kernel_transaction_deaggregation_4() {
-<<<<<<< HEAD
+	mainnet_setup();
 	let tx1 = tokentx1i2o();
 	let tx2 = tokentx1i2o();
 	let tx3 = tokentx1i2o();
 	let tx4 = tokentx1i2o();
 	let tx5 = tokentx1i2o();
-=======
-	test_setup();
-	let tx1 = tx1i1o();
-	let tx2 = tx1i1o();
-	let tx3 = tx1i1o();
-	let tx4 = tx1i1o();
-	let tx5 = tx1i1o();
->>>>>>> e7d2c71c
 
 	let vc = verifier_cache();
 
@@ -412,20 +386,12 @@
 
 #[test]
 fn multi_kernel_transaction_deaggregation_5() {
-<<<<<<< HEAD
+	mainnet_setup();
 	let tx1 = tokentx1i2o();
 	let tx2 = tokentx1i2o();
 	let tx3 = tokentx1i2o();
 	let tx4 = tokentx1i2o();
 	let tx5 = tokentx1i2o();
-=======
-	test_setup();
-	let tx1 = tx1i1o();
-	let tx2 = tx1i1o();
-	let tx3 = tx1i1o();
-	let tx4 = tx1i1o();
-	let tx5 = tx1i1o();
->>>>>>> e7d2c71c
 
 	let vc = verifier_cache();
 
@@ -460,14 +426,9 @@
 // Attempt to deaggregate a multi-kernel transaction
 #[test]
 fn basic_transaction_deaggregation() {
-<<<<<<< HEAD
+	mainnet_setup();
 	let tx1 = tokentx1i2o();
 	let tx2 = tokentx1i2o();
-=======
-	test_setup();
-	let tx1 = tx1i2o();
-	let tx2 = tx2i1o();
->>>>>>> e7d2c71c
 
 	let vc = verifier_cache();
 
