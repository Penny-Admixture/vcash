--- conflicted
+++ resolved
@@ -91,11 +91,7 @@
 	K: Keychain,
 {
 	let fees = txs.iter().map(|tx| tx.fee()).sum();
-<<<<<<< HEAD
-	let reward_output = reward::output(keychain, &key_id, 1, fees).unwrap();
-=======
-	let reward_output = reward::output(keychain, &key_id, fees, false).unwrap();
->>>>>>> fabff51d
+	let reward_output = reward::output(keychain, &key_id, 1, fees, false).unwrap();
 	Block::new(
 		&previous_header,
 		txs.into_iter().cloned().collect(),
