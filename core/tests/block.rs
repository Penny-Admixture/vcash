// Copyright 2021 The Grin Developers
//
// Licensed under the Apache License, Version 2.0 (the "License");
// you may not use this file except in compliance with the License.
// You may obtain a copy of the License at
//
//     http://www.apache.org/licenses/LICENSE-2.0
//
// Unless required by applicable law or agreed to in writing, software
// distributed under the License is distributed on an "AS IS" BASIS,
// WITHOUT WARRANTIES OR CONDITIONS OF ANY KIND, either express or implied.
// See the License for the specific language governing permissions and
// limitations under the License.

mod common;
use crate::common::{new_block, tx1i2o, tx2i1o, txspend1i1o};
use crate::core::consensus::{self, OUTPUT_WEIGHT, TESTING_HARD_FORK_INTERVAL};
use crate::core::core::block::{Block, BlockHeader, Error, HeaderVersion, UntrustedBlockHeader};
use crate::core::core::hash::Hashed;
use crate::core::core::id::ShortIdentifiable;
use crate::core::core::transaction::{
<<<<<<< HEAD
	self, KernelFeatures, NRDRelativeHeight, Output, OutputFeatures, OutputIdentifier, TokenOutput,
=======
	self, FeeFields, KernelFeatures, NRDRelativeHeight, Output, OutputFeatures, OutputIdentifier,
>>>>>>> 9ed0cd65
	Transaction,
};
use crate::core::core::{Committed, CompactBlock};
use crate::core::libtx::build::{self, input, output};
use crate::core::libtx::ProofBuilder;
use crate::core::{global, pow, ser};
use chrono::Duration;
use grin_core as core;
use keychain::{BlindingFactor, ExtKeychain, Keychain};
<<<<<<< HEAD
use std::sync::Arc;
use util::{secp, RwLock};

use crate::common::{tokentx1i2o, txissuetoken};
use crate::core::core::transaction::TokenKey;
use crate::core::core::TokenKernelFeatures;
use crate::core::libtx::build::{token_input, token_output};
=======
use util::{secp, ToHex};
>>>>>>> 9ed0cd65

// Setup test with AutomatedTesting chain_type;
fn test_setup() {
	util::init_test_logger();
	global::set_local_chain_type(global::ChainTypes::AutomatedTesting);
}

#[test]
fn too_large_block() {
	test_setup();
	let keychain = ExtKeychain::from_random_seed(false).unwrap();
	let builder = ProofBuilder::new(&keychain);
	let max_out = global::max_block_weight() / OUTPUT_WEIGHT;

	let mut pks = vec![];
	for n in 0..(max_out + 1) {
		pks.push(ExtKeychain::derive_key_id(1, n as u32, 0, 0, 0));
	}

	let mut parts = vec![];
	for _ in 0..max_out {
		parts.push(output(5, pks.pop().unwrap()));
	}

	parts.append(&mut vec![input(500000, pks.pop().unwrap())]);
	let tx = build::transaction(
<<<<<<< HEAD
		KernelFeatures::Plain { fee: 2 },
		None,
=======
		KernelFeatures::Plain { fee: 2.into() },
>>>>>>> 9ed0cd65
		&parts,
		&keychain,
		&builder,
	)
	.unwrap();

	let prev = BlockHeader::default();
	let key_id = ExtKeychain::derive_key_id(1, 1, 0, 0, 0);
	let b = new_block(&[tx], &keychain, &builder, &prev, &key_id);
	assert!(b.validate(&BlindingFactor::zero()).is_err());
}

#[test]
// block with no inputs/outputs/kernels
// no fees, no reward, no coinbase
fn very_empty_block() {
	test_setup();
	let b = Block::with_header(BlockHeader::default());

	assert_eq!(
		b.verify_coinbase(),
		Err(Error::Secp(secp::Error::IncorrectCommitSum))
	);
}

#[test]
fn block_with_nrd_kernel_pre_post_hf3() {
	// automated testing - HF{1|2|3} at block heights {3, 6, 9}
	// Enable the global NRD feature flag. NRD kernels valid at HF3 at height 9.
	global::set_local_chain_type(global::ChainTypes::AutomatedTesting);
	global::set_local_nrd_enabled(true);
	let keychain = ExtKeychain::from_random_seed(false).unwrap();
	let builder = ProofBuilder::new(&keychain);
	let key_id1 = ExtKeychain::derive_key_id(1, 1, 0, 0, 0);
	let key_id2 = ExtKeychain::derive_key_id(1, 2, 0, 0, 0);

	let tx = build::transaction(
		KernelFeatures::NoRecentDuplicate {
<<<<<<< HEAD
			fee: 2,
			relative_height: NRDRelativeHeight::new(144).unwrap(),
=======
			fee: 2.into(),
			relative_height: NRDRelativeHeight::new(1440).unwrap(),
>>>>>>> 9ed0cd65
		},
		None,
		&[input(7, key_id1), output(5, key_id2)],
		&keychain,
		&builder,
	)
	.unwrap();
	let txs = &[tx];

	let prev_height = 3 * TESTING_HARD_FORK_INTERVAL - 2;
	let prev = BlockHeader {
		height: prev_height,
		version: consensus::header_version(prev_height),
		..BlockHeader::default()
	};
	let b = new_block(
		txs,
		&keychain,
		&builder,
		&prev,
		&ExtKeychain::derive_key_id(1, 1, 0, 0, 0),
	);

	// Block is invalid at header version 3 if it contains an NRD kernel.
	assert_eq!(b.header.version, HeaderVersion(2));
	assert_eq!(
		b.validate(&BlindingFactor::zero()),
		Err(Error::NRDKernelPreHF3)
	);

	let prev_height = 3 * TESTING_HARD_FORK_INTERVAL - 1;
	let prev = BlockHeader {
		height: prev_height,
		version: consensus::header_version(prev_height),
		..BlockHeader::default()
	};
	let b = new_block(
		txs,
		&keychain,
		&builder,
		&prev,
		&ExtKeychain::derive_key_id(1, 1, 0, 0, 0),
	);

<<<<<<< HEAD
	// Block is valid at header version 3 (at HF height) if it contains an NRD kernel.
	assert_eq!(b.header.height, TESTING_THIRD_HARD_FORK);
	assert_eq!(b.header.version, HeaderVersion(3));
	assert!(b
		.validate(&BlindingFactor::zero(), verifier_cache())
		.is_ok());
=======
	// Block is valid at header version 4 (at HF height) if it contains an NRD kernel.
	assert_eq!(b.header.height, 3 * TESTING_HARD_FORK_INTERVAL);
	assert_eq!(b.header.version, HeaderVersion(4));
	assert!(b.validate(&BlindingFactor::zero()).is_ok());
>>>>>>> 9ed0cd65

	let prev_height = 3 * TESTING_HARD_FORK_INTERVAL;
	let prev = BlockHeader {
		height: prev_height,
		version: consensus::header_version(prev_height),
		..BlockHeader::default()
	};
	let b = new_block(
		txs,
		&keychain,
		&builder,
		&prev,
		&ExtKeychain::derive_key_id(1, 1, 0, 0, 0),
	);

<<<<<<< HEAD
	// Block is valid at header version 3 if it contains an NRD kernel.
	assert_eq!(b.header.version, HeaderVersion(3));
	assert!(b
		.validate(&BlindingFactor::zero(), verifier_cache())
		.is_ok());
=======
	// Block is valid at header version 4 if it contains an NRD kernel.
	assert_eq!(b.header.version, HeaderVersion(4));
	assert!(b.validate(&BlindingFactor::zero()).is_ok());
>>>>>>> 9ed0cd65
}

#[test]
fn block_with_nrd_kernel_nrd_not_enabled() {
	// automated testing - HF{1|2|3} at block heights {3, 6, 9}
	global::set_local_chain_type(global::ChainTypes::AutomatedTesting);

	let keychain = ExtKeychain::from_random_seed(false).unwrap();
	let builder = ProofBuilder::new(&keychain);
	let key_id1 = ExtKeychain::derive_key_id(1, 1, 0, 0, 0);
	let key_id2 = ExtKeychain::derive_key_id(1, 2, 0, 0, 0);

	let tx = build::transaction(
		KernelFeatures::NoRecentDuplicate {
<<<<<<< HEAD
			fee: 2,
			relative_height: NRDRelativeHeight::new(144).unwrap(),
=======
			fee: 2.into(),
			relative_height: NRDRelativeHeight::new(1440).unwrap(),
>>>>>>> 9ed0cd65
		},
		None,
		&[input(7, key_id1), output(5, key_id2)],
		&keychain,
		&builder,
	)
	.unwrap();

	let txs = &[tx];

	let prev_height = 3 * TESTING_HARD_FORK_INTERVAL - 2;
	let prev = BlockHeader {
		height: prev_height,
		version: consensus::header_version(prev_height),
		..BlockHeader::default()
	};
	let b = new_block(
		txs,
		&keychain,
		&builder,
		&prev,
		&ExtKeychain::derive_key_id(1, 1, 0, 0, 0),
	);

	// Block is invalid as NRD not enabled.
	assert_eq!(b.header.version, HeaderVersion(2));
	assert_eq!(
		b.validate(&BlindingFactor::zero()),
		Err(Error::NRDKernelNotEnabled)
	);

	let prev_height = 3 * TESTING_HARD_FORK_INTERVAL - 1;
	let prev = BlockHeader {
		height: prev_height,
		version: consensus::header_version(prev_height),
		..BlockHeader::default()
	};
	let b = new_block(
		txs,
		&keychain,
		&builder,
		&prev,
		&ExtKeychain::derive_key_id(1, 1, 0, 0, 0),
	);

	// Block is invalid as NRD not enabled.
<<<<<<< HEAD
	assert_eq!(b.header.height, TESTING_THIRD_HARD_FORK);
	assert_eq!(b.header.version, HeaderVersion(3));
=======
	assert_eq!(b.header.height, 3 * TESTING_HARD_FORK_INTERVAL);
	assert_eq!(b.header.version, HeaderVersion(4));
>>>>>>> 9ed0cd65
	assert_eq!(
		b.validate(&BlindingFactor::zero()),
		Err(Error::NRDKernelNotEnabled)
	);

	let prev_height = 3 * TESTING_HARD_FORK_INTERVAL;
	let prev = BlockHeader {
		height: prev_height,
		version: consensus::header_version(prev_height),
		..BlockHeader::default()
	};
	let b = new_block(
		txs,
		&keychain,
		&builder,
		&prev,
		&ExtKeychain::derive_key_id(1, 1, 0, 0, 0),
	);

	// Block is invalid as NRD not enabled.
	assert_eq!(b.header.version, HeaderVersion(3));
	assert_eq!(
		b.validate(&BlindingFactor::zero()),
		Err(Error::NRDKernelNotEnabled)
	);
}

#[test]
// builds a block with a tx spending another and check that cut_through occurred
fn block_with_cut_through() {
	test_setup();
	let keychain = ExtKeychain::from_random_seed(false).unwrap();
	let builder = ProofBuilder::new(&keychain);
	let key_id1 = ExtKeychain::derive_key_id(1, 1, 0, 0, 0);
	let key_id2 = ExtKeychain::derive_key_id(1, 2, 0, 0, 0);
	let key_id3 = ExtKeychain::derive_key_id(1, 3, 0, 0, 0);

	let btx1 = tx2i1o();
	let btx2 = build::transaction(
<<<<<<< HEAD
		KernelFeatures::Plain { fee: 2 },
		None,
=======
		KernelFeatures::Plain { fee: 2.into() },
>>>>>>> 9ed0cd65
		&[input(7, key_id1), output(5, key_id2.clone())],
		&keychain,
		&builder,
	)
	.unwrap();

	// spending tx2 - reuse key_id2

	let btx3 = txspend1i1o(5, &keychain, &builder, key_id2, key_id3);
	let prev = BlockHeader::default();
	let key_id = ExtKeychain::derive_key_id(1, 1, 0, 0, 0);
	let b = new_block(&[btx1, btx2, btx3], &keychain, &builder, &prev, &key_id);

	// block should have been automatically compacted (including reward
	// output) and should still be valid
	b.validate(&BlindingFactor::zero()).unwrap();
	assert_eq!(b.inputs().len(), 3);
	assert_eq!(b.outputs().len(), 3);
}

#[test]
// builds a block with a token tx spending another and check that cut_through occurred
fn block_with_token_cut_through() {
	test_setup();
	let keychain = ExtKeychain::from_random_seed(false).unwrap();
	let builder = ProofBuilder::new(&keychain);
	let key_id1 = ExtKeychain::derive_key_id(1, 1, 0, 0, 0);
	let key_id2 = ExtKeychain::derive_key_id(1, 2, 0, 0, 0);
	let key_id3 = ExtKeychain::derive_key_id(1, 3, 0, 0, 0);
	let key_id4 = ExtKeychain::derive_key_id(1, 4, 0, 0, 0);
	let key_id5 = ExtKeychain::derive_key_id(1, 5, 0, 0, 0);
	let key_id6 = ExtKeychain::derive_key_id(1, 6, 0, 0, 0);

	let token_key = TokenKey::new_token_key();
	let btx1 = build::transaction(
		KernelFeatures::Plain { fee: 2 },
		Some(TokenKernelFeatures::PlainToken),
		&[
			token_input(10, token_key, false, key_id1),
			token_output(6, token_key, false, key_id2.clone()),
			token_output(4, token_key, false, key_id3),
			input(7, key_id4),
			output(5, key_id5.clone()),
		],
		&keychain,
		&builder,
	)
	.unwrap();

	let btx2 = build::transaction(
		KernelFeatures::Plain { fee: 5 },
		Some(TokenKernelFeatures::PlainToken),
		&[
			token_input(6, token_key, false, key_id2),
			token_output(6, token_key, false, key_id6),
			input(5, key_id5),
		],
		&keychain,
		&builder,
	)
	.unwrap();
	let prev = BlockHeader::default();
	let key_id = ExtKeychain::derive_key_id(1, 1, 0, 0, 0);
	let b = new_block(&[btx1, btx2], &keychain, &builder, &prev, &key_id);

	// block should have been automatically compacted (including reward
	// output) and should still be valid
	b.validate(&BlindingFactor::zero(), verifier_cache())
		.unwrap();
	assert_eq!(b.inputs().len(), 1);
	assert_eq!(b.outputs().len(), 1);
	assert_eq!(b.kernels().len(), 3);
	assert_eq!(b.token_inputs().len(), 1);
	assert_eq!(b.token_outputs().len(), 2);
	assert_eq!(b.token_kernels().len(), 2);
}

#[test]
fn empty_block_with_coinbase_is_valid() {
	test_setup();
	let keychain = ExtKeychain::from_random_seed(false).unwrap();
	let builder = ProofBuilder::new(&keychain);
	let prev = BlockHeader::default();
	let key_id = ExtKeychain::derive_key_id(1, 1, 0, 0, 0);
	let b = new_block(&[], &keychain, &builder, &prev, &key_id);

	assert_eq!(b.inputs().len(), 0);
	assert_eq!(b.outputs().len(), 1);
	assert_eq!(b.kernels().len(), 1);

	let coinbase_outputs = b
		.outputs()
		.iter()
		.filter(|out| out.is_coinbase())
		.cloned()
		.collect::<Vec<_>>();
	assert_eq!(coinbase_outputs.len(), 1);

	let coinbase_kernels = b
		.kernels()
		.iter()
		.filter(|out| out.is_coinbase())
		.cloned()
		.collect::<Vec<_>>();
	assert_eq!(coinbase_kernels.len(), 1);

	// the block should be valid here (single coinbase output with corresponding
	// txn kernel)
	assert!(b.validate(&BlindingFactor::zero()).is_ok());
}

#[test]
// test that flipping the COINBASE flag on the output features
// invalidates the block and specifically it causes verify_coinbase to fail
// additionally verifying the merkle_inputs_outputs also fails
fn remove_coinbase_output_flag() {
	test_setup();
	let keychain = ExtKeychain::from_random_seed(false).unwrap();
	let builder = ProofBuilder::new(&keychain);
	let prev = BlockHeader::default();
	let key_id = ExtKeychain::derive_key_id(1, 1, 0, 0, 0);
	let b = new_block(&[], &keychain, &builder, &prev, &key_id);
	let output = b.outputs()[0];
	let output = Output::new(OutputFeatures::Plain, output.commitment(), output.proof());
	let b = Block {
		body: b.body.replace_outputs(&[output]),
		..b
	};

	assert_eq!(b.verify_coinbase(), Err(Error::CoinbaseSumMismatch));
	assert!(b
		.verify_kernel_sums(b.header.overage(), b.header.total_kernel_offset())
		.is_ok());
	assert_eq!(
		b.validate(&BlindingFactor::zero()),
		Err(Error::CoinbaseSumMismatch)
	);
}

#[test]
// test that flipping the COINBASE flag on the kernel features
// invalidates the block and specifically it causes verify_coinbase to fail
fn remove_coinbase_kernel_flag() {
	test_setup();
	let keychain = ExtKeychain::from_random_seed(false).unwrap();
	let builder = ProofBuilder::new(&keychain);
	let prev = BlockHeader::default();
	let key_id = ExtKeychain::derive_key_id(1, 1, 0, 0, 0);
	let mut b = new_block(&[], &keychain, &builder, &prev, &key_id);

	let mut kernel = b.kernels()[0].clone();
	kernel.features = KernelFeatures::Plain {
		fee: FeeFields::zero(),
	};
	b.body = b.body.replace_kernel(kernel);

	// Flipping the coinbase flag results in kernels not summing correctly.
	assert_eq!(
		b.verify_coinbase(),
		Err(Error::Secp(secp::Error::IncorrectCommitSum))
	);

	// Also results in the block no longer validating correctly
	// because the message being signed on each tx kernel includes the kernel features.
	assert_eq!(
		b.validate(&BlindingFactor::zero()),
		Err(Error::Transaction(transaction::Error::IncorrectSignature))
	);
}

#[test]
fn remove_issuetoken_output_flag() {
	test_setup();
	let keychain = ExtKeychain::from_random_seed(false).unwrap();
	let builder = ProofBuilder::new(&keychain);
	let tx = txissuetoken();
	let prev = BlockHeader::default();
	let key_id = ExtKeychain::derive_key_id(1, 1, 0, 0, 0);
	let mut b = new_block(&[tx], &keychain, &builder, &prev, &key_id);

	assert!(b.token_outputs()[0].is_tokenissue());
	let token_output = b.token_outputs()[0];
	let token_output = TokenOutput::new(
		OutputFeatures::Token,
		token_output.token_type(),
		token_output.commitment(),
		token_output.proof(),
	);
	b.body = b.body.replace_token_outputs(&[token_output]);

	assert_eq!(
		b.validate(&BlindingFactor::zero(), verifier_cache()),
		Err(Error::Transaction(
			transaction::Error::IssueTokenSumMismatch
		))
	);
}

#[test]
fn remove_issuetoken_kernel_flag() {
	test_setup();
	let keychain = ExtKeychain::from_random_seed(false).unwrap();
	let builder = ProofBuilder::new(&keychain);
	let tx = txissuetoken();
	let prev = BlockHeader::default();
	let key_id = ExtKeychain::derive_key_id(1, 1, 0, 0, 0);
	let mut b = new_block(&[tx], &keychain, &builder, &prev, &key_id);

	assert!(b.token_kernels()[0].is_issue_token());
	let mut token_kernel = b.token_kernels()[0].clone();
	token_kernel.features = TokenKernelFeatures::PlainToken;
	b.body = b.body.replace_token_kernel(token_kernel);

	assert_eq!(
		b.validate(&BlindingFactor::zero(), verifier_cache()),
		Err(Error::Transaction(
			transaction::Error::IssueTokenSumMismatch
		))
	);
}

#[test]
fn serialize_deserialize_header_version() {
	let mut vec1 = Vec::new();
	ser::serialize_default(&mut vec1, &1_u16).expect("serialization failed");

	let mut vec2 = Vec::new();
	ser::serialize_default(&mut vec2, &HeaderVersion(1)).expect("serialization failed");

	// Check that a header_version serializes to a
	// single u16 value with no extraneous bytes wrapping it.
	assert_eq!(vec1, vec2);

	// Check we can successfully deserialize a header_version.
	let version: HeaderVersion = ser::deserialize_default(&mut &vec2[..]).unwrap();
	assert_eq!(version.0, 1)
}

#[test]
fn serialize_deserialize_block_header() {
	test_setup();
	let keychain = ExtKeychain::from_random_seed(false).unwrap();
	let builder = ProofBuilder::new(&keychain);
	let prev = BlockHeader::default();
	let key_id = ExtKeychain::derive_key_id(1, 1, 0, 0, 0);
	let b = new_block(&[], &keychain, &builder, &prev, &key_id);
	let header1 = b.header;

	let mut vec = Vec::new();
	ser::serialize_default(&mut vec, &header1).expect("serialization failed");
	let header2: BlockHeader = ser::deserialize_default(&mut &vec[..]).unwrap();

	assert_eq!(header1.hash(), header2.hash());
	assert_eq!(header1, header2);
}

fn set_pow(header: &mut BlockHeader) {
	// Set valid pow on the block as we will test deserialization of this "untrusted" from the network.
	let edge_bits = global::min_edge_bits();
	header.pow.proof.edge_bits = edge_bits;
	pow::pow_size(
		header,
		pow::Difficulty::min_dma(),
		global::proofsize(),
		edge_bits,
	)
	.unwrap();
}

#[test]
fn deserialize_untrusted_header_weight() {
	test_setup();
	let keychain = ExtKeychain::from_random_seed(false).unwrap();
	let builder = ProofBuilder::new(&keychain);
	let prev = BlockHeader::default();
	let key_id = ExtKeychain::derive_key_id(1, 1, 0, 0, 0);
	let mut b = new_block(&[], &keychain, &builder, &prev, &key_id);

	// Set excessively large output mmr size on the header.
	b.header.output_mmr_size = 10_000;
	b.header.kernel_mmr_size = 0;
	set_pow(&mut b.header);

	let mut vec = Vec::new();
	ser::serialize_default(&mut vec, &b.header).expect("serialization failed");
	let res: Result<UntrustedBlockHeader, _> = ser::deserialize_default(&mut &vec[..]);
	assert_eq!(res.err(), Some(ser::Error::CorruptedData));

	// Set excessively large kernel mmr size on the header.
	b.header.output_mmr_size = 0;
	b.header.kernel_mmr_size = 10_000;
	set_pow(&mut b.header);

	let mut vec = Vec::new();
	ser::serialize_default(&mut vec, &b.header).expect("serialization failed");
	let res: Result<UntrustedBlockHeader, _> = ser::deserialize_default(&mut &vec[..]);
	assert_eq!(res.err(), Some(ser::Error::CorruptedData));

	// Set reasonable mmr sizes on the header to confirm the header can now be read "untrusted".
	b.header.output_mmr_size = 1;
	b.header.kernel_mmr_size = 1;
	set_pow(&mut b.header);

	let mut vec = Vec::new();
	ser::serialize_default(&mut vec, &b.header).expect("serialization failed");
	let res: Result<UntrustedBlockHeader, _> = ser::deserialize_default(&mut &vec[..]);
	assert!(res.is_ok());
}

#[test]
fn serialize_deserialize_block() {
	test_setup();
	let tx1 = txissuetoken();
	let tx2 = tokentx1i2o();
	let keychain = ExtKeychain::from_random_seed(false).unwrap();
	let builder = ProofBuilder::new(&keychain);
	let prev = BlockHeader::default();
	let key_id = ExtKeychain::derive_key_id(1, 1, 0, 0, 0);
	let b = new_block(&[tx1, tx2], &keychain, &builder, &prev, &key_id);

	let mut vec = Vec::new();
	ser::serialize_default(&mut vec, &b).expect("serialization failed");
	let b2: Block = ser::deserialize_default(&mut &vec[..]).unwrap();

	assert_eq!(b.hash(), b2.hash());
	assert_eq!(b.header, b2.header);
	assert_eq!(b.inputs(), b2.inputs());
	assert_eq!(b.outputs(), b2.outputs());
	assert_eq!(b.kernels(), b2.kernels());
	assert_eq!(b.token_inputs(), b2.token_inputs());
	assert_eq!(b.token_outputs(), b2.token_outputs());
	assert_eq!(b.token_kernels(), b2.token_kernels());
}

#[test]
fn empty_block_serialized_size() {
	test_setup();
	let keychain = ExtKeychain::from_random_seed(false).unwrap();
	let builder = ProofBuilder::new(&keychain);
	let prev = BlockHeader::default();
	let key_id = ExtKeychain::derive_key_id(1, 1, 0, 0, 0);
	let b = new_block(&[], &keychain, &builder, &prev, &key_id);
	let mut vec = Vec::new();
	ser::serialize_default(&mut vec, &b).expect("serialization failed");
	assert_eq!(vec.len(), 1_333);
}

#[test]
fn block_single_tx_serialized_size() {
	test_setup();
	let keychain = ExtKeychain::from_random_seed(false).unwrap();
	let builder = ProofBuilder::new(&keychain);
	let tx1 = tx1i2o();
	let prev = BlockHeader::default();
	let key_id = ExtKeychain::derive_key_id(1, 1, 0, 0, 0);
	let b = new_block(&[tx1], &keychain, &builder, &prev, &key_id);

	// Default protocol version (4)
	let mut vec = Vec::new();
	ser::serialize_default(&mut vec, &b).expect("serialization failed");
	assert_eq!(vec.len(), 2_906);

	// Protocol version 4
	let mut vec = Vec::new();
	ser::serialize(&mut vec, ser::ProtocolVersion(4), &b).expect("serialization failed");
	assert_eq!(vec.len(), 2_906);

	// Protocol version 3.
	// Note: block must be in "v2" compatibility with "features and commit" inputs for this.
	// Normally we would convert the block by looking inputs up in utxo but we fake it here for testing.
	let inputs: Vec<_> = b.inputs().into();
	let inputs: Vec<_> = inputs
		.iter()
		.map(|input| OutputIdentifier {
			features: OutputFeatures::Plain,
			commit: input.commitment(),
		})
		.collect();
	let b = Block {
		header: b.header,
		aux_data: Default::default(),
		body: b.body.replace_inputs(inputs.as_slice().into()),
	};

	// Protocol version 3blblblbll
	let mut vec = Vec::new();
	ser::serialize(&mut vec, ser::ProtocolVersion(3), &b).expect("serialization failed");
	assert_eq!(vec.len(), 2_907);

	// Protocol version 2
	let mut vec = Vec::new();
	ser::serialize(&mut vec, ser::ProtocolVersion(2), &b).expect("serialization failed");
	assert_eq!(vec.len(), 2_907);

	// Protocol version 1 (fixed size kernels)
	let mut vec = Vec::new();
	ser::serialize(&mut vec, ser::ProtocolVersion(1), &b).expect("serialization failed");
	assert_eq!(vec.len(), 2_907);

	// Check we can also serialize a v2 compatibility block in v4 protocol version
	// without needing to explicitly convert the block.
	let mut vec = Vec::new();
	ser::serialize(&mut vec, ser::ProtocolVersion(4), &b).expect("serialization failed");
	assert_eq!(vec.len(), 2_906);

	// Default protocol version (4) for completeness
	let mut vec = Vec::new();
	ser::serialize_default(&mut vec, &b).expect("serialization failed");
	assert_eq!(vec.len(), 2_906);
}

#[test]
fn empty_compact_block_serialized_size() {
	test_setup();
	let keychain = ExtKeychain::from_random_seed(false).unwrap();
	let builder = ProofBuilder::new(&keychain);
	let prev = BlockHeader::default();
	let key_id = ExtKeychain::derive_key_id(1, 1, 0, 0, 0);
	let b = new_block(&[], &keychain, &builder, &prev, &key_id);
	let cb: CompactBlock = b.into();
	let mut vec = Vec::new();
	ser::serialize_default(&mut vec, &cb).expect("serialization failed");
	assert_eq!(vec.len(), 1_317);
}

#[test]
fn compact_block_single_tx_serialized_size() {
	test_setup();
	let keychain = ExtKeychain::from_random_seed(false).unwrap();
	let builder = ProofBuilder::new(&keychain);
	let tx1 = tx1i2o();
	let prev = BlockHeader::default();
	let key_id = ExtKeychain::derive_key_id(1, 1, 0, 0, 0);
	let b = new_block(&[tx1], &keychain, &builder, &prev, &key_id);
	let cb: CompactBlock = b.into();
	let mut vec = Vec::new();
	ser::serialize_default(&mut vec, &cb).expect("serialization failed");
	assert_eq!(vec.len(), 1_323);
}

#[test]
fn block_10_tx_serialized_size() {
	test_setup();
	let keychain = ExtKeychain::from_random_seed(false).unwrap();
	let builder = ProofBuilder::new(&keychain);

	let mut txs = vec![];
	for _ in 0..10 {
		let tx = tx1i2o();
		txs.push(tx);
	}
	let prev = BlockHeader::default();
	let key_id = ExtKeychain::derive_key_id(1, 1, 0, 0, 0);
	let b = new_block(&txs, &keychain, &builder, &prev, &key_id);

	// Default protocol version.
	{
		let mut vec = Vec::new();
		ser::serialize_default(&mut vec, &b).expect("serialization failed");
		assert_eq!(vec.len(), 17_063);
	}
}

#[test]
fn compact_block_10_tx_serialized_size() {
	test_setup();
	let keychain = ExtKeychain::from_random_seed(false).unwrap();
	let builder = ProofBuilder::new(&keychain);

	let mut txs = vec![];
	for _ in 0..10 {
		let tx = tx1i2o();
		txs.push(tx);
	}
	let prev = BlockHeader::default();
	let key_id = ExtKeychain::derive_key_id(1, 1, 0, 0, 0);
	let b = new_block(&txs, &keychain, &builder, &prev, &key_id);
	let cb: CompactBlock = b.into();
	let mut vec = Vec::new();
	ser::serialize_default(&mut vec, &cb).expect("serialization failed");
	assert_eq!(vec.len(), 1_377);
}

#[test]
fn compact_block_hash_with_nonce() {
	test_setup();
	let keychain = ExtKeychain::from_random_seed(false).unwrap();
	let builder = ProofBuilder::new(&keychain);
	let tx = tx1i2o();
	let prev = BlockHeader::default();
	let key_id = ExtKeychain::derive_key_id(1, 1, 0, 0, 0);
	let b = new_block(&[tx.clone()], &keychain, &builder, &prev, &key_id);
	let cb1: CompactBlock = b.clone().into();
	let cb2: CompactBlock = b.clone().into();

	// random nonce will not affect the hash of the compact block itself
	// hash is based on header POW only
	assert!(cb1.nonce != cb2.nonce);
	assert_eq!(b.hash(), cb1.hash());
	assert_eq!(cb1.hash(), cb2.hash());

	assert!(cb1.kern_ids()[0] != cb2.kern_ids()[0]);

	// check we can identify the specified kernel from the short_id
	// correctly in both of the compact_blocks
	assert_eq!(
		cb1.kern_ids()[0],
		tx.kernels()[0].short_id(&cb1.hash(), cb1.nonce)
	);
	assert_eq!(
		cb2.kern_ids()[0],
		tx.kernels()[0].short_id(&cb2.hash(), cb2.nonce)
	);
}

#[test]
fn compact_block_hash_with_nonce_for_token_tx() {
	test_setup();
	let keychain = ExtKeychain::from_random_seed(false).unwrap();
	let builder = ProofBuilder::new(&keychain);
	let tx = tokentx1i2o();
	let prev = BlockHeader::default();
	let key_id = ExtKeychain::derive_key_id(1, 1, 0, 0, 0);
	let b = new_block(&[tx.clone()], &keychain, &builder, &prev, &key_id);
	let cb1: CompactBlock = b.clone().into();
	let cb2: CompactBlock = b.clone().into();

	// random nonce will not affect the hash of the compact block itself
	// hash is based on header POW only
	assert!(cb1.nonce != cb2.nonce);
	assert_eq!(b.hash(), cb1.hash());
	assert_eq!(cb1.hash(), cb2.hash());

	assert!(cb1.kern_ids()[0] != cb2.kern_ids()[0]);

	// check we can identify the specified kernel from the short_id
	// correctly in both of the compact_blocks
	assert_eq!(
		cb1.kern_ids()[0],
		tx.kernels()[0].short_id(&cb1.hash(), cb1.nonce)
	);
	assert_eq!(
		cb2.kern_ids()[0],
		tx.kernels()[0].short_id(&cb2.hash(), cb2.nonce)
	);
}

#[test]
fn convert_block_to_compact_block() {
	test_setup();
	let keychain = ExtKeychain::from_random_seed(false).unwrap();
	let builder = ProofBuilder::new(&keychain);
	let tx1 = tx1i2o();
	let prev = BlockHeader::default();
	let key_id = ExtKeychain::derive_key_id(1, 1, 0, 0, 0);
	let b = new_block(&[tx1], &keychain, &builder, &prev, &key_id);
	let cb: CompactBlock = b.clone().into();

	assert_eq!(cb.out_full().len(), 1);
	assert_eq!(cb.kern_full().len(), 1);
	assert_eq!(cb.kern_ids().len(), 1);

	assert_eq!(
		cb.kern_ids()[0],
		b.kernels()
			.iter()
			.find(|x| !x.is_coinbase())
			.unwrap()
			.short_id(&cb.hash(), cb.nonce)
	);
}

#[test]
fn convert_block_to_compact_block_for_token_tx() {
	test_setup();
	let keychain = ExtKeychain::from_random_seed(false).unwrap();
	let builder = ProofBuilder::new(&keychain);
	let tx1 = tokentx1i2o();
	let prev = BlockHeader::default();
	let key_id = ExtKeychain::derive_key_id(1, 1, 0, 0, 0);
	let b = new_block(&[tx1], &keychain, &builder, &prev, &key_id);
	let cb: CompactBlock = b.clone().into();

	assert_eq!(cb.out_full().len(), 1);
	assert_eq!(cb.kern_full().len(), 1);
	assert_eq!(cb.kern_ids().len(), 1);

	assert_eq!(
		cb.kern_ids()[0],
		b.kernels()
			.iter()
			.find(|x| !x.is_coinbase())
			.unwrap()
			.short_id(&cb.hash(), cb.nonce)
	);
}

#[test]
fn hydrate_empty_compact_block() {
	test_setup();
	let keychain = ExtKeychain::from_random_seed(false).unwrap();
	let builder = ProofBuilder::new(&keychain);
	let prev = BlockHeader::default();
	let key_id = ExtKeychain::derive_key_id(1, 1, 0, 0, 0);
	let b = new_block(&[], &keychain, &builder, &prev, &key_id);
	let cb: CompactBlock = b.clone().into();
	let hb = Block::hydrate_from(cb, &[]).unwrap();
	assert_eq!(hb.header, b.header);
	assert_eq!(hb.outputs(), b.outputs());
	assert_eq!(hb.kernels(), b.kernels());
}

#[test]
fn serialize_deserialize_compact_block() {
	test_setup();
	let keychain = ExtKeychain::from_random_seed(false).unwrap();
	let builder = ProofBuilder::new(&keychain);
	let tx1 = tx1i2o();
	let tx2 = tokentx1i2o();
	let prev = BlockHeader::default();
	let key_id = ExtKeychain::derive_key_id(1, 1, 0, 0, 0);
	let b = new_block(&[tx1, tx2], &keychain, &builder, &prev, &key_id);

	let mut cb1: CompactBlock = b.into();

	let mut vec = Vec::new();
	ser::serialize_default(&mut vec, &cb1).expect("serialization failed");

	// After header serialization, timestamp will lose 'nanos' info, that's the designed behavior.
	// To suppress 'nanos' difference caused assertion fail, we force b.header also lose 'nanos'.
	let origin_ts = cb1.header.timestamp;
	cb1.header.timestamp =
		origin_ts - Duration::nanoseconds(origin_ts.timestamp_subsec_nanos() as i64);

	let cb2: CompactBlock = ser::deserialize_default(&mut &vec[..]).unwrap();

	assert_eq!(cb1.header, cb2.header);
	assert_eq!(cb1.kern_ids(), cb2.kern_ids());
}

// Duplicate a range proof from a valid output into another of the same amount
#[test]
fn same_amount_outputs_copy_range_proof() {
	test_setup();
	let keychain = keychain::ExtKeychain::from_random_seed(false).unwrap();
	let builder = ProofBuilder::new(&keychain);
	let key_id1 = keychain::ExtKeychain::derive_key_id(1, 1, 0, 0, 0);
	let key_id2 = keychain::ExtKeychain::derive_key_id(1, 2, 0, 0, 0);
	let key_id3 = keychain::ExtKeychain::derive_key_id(1, 3, 0, 0, 0);

	let tx = build::transaction(
<<<<<<< HEAD
		KernelFeatures::Plain { fee: 1 },
		None,
=======
		KernelFeatures::Plain { fee: 1.into() },
>>>>>>> 9ed0cd65
		&[input(7, key_id1), output(3, key_id2), output(3, key_id3)],
		&keychain,
		&builder,
	)
	.unwrap();

	// now we reconstruct the transaction, swapping the rangeproofs so they
	// have the wrong privkey
	let mut outs = tx.outputs().to_vec();
	outs[0].proof = outs[1].proof;

	let key_id = keychain::ExtKeychain::derive_key_id(1, 4, 0, 0, 0);
	let prev = BlockHeader::default();
	let b = new_block(
		&[Transaction::new(
			tx.inputs(),
			&outs,
			&[],
			&[],
			tx.kernels(),
			&[],
		)],
		&keychain,
		&builder,
		&prev,
		&key_id,
	);

	// block should have been automatically compacted (including reward
	// output) and should still be valid
	match b.validate(&BlindingFactor::zero()) {
		Err(Error::Transaction(transaction::Error::Secp(secp::Error::InvalidRangeProof))) => {}
		_ => panic!("Bad range proof should be invalid"),
	}
}

// Swap a range proof with the right private key but wrong amount
#[test]
fn wrong_amount_range_proof() {
	test_setup();
	let keychain = keychain::ExtKeychain::from_random_seed(false).unwrap();
	let builder = ProofBuilder::new(&keychain);
	let key_id1 = keychain::ExtKeychain::derive_key_id(1, 1, 0, 0, 0);
	let key_id2 = keychain::ExtKeychain::derive_key_id(1, 2, 0, 0, 0);
	let key_id3 = keychain::ExtKeychain::derive_key_id(1, 3, 0, 0, 0);

	let tx1 = build::transaction(
<<<<<<< HEAD
		KernelFeatures::Plain { fee: 1 },
		None,
=======
		KernelFeatures::Plain { fee: 1.into() },
>>>>>>> 9ed0cd65
		&[
			input(7, key_id1.clone()),
			output(3, key_id2.clone()),
			output(3, key_id3.clone()),
		],
		&keychain,
		&builder,
	)
	.unwrap();
	let tx2 = build::transaction(
<<<<<<< HEAD
		KernelFeatures::Plain { fee: 1 },
		None,
=======
		KernelFeatures::Plain { fee: 1.into() },
>>>>>>> 9ed0cd65
		&[input(7, key_id1), output(2, key_id2), output(4, key_id3)],
		&keychain,
		&builder,
	)
	.unwrap();

	// we take the range proofs from tx2 into tx1 and rebuild the transaction
	let mut outs = tx1.outputs().to_vec();
	outs[0].proof = tx2.outputs()[0].proof;
	outs[1].proof = tx2.outputs()[1].proof;

	let key_id = keychain::ExtKeychain::derive_key_id(1, 4, 0, 0, 0);
	let prev = BlockHeader::default();
	let b = new_block(
		&[Transaction::new(
			tx1.inputs(),
			&outs,
			&[],
			&[],
			tx1.kernels(),
			&[],
		)],
		&keychain,
		&builder,
		&prev,
		&key_id,
	);

	// block should have been automatically compacted (including reward
	// output) and should still be valid
	match b.validate(&BlindingFactor::zero()) {
		Err(Error::Transaction(transaction::Error::Secp(secp::Error::InvalidRangeProof))) => {}
		_ => panic!("Bad range proof should be invalid"),
	}
}

#[test]
fn reissue_token() {
	test_setup();
	let keychain = ExtKeychain::from_random_seed(false).unwrap();
	let builder = ProofBuilder::new(&keychain);
	let key_id1 = keychain::ExtKeychain::derive_key_id(1, 1, 0, 0, 0);
	let key_id2 = keychain::ExtKeychain::derive_key_id(1, 2, 0, 0, 0);
	let key_id3 = keychain::ExtKeychain::derive_key_id(1, 3, 0, 0, 0);
	let key_id4 = keychain::ExtKeychain::derive_key_id(1, 4, 0, 0, 0);
	let key_id5 = keychain::ExtKeychain::derive_key_id(1, 5, 0, 0, 0);
	let key_id6 = keychain::ExtKeychain::derive_key_id(1, 6, 0, 0, 0);

	let token_key = TokenKey::new_token_key();
	let tx1 = build::transaction(
		KernelFeatures::Plain { fee: 4 },
		Some(TokenKernelFeatures::IssueToken),
		&[
			input(10, key_id1),
			output(6, key_id2),
			token_output(100, token_key, true, key_id3),
		],
		&keychain,
		&builder,
	)
	.unwrap();

	let tx2 = build::transaction(
		KernelFeatures::Plain { fee: 4 },
		Some(TokenKernelFeatures::IssueToken),
		&[
			input(20, key_id4),
			output(16, key_id5),
			token_output(1000, token_key, true, key_id6),
		],
		&keychain,
		&builder,
	)
	.unwrap();

	let prev = BlockHeader::default();
	let key_id = ExtKeychain::derive_key_id(1, 1, 0, 0, 0);
	let b = new_block(&[tx1, tx2], &keychain, &builder, &prev, &key_id);

	match b.validate(&BlindingFactor::zero(), verifier_cache()) {
		Err(Error::Transaction(transaction::Error::IssueTokenKeyRepeated)) => {}
		_ => panic!("Bad range proof should be invalid"),
	}
}

// Test coverage for verifying cut-through during block validation.
// It is not valid for a block to spend an output and produce a new output with the same commitment.
// This test covers the case where a plain output is spent, producing a plain output with the same commitment.
#[test]
fn test_verify_cut_through_plain() -> Result<(), Error> {
	global::set_local_chain_type(global::ChainTypes::UserTesting);

	let keychain = ExtKeychain::from_random_seed(false).unwrap();

	let key_id1 = ExtKeychain::derive_key_id(1, 1, 0, 0, 0);
	let key_id2 = ExtKeychain::derive_key_id(1, 2, 0, 0, 0);
	let key_id3 = ExtKeychain::derive_key_id(1, 3, 0, 0, 0);

	let builder = ProofBuilder::new(&keychain);

	let tx = build::transaction(
<<<<<<< HEAD
		KernelFeatures::Plain { fee: 0 },
		None,
=======
		KernelFeatures::Plain {
			fee: FeeFields::zero(),
		},
>>>>>>> 9ed0cd65
		&[
			build::input(10, key_id1.clone()),
			build::input(10, key_id2.clone()),
			build::output(10, key_id1.clone()),
			build::output(6, key_id2.clone()),
			build::output(4, key_id3.clone()),
		],
		&keychain,
		&builder,
	)
	.expect("valid tx");

	let prev = BlockHeader::default();
	let key_id = ExtKeychain::derive_key_id(0, 0, 0, 0, 0);
	let mut block = new_block(&[tx.clone()], &keychain, &builder, &prev, &key_id);

	// The block should fail validation due to cut-through.
	assert_eq!(
		block.validate(&BlindingFactor::zero()),
		Err(Error::Transaction(transaction::Error::CutThrough))
	);

	// The block should fail lightweight "read" validation due to cut-through.
	assert_eq!(
		block.validate_read(),
		Err(Error::Transaction(transaction::Error::CutThrough))
	);

	// Apply cut-through to eliminate the offending input and output.
	let mut inputs: Vec<_> = block.inputs().into();
	let mut outputs = block.outputs().to_vec();
	let mut token_input = tx.token_inputs().to_vec();
	let mut token_output = tx.token_outputs().to_vec();
	let (inputs, outputs, _, _, _, _, _, _) = transaction::cut_through(
		&mut inputs[..],
		&mut outputs[..],
		&mut token_input[..],
		&mut token_output[..],
	)?;

	block.body = block
		.body
		.replace_inputs(inputs.into())
		.replace_outputs(outputs);

	// Block validates successfully after applying cut-through.
	block.validate(&BlindingFactor::zero())?;

	// Block validates via lightweight "read" validation.
	block.validate_read()?;

	Ok(())
}

// Test coverage for verifying cut-through during block validation.
// It is not valid for a block to spend an output and produce a new output with the same commitment.
// This test covers the case where a coinbase output is spent, producing a plain output with the same commitment.
#[test]
fn test_verify_cut_through_coinbase() -> Result<(), Error> {
	global::set_local_chain_type(global::ChainTypes::UserTesting);

	let keychain = ExtKeychain::from_random_seed(false).unwrap();

	let key_id1 = ExtKeychain::derive_key_id(1, 1, 0, 0, 0);
	let key_id2 = ExtKeychain::derive_key_id(1, 2, 0, 0, 0);
	let key_id3 = ExtKeychain::derive_key_id(1, 3, 0, 0, 0);

	let builder = ProofBuilder::new(&keychain);

	let tx = build::transaction(
<<<<<<< HEAD
		KernelFeatures::Plain { fee: 0 },
		None,
=======
		KernelFeatures::Plain {
			fee: FeeFields::zero(),
		},
>>>>>>> 9ed0cd65
		&[
			build::coinbase_input(consensus::REWARD_ORIGIN, key_id1.clone()),
			build::coinbase_input(consensus::REWARD_ORIGIN, key_id2.clone()),
			build::output(50_000_000_000, key_id1.clone()),
			build::output(40_000_000_000, key_id2.clone()),
			build::output(10_000_000_000, key_id3.clone()),
		],
		&keychain,
		&builder,
	)
	.expect("valid tx");

	let prev = BlockHeader::default();
	let key_id = ExtKeychain::derive_key_id(0, 0, 0, 0, 0);
	let mut block = new_block(&[tx.clone()], &keychain, &builder, &prev, &key_id);

	// The block should fail validation due to cut-through.
	assert_eq!(
		block.validate(&BlindingFactor::zero()),
		Err(Error::Transaction(transaction::Error::CutThrough))
	);

	// The block should fail lightweight "read" validation due to cut-through.
	assert_eq!(
		block.validate_read(),
		Err(Error::Transaction(transaction::Error::CutThrough))
	);

	// Apply cut-through to eliminate the offending input and output.
	let mut inputs: Vec<_> = block.inputs().into();
	let mut outputs = block.outputs().to_vec();
	let mut token_input = tx.token_inputs().to_vec();
	let mut token_output = tx.token_outputs().to_vec();
	let (inputs, outputs, _, _, _, _, _, _) = transaction::cut_through(
		&mut inputs[..],
		&mut outputs[..],
		&mut token_input[..],
		&mut token_output[..],
	)?;

	block.body = block
		.body
		.replace_inputs(inputs.into())
		.replace_outputs(outputs);

	// Block validates successfully after applying cut-through.
	block.validate(&BlindingFactor::zero())?;

	// Block validates via lightweight "read" validation.
	block.validate_read()?;

	Ok(())
}<|MERGE_RESOLUTION|>--- conflicted
+++ resolved
@@ -18,12 +18,9 @@
 use crate::core::core::block::{Block, BlockHeader, Error, HeaderVersion, UntrustedBlockHeader};
 use crate::core::core::hash::Hashed;
 use crate::core::core::id::ShortIdentifiable;
+use crate::core::core::transaction::TokenOutput;
 use crate::core::core::transaction::{
-<<<<<<< HEAD
-	self, KernelFeatures, NRDRelativeHeight, Output, OutputFeatures, OutputIdentifier, TokenOutput,
-=======
 	self, FeeFields, KernelFeatures, NRDRelativeHeight, Output, OutputFeatures, OutputIdentifier,
->>>>>>> 9ed0cd65
 	Transaction,
 };
 use crate::core::core::{Committed, CompactBlock};
@@ -33,17 +30,12 @@
 use chrono::Duration;
 use grin_core as core;
 use keychain::{BlindingFactor, ExtKeychain, Keychain};
-<<<<<<< HEAD
-use std::sync::Arc;
-use util::{secp, RwLock};
+use util::{secp, ToHex};
 
 use crate::common::{tokentx1i2o, txissuetoken};
 use crate::core::core::transaction::TokenKey;
 use crate::core::core::TokenKernelFeatures;
 use crate::core::libtx::build::{token_input, token_output};
-=======
-use util::{secp, ToHex};
->>>>>>> 9ed0cd65
 
 // Setup test with AutomatedTesting chain_type;
 fn test_setup() {
@@ -70,12 +62,8 @@
 
 	parts.append(&mut vec![input(500000, pks.pop().unwrap())]);
 	let tx = build::transaction(
-<<<<<<< HEAD
-		KernelFeatures::Plain { fee: 2 },
+		KernelFeatures::Plain { fee: 2.into() },
 		None,
-=======
-		KernelFeatures::Plain { fee: 2.into() },
->>>>>>> 9ed0cd65
 		&parts,
 		&keychain,
 		&builder,
@@ -114,13 +102,8 @@
 
 	let tx = build::transaction(
 		KernelFeatures::NoRecentDuplicate {
-<<<<<<< HEAD
-			fee: 2,
+			fee: 2.into(),
 			relative_height: NRDRelativeHeight::new(144).unwrap(),
-=======
-			fee: 2.into(),
-			relative_height: NRDRelativeHeight::new(1440).unwrap(),
->>>>>>> 9ed0cd65
 		},
 		None,
 		&[input(7, key_id1), output(5, key_id2)],
@@ -165,19 +148,10 @@
 		&ExtKeychain::derive_key_id(1, 1, 0, 0, 0),
 	);
 
-<<<<<<< HEAD
 	// Block is valid at header version 3 (at HF height) if it contains an NRD kernel.
-	assert_eq!(b.header.height, TESTING_THIRD_HARD_FORK);
+	assert_eq!(b.header.height, 3 * TESTING_HARD_FORK_INTERVAL);
 	assert_eq!(b.header.version, HeaderVersion(3));
-	assert!(b
-		.validate(&BlindingFactor::zero(), verifier_cache())
-		.is_ok());
-=======
-	// Block is valid at header version 4 (at HF height) if it contains an NRD kernel.
-	assert_eq!(b.header.height, 3 * TESTING_HARD_FORK_INTERVAL);
-	assert_eq!(b.header.version, HeaderVersion(4));
 	assert!(b.validate(&BlindingFactor::zero()).is_ok());
->>>>>>> 9ed0cd65
 
 	let prev_height = 3 * TESTING_HARD_FORK_INTERVAL;
 	let prev = BlockHeader {
@@ -193,17 +167,9 @@
 		&ExtKeychain::derive_key_id(1, 1, 0, 0, 0),
 	);
 
-<<<<<<< HEAD
 	// Block is valid at header version 3 if it contains an NRD kernel.
 	assert_eq!(b.header.version, HeaderVersion(3));
-	assert!(b
-		.validate(&BlindingFactor::zero(), verifier_cache())
-		.is_ok());
-=======
-	// Block is valid at header version 4 if it contains an NRD kernel.
-	assert_eq!(b.header.version, HeaderVersion(4));
 	assert!(b.validate(&BlindingFactor::zero()).is_ok());
->>>>>>> 9ed0cd65
 }
 
 #[test]
@@ -218,13 +184,8 @@
 
 	let tx = build::transaction(
 		KernelFeatures::NoRecentDuplicate {
-<<<<<<< HEAD
-			fee: 2,
+			fee: 2.into(),
 			relative_height: NRDRelativeHeight::new(144).unwrap(),
-=======
-			fee: 2.into(),
-			relative_height: NRDRelativeHeight::new(1440).unwrap(),
->>>>>>> 9ed0cd65
 		},
 		None,
 		&[input(7, key_id1), output(5, key_id2)],
@@ -271,13 +232,8 @@
 	);
 
 	// Block is invalid as NRD not enabled.
-<<<<<<< HEAD
-	assert_eq!(b.header.height, TESTING_THIRD_HARD_FORK);
+	assert_eq!(b.header.height, 3 * TESTING_HARD_FORK_INTERVAL);
 	assert_eq!(b.header.version, HeaderVersion(3));
-=======
-	assert_eq!(b.header.height, 3 * TESTING_HARD_FORK_INTERVAL);
-	assert_eq!(b.header.version, HeaderVersion(4));
->>>>>>> 9ed0cd65
 	assert_eq!(
 		b.validate(&BlindingFactor::zero()),
 		Err(Error::NRDKernelNotEnabled)
@@ -317,12 +273,8 @@
 
 	let btx1 = tx2i1o();
 	let btx2 = build::transaction(
-<<<<<<< HEAD
-		KernelFeatures::Plain { fee: 2 },
+		KernelFeatures::Plain { fee: 2.into() },
 		None,
-=======
-		KernelFeatures::Plain { fee: 2.into() },
->>>>>>> 9ed0cd65
 		&[input(7, key_id1), output(5, key_id2.clone())],
 		&keychain,
 		&builder,
@@ -585,7 +537,7 @@
 	header.pow.proof.edge_bits = edge_bits;
 	pow::pow_size(
 		header,
-		pow::Difficulty::min_dma(),
+		pow::Difficulty::min(),
 		global::proofsize(),
 		edge_bits,
 	)
@@ -974,12 +926,8 @@
 	let key_id3 = keychain::ExtKeychain::derive_key_id(1, 3, 0, 0, 0);
 
 	let tx = build::transaction(
-<<<<<<< HEAD
-		KernelFeatures::Plain { fee: 1 },
+		KernelFeatures::Plain { fee: 1.into() },
 		None,
-=======
-		KernelFeatures::Plain { fee: 1.into() },
->>>>>>> 9ed0cd65
 		&[input(7, key_id1), output(3, key_id2), output(3, key_id3)],
 		&keychain,
 		&builder,
@@ -1027,12 +975,8 @@
 	let key_id3 = keychain::ExtKeychain::derive_key_id(1, 3, 0, 0, 0);
 
 	let tx1 = build::transaction(
-<<<<<<< HEAD
-		KernelFeatures::Plain { fee: 1 },
+		KernelFeatures::Plain { fee: 1.into() },
 		None,
-=======
-		KernelFeatures::Plain { fee: 1.into() },
->>>>>>> 9ed0cd65
 		&[
 			input(7, key_id1.clone()),
 			output(3, key_id2.clone()),
@@ -1043,12 +987,8 @@
 	)
 	.unwrap();
 	let tx2 = build::transaction(
-<<<<<<< HEAD
-		KernelFeatures::Plain { fee: 1 },
+		KernelFeatures::Plain { fee: 1.into() },
 		None,
-=======
-		KernelFeatures::Plain { fee: 1.into() },
->>>>>>> 9ed0cd65
 		&[input(7, key_id1), output(2, key_id2), output(4, key_id3)],
 		&keychain,
 		&builder,
@@ -1150,14 +1090,10 @@
 	let builder = ProofBuilder::new(&keychain);
 
 	let tx = build::transaction(
-<<<<<<< HEAD
-		KernelFeatures::Plain { fee: 0 },
-		None,
-=======
 		KernelFeatures::Plain {
 			fee: FeeFields::zero(),
 		},
->>>>>>> 9ed0cd65
+		None,
 		&[
 			build::input(10, key_id1.clone()),
 			build::input(10, key_id2.clone()),
@@ -1228,14 +1164,10 @@
 	let builder = ProofBuilder::new(&keychain);
 
 	let tx = build::transaction(
-<<<<<<< HEAD
-		KernelFeatures::Plain { fee: 0 },
-		None,
-=======
 		KernelFeatures::Plain {
 			fee: FeeFields::zero(),
 		},
->>>>>>> 9ed0cd65
+		None,
 		&[
 			build::coinbase_input(consensus::REWARD_ORIGIN, key_id1.clone()),
 			build::coinbase_input(consensus::REWARD_ORIGIN, key_id2.clone()),
