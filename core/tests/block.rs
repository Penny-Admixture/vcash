--- conflicted
+++ resolved
@@ -154,7 +154,7 @@
 
 	// Block is valid at header version 4 (at HF height) if it contains an NRD kernel.
 	assert_eq!(b.header.height, TESTING_THIRD_HARD_FORK);
-	assert_eq!(b.header.version, HeaderVersion(2));
+	assert_eq!(b.header.version, HeaderVersion(3));
 	assert!(b
 		.validate(&BlindingFactor::zero(), verifier_cache())
 		.is_ok());
@@ -174,7 +174,7 @@
 	);
 
 	// Block is valid at header version 4 if it contains an NRD kernel.
-	assert_eq!(b.header.version, HeaderVersion(2));
+	assert_eq!(b.header.version, HeaderVersion(3));
 	assert!(b
 		.validate(&BlindingFactor::zero(), verifier_cache())
 		.is_ok());
@@ -239,7 +239,7 @@
 
 	// Block is invalid as NRD not enabled.
 	assert_eq!(b.header.height, TESTING_THIRD_HARD_FORK);
-	assert_eq!(b.header.version, HeaderVersion(2));
+	assert_eq!(b.header.version, HeaderVersion(3));
 	assert_eq!(
 		b.validate(&BlindingFactor::zero(), verifier_cache()),
 		Err(Error::NRDKernelNotEnabled)
@@ -260,7 +260,7 @@
 	);
 
 	// Block is invalid as NRD not enabled.
-	assert_eq!(b.header.version, HeaderVersion(2));
+	assert_eq!(b.header.version, HeaderVersion(3));
 	assert_eq!(
 		b.validate(&BlindingFactor::zero(), verifier_cache()),
 		Err(Error::NRDKernelNotEnabled)
@@ -572,7 +572,7 @@
 	let b = new_block(vec![], &keychain, &builder, &prev, &key_id);
 	let mut vec = Vec::new();
 	ser::serialize_default(&mut vec, &b).expect("serialization failed");
-	assert_eq!(vec.len(), 1_365);
+	assert_eq!(vec.len(), 1_333);
 }
 
 #[test]
@@ -586,11 +586,7 @@
 	let b = new_block(vec![&tx1], &keychain, &builder, &prev, &key_id);
 	let mut vec = Vec::new();
 	ser::serialize_default(&mut vec, &b).expect("serialization failed");
-<<<<<<< HEAD
-	assert_eq!(vec.len(), 2_907);
-=======
-	assert_eq!(vec.len(), 2_813);
->>>>>>> 88bf6818
+	assert_eq!(vec.len(), 2907);
 }
 
 #[test]
@@ -604,7 +600,7 @@
 	let cb: CompactBlock = b.into();
 	let mut vec = Vec::new();
 	ser::serialize_default(&mut vec, &cb).expect("serialization failed");
-	assert_eq!(vec.len(), 1_349);
+	assert_eq!(vec.len(), 1_317);
 }
 
 #[test]
@@ -619,7 +615,7 @@
 	let cb: CompactBlock = b.into();
 	let mut vec = Vec::new();
 	ser::serialize_default(&mut vec, &cb).expect("serialization failed");
-	assert_eq!(vec.len(), 1_355);
+	assert_eq!(vec.len(), 1_323);
 }
 
 #[test]
@@ -641,7 +637,7 @@
 	{
 		let mut vec = Vec::new();
 		ser::serialize_default(&mut vec, &b).expect("serialization failed");
-		assert_eq!(vec.len(), 17_105);
+		assert_eq!(vec.len(), 17_073);
 	}
 
 	// Explicit protocol version 1
@@ -676,7 +672,7 @@
 	let cb: CompactBlock = b.into();
 	let mut vec = Vec::new();
 	ser::serialize_default(&mut vec, &cb).expect("serialization failed");
-	assert_eq!(vec.len(), 1_409);
+	assert_eq!(vec.len(), 1_377);
 }
 
 #[test]
