// Copyright 2020 The Grin Developers
//
// Licensed under the Apache License, Version 2.0 (the "License");
// you may not use this file except in compliance with the License.
// You may obtain a copy of the License at
//
//     http://www.apache.org/licenses/LICENSE-2.0
//
// Unless required by applicable law or agreed to in writing, software
// distributed under the License is distributed on an "AS IS" BASIS,
// WITHOUT WARRANTIES OR CONDITIONS OF ANY KIND, either express or implied.
// See the License for the specific language governing permissions and
// limitations under the License.

mod common;
<<<<<<< HEAD
use crate::common::{new_block, tokentx1i2o, tx1i2o, tx2i1o, txissuetoken, txspend1i1o};
use crate::core::consensus::BLOCK_OUTPUT_WEIGHT;
use crate::core::core::block::Error;
use crate::core::core::hash::Hashed;
use crate::core::core::id::ShortIdentifiable;
use crate::core::core::transaction::{self, TokenKey, Transaction};
use crate::core::core::verifier_cache::{LruVerifierCache, VerifierCache};
use crate::core::core::Committed;
use crate::core::core::{
	Block, BlockHeader, CompactBlock, HeaderVersion, KernelFeatures, OutputFeatures,
	TokenKernelFeatures,
};
use crate::core::libtx::build::{self, input, output, token_input, token_output};
=======
use crate::common::{new_block, tx1i2o, tx2i1o, txspend1i1o};
use crate::core::consensus::{self, BLOCK_OUTPUT_WEIGHT, TESTING_THIRD_HARD_FORK};
use crate::core::core::block::{Block, BlockHeader, Error, HeaderVersion};
use crate::core::core::hash::Hashed;
use crate::core::core::id::ShortIdentifiable;
use crate::core::core::transaction::{
	self, KernelFeatures, NRDRelativeHeight, OutputFeatures, Transaction,
};
use crate::core::core::verifier_cache::{LruVerifierCache, VerifierCache};
use crate::core::core::{Committed, CompactBlock};
use crate::core::libtx::build::{self, input, output};
>>>>>>> e7d2c71c
use crate::core::libtx::ProofBuilder;
use crate::core::{global, ser};
use chrono::Duration;
use grin_core as core;
use keychain::{BlindingFactor, ExtKeychain, Keychain};
use std::sync::Arc;
use util::{secp, RwLock, ToHex};

// Setup test with AutomatedTesting chain_type;
fn test_setup() {
	global::set_local_chain_type(global::ChainTypes::AutomatedTesting);
}

fn verifier_cache() -> Arc<RwLock<dyn VerifierCache>> {
	Arc::new(RwLock::new(LruVerifierCache::new()))
}

#[test]
fn too_large_block() {
	test_setup();
	let keychain = ExtKeychain::from_random_seed(false).unwrap();
	let builder = ProofBuilder::new(&keychain);
	let max_out = global::max_block_weight() / BLOCK_OUTPUT_WEIGHT;

	let mut pks = vec![];
	for n in 0..(max_out + 1) {
		pks.push(ExtKeychain::derive_key_id(1, n as u32, 0, 0, 0));
	}

	let mut parts = vec![];
	for _ in 0..max_out {
		parts.push(output(5, pks.pop().unwrap()));
	}

	parts.append(&mut vec![input(500000, pks.pop().unwrap())]);
	let tx = build::transaction(
		KernelFeatures::Plain { fee: 2 },
		None,
		parts,
		&keychain,
		&builder,
	)
	.unwrap();

	let prev = BlockHeader::default();
	let key_id = ExtKeychain::derive_key_id(1, 1, 0, 0, 0);
	let b = new_block(vec![&tx], &keychain, &builder, &prev, &key_id);
	assert!(b
		.validate(&BlindingFactor::zero(), verifier_cache())
		.is_err());
}

#[test]
// block with no inputs/outputs/kernels
// no fees, no reward, no coinbase
fn very_empty_block() {
	test_setup();
	let b = Block::with_header(BlockHeader::default());

	assert_eq!(
		b.verify_coinbase(),
		Err(Error::Secp(secp::Error::IncorrectCommitSum))
	);
}

#[test]
fn block_with_nrd_kernel_pre_post_hf3() {
	// automated testing - HF{1|2|3} at block heights {3, 6, 9}
	// Enable the global NRD feature flag. NRD kernels valid at HF3 at height 9.
	global::set_local_chain_type(global::ChainTypes::AutomatedTesting);
	global::set_local_nrd_enabled(true);

	let keychain = ExtKeychain::from_random_seed(false).unwrap();
	let builder = ProofBuilder::new(&keychain);
	let key_id1 = ExtKeychain::derive_key_id(1, 1, 0, 0, 0);
	let key_id2 = ExtKeychain::derive_key_id(1, 2, 0, 0, 0);

	let mut tx = build::transaction(
		KernelFeatures::NoRecentDuplicate {
			fee: 2,
			relative_height: NRDRelativeHeight::new(1440).unwrap(),
		},
		vec![input(7, key_id1), output(5, key_id2)],
		&keychain,
		&builder,
	)
	.unwrap();

	let prev_height = TESTING_THIRD_HARD_FORK - 2;
	let prev = BlockHeader {
		height: prev_height,
		version: consensus::header_version(prev_height),
		..BlockHeader::default()
	};
	let b = new_block(
		vec![&mut tx],
		&keychain,
		&builder,
		&prev,
		&ExtKeychain::derive_key_id(1, 1, 0, 0, 0),
	);

	// Block is invalid at header version 3 if it contains an NRD kernel.
	assert_eq!(b.header.version, HeaderVersion(3));
	assert_eq!(
		b.validate(&BlindingFactor::zero(), verifier_cache()),
		Err(Error::NRDKernelPreHF3)
	);

	let prev_height = TESTING_THIRD_HARD_FORK - 1;
	let prev = BlockHeader {
		height: prev_height,
		version: consensus::header_version(prev_height),
		..BlockHeader::default()
	};
	let b = new_block(
		vec![&mut tx],
		&keychain,
		&builder,
		&prev,
		&ExtKeychain::derive_key_id(1, 1, 0, 0, 0),
	);

	// Block is valid at header version 4 (at HF height) if it contains an NRD kernel.
	assert_eq!(b.header.height, TESTING_THIRD_HARD_FORK);
	assert_eq!(b.header.version, HeaderVersion(4));
	assert!(b
		.validate(&BlindingFactor::zero(), verifier_cache())
		.is_ok());

	let prev_height = TESTING_THIRD_HARD_FORK;
	let prev = BlockHeader {
		height: prev_height,
		version: consensus::header_version(prev_height),
		..BlockHeader::default()
	};
	let b = new_block(
		vec![&mut tx],
		&keychain,
		&builder,
		&prev,
		&ExtKeychain::derive_key_id(1, 1, 0, 0, 0),
	);

	// Block is valid at header version 4 if it contains an NRD kernel.
	assert_eq!(b.header.version, HeaderVersion(4));
	assert!(b
		.validate(&BlindingFactor::zero(), verifier_cache())
		.is_ok());
}

#[test]
fn block_with_nrd_kernel_nrd_not_enabled() {
	// automated testing - HF{1|2|3} at block heights {3, 6, 9}
	global::set_local_chain_type(global::ChainTypes::AutomatedTesting);

	let keychain = ExtKeychain::from_random_seed(false).unwrap();
	let builder = ProofBuilder::new(&keychain);
	let key_id1 = ExtKeychain::derive_key_id(1, 1, 0, 0, 0);
	let key_id2 = ExtKeychain::derive_key_id(1, 2, 0, 0, 0);

	let mut tx = build::transaction(
		KernelFeatures::NoRecentDuplicate {
			fee: 2,
			relative_height: NRDRelativeHeight::new(1440).unwrap(),
		},
		vec![input(7, key_id1), output(5, key_id2)],
		&keychain,
		&builder,
	)
	.unwrap();

	let prev_height = TESTING_THIRD_HARD_FORK - 2;
	let prev = BlockHeader {
		height: prev_height,
		version: consensus::header_version(prev_height),
		..BlockHeader::default()
	};
	let b = new_block(
		vec![&mut tx],
		&keychain,
		&builder,
		&prev,
		&ExtKeychain::derive_key_id(1, 1, 0, 0, 0),
	);

	// Block is invalid as NRD not enabled.
	assert_eq!(b.header.version, HeaderVersion(3));
	assert_eq!(
		b.validate(&BlindingFactor::zero(), verifier_cache()),
		Err(Error::NRDKernelNotEnabled)
	);

	let prev_height = TESTING_THIRD_HARD_FORK - 1;
	let prev = BlockHeader {
		height: prev_height,
		version: consensus::header_version(prev_height),
		..BlockHeader::default()
	};
	let b = new_block(
		vec![&mut tx],
		&keychain,
		&builder,
		&prev,
		&ExtKeychain::derive_key_id(1, 1, 0, 0, 0),
	);

	// Block is invalid as NRD not enabled.
	assert_eq!(b.header.height, TESTING_THIRD_HARD_FORK);
	assert_eq!(b.header.version, HeaderVersion(4));
	assert_eq!(
		b.validate(&BlindingFactor::zero(), verifier_cache()),
		Err(Error::NRDKernelNotEnabled)
	);

	let prev_height = TESTING_THIRD_HARD_FORK;
	let prev = BlockHeader {
		height: prev_height,
		version: consensus::header_version(prev_height),
		..BlockHeader::default()
	};
	let b = new_block(
		vec![&mut tx],
		&keychain,
		&builder,
		&prev,
		&ExtKeychain::derive_key_id(1, 1, 0, 0, 0),
	);

	// Block is invalid as NRD not enabled.
	assert_eq!(b.header.version, HeaderVersion(4));
	assert_eq!(
		b.validate(&BlindingFactor::zero(), verifier_cache()),
		Err(Error::NRDKernelNotEnabled)
	);
}

#[test]
// builds a block with a tx spending another and check that cut_through occurred
fn block_with_cut_through() {
	test_setup();
	let keychain = ExtKeychain::from_random_seed(false).unwrap();
	let builder = ProofBuilder::new(&keychain);
	let key_id1 = ExtKeychain::derive_key_id(1, 1, 0, 0, 0);
	let key_id2 = ExtKeychain::derive_key_id(1, 2, 0, 0, 0);
	let key_id3 = ExtKeychain::derive_key_id(1, 3, 0, 0, 0);

	let mut btx1 = tx2i1o();
	let mut btx2 = build::transaction(
		KernelFeatures::Plain { fee: 2 },
		None,
		vec![input(7, key_id1), output(5, key_id2.clone())],
		&keychain,
		&builder,
	)
	.unwrap();

	// spending tx2 - reuse key_id2

	let mut btx3 = txspend1i1o(5, &keychain, &builder, key_id2, key_id3);
	let prev = BlockHeader::default();
	let key_id = ExtKeychain::derive_key_id(1, 1, 0, 0, 0);
	let b = new_block(
		vec![&mut btx1, &mut btx2, &mut btx3],
		&keychain,
		&builder,
		&prev,
		&key_id,
	);

	// block should have been automatically compacted (including reward
	// output) and should still be valid
	b.validate(&BlindingFactor::zero(), verifier_cache())
		.unwrap();
	assert_eq!(b.inputs().len(), 3);
	assert_eq!(b.outputs().len(), 3);
}

#[test]
// builds a block with a token tx spending another and check that cut_through occurred
fn block_with_token_cut_through() {
	let keychain = ExtKeychain::from_random_seed(false).unwrap();
	let builder = ProofBuilder::new(&keychain);
	let key_id1 = ExtKeychain::derive_key_id(1, 1, 0, 0, 0);
	let key_id2 = ExtKeychain::derive_key_id(1, 2, 0, 0, 0);
	let key_id3 = ExtKeychain::derive_key_id(1, 3, 0, 0, 0);
	let key_id4 = ExtKeychain::derive_key_id(1, 4, 0, 0, 0);
	let key_id5 = ExtKeychain::derive_key_id(1, 5, 0, 0, 0);
	let key_id6 = ExtKeychain::derive_key_id(1, 6, 0, 0, 0);

	let token_key = TokenKey::new_token_key();
	let mut btx1 = build::transaction(
		KernelFeatures::Plain { fee: 2 },
		Some(TokenKernelFeatures::PlainToken),
		vec![
			token_input(10, token_key, false, key_id1),
			token_output(6, token_key, false, key_id2.clone()),
			token_output(4, token_key, false, key_id3),
			input(7, key_id4),
			output(5, key_id5.clone()),
		],
		&keychain,
		&builder,
	)
	.unwrap();

	let mut btx2 = build::transaction(
		KernelFeatures::Plain { fee: 5 },
		Some(TokenKernelFeatures::PlainToken),
		vec![
			token_input(6, token_key, false, key_id2),
			token_output(6, token_key, false, key_id6),
			input(5, key_id5),
		],
		&keychain,
		&builder,
	)
	.unwrap();
	let prev = BlockHeader::default();
	let key_id = ExtKeychain::derive_key_id(1, 1, 0, 0, 0);
	let b = new_block(
		vec![&mut btx1, &mut btx2],
		&keychain,
		&builder,
		&prev,
		&key_id,
	);

	// block should have been automatically compacted (including reward
	// output) and should still be valid
	b.validate(&BlindingFactor::zero(), verifier_cache())
		.unwrap();
	assert_eq!(b.inputs().len(), 1);
	assert_eq!(b.outputs().len(), 1);
	assert_eq!(b.kernels().len(), 3);
	assert_eq!(b.token_inputs().len(), 1);
	assert_eq!(b.token_outputs().len(), 2);
	assert_eq!(b.token_kernels().len(), 2);
}

#[test]
fn empty_block_with_coinbase_is_valid() {
	test_setup();
	let keychain = ExtKeychain::from_random_seed(false).unwrap();
	let builder = ProofBuilder::new(&keychain);
	let prev = BlockHeader::default();
	let key_id = ExtKeychain::derive_key_id(1, 1, 0, 0, 0);
	let b = new_block(vec![], &keychain, &builder, &prev, &key_id);

	assert_eq!(b.inputs().len(), 0);
	assert_eq!(b.outputs().len(), 1);
	assert_eq!(b.kernels().len(), 1);

	let coinbase_outputs = b
		.outputs()
		.iter()
		.filter(|out| out.is_coinbase())
		.cloned()
		.collect::<Vec<_>>();
	assert_eq!(coinbase_outputs.len(), 1);

	let coinbase_kernels = b
		.kernels()
		.iter()
		.filter(|out| out.is_coinbase())
		.cloned()
		.collect::<Vec<_>>();
	assert_eq!(coinbase_kernels.len(), 1);

	// the block should be valid here (single coinbase output with corresponding
	// txn kernel)
	assert!(b
		.validate(&BlindingFactor::zero(), verifier_cache())
		.is_ok());
}

#[test]
// test that flipping the COINBASE flag on the output features
// invalidates the block and specifically it causes verify_coinbase to fail
// additionally verifying the merkle_inputs_outputs also fails
fn remove_coinbase_output_flag() {
	test_setup();
	let keychain = ExtKeychain::from_random_seed(false).unwrap();
	let builder = ProofBuilder::new(&keychain);
	let prev = BlockHeader::default();
	let key_id = ExtKeychain::derive_key_id(1, 1, 0, 0, 0);
	let mut b = new_block(vec![], &keychain, &builder, &prev, &key_id);

	assert!(b.outputs()[0].is_coinbase());
	b.outputs_mut()[0].features = OutputFeatures::Plain;

	assert_eq!(b.verify_coinbase(), Err(Error::CoinbaseSumMismatch));
	assert!(b
		.verify_kernel_sums(b.header.overage(), b.header.total_kernel_offset())
		.is_ok());
	assert_eq!(
		b.validate(&BlindingFactor::zero(), verifier_cache()),
		Err(Error::CoinbaseSumMismatch)
	);
}

#[test]
// test that flipping the COINBASE flag on the kernel features
// invalidates the block and specifically it causes verify_coinbase to fail
fn remove_coinbase_kernel_flag() {
	test_setup();
	let keychain = ExtKeychain::from_random_seed(false).unwrap();
	let builder = ProofBuilder::new(&keychain);
	let prev = BlockHeader::default();
	let key_id = ExtKeychain::derive_key_id(1, 1, 0, 0, 0);
	let mut b = new_block(vec![], &keychain, &builder, &prev, &key_id);

	assert!(b.kernels()[0].is_coinbase());
	b.kernels_mut()[0].features = KernelFeatures::Plain { fee: 0 };

	// Flipping the coinbase flag results in kernels not summing correctly.
	assert_eq!(
		b.verify_coinbase(),
		Err(Error::Secp(secp::Error::IncorrectCommitSum))
	);

	// Also results in the block no longer validating correctly
	// because the message being signed on each tx kernel includes the kernel features.
	assert_eq!(
		b.validate(&BlindingFactor::zero(), verifier_cache()),
		Err(Error::Transaction(transaction::Error::IncorrectSignature))
	);
}

#[test]
fn remove_issuetoken_output_flag() {
	global::set_mining_mode(ChainTypes::AutomatedTesting);
	let keychain = ExtKeychain::from_random_seed(false).unwrap();
	let builder = ProofBuilder::new(&keychain);
	let tx = txissuetoken();
	let prev = BlockHeader::default();
	let key_id = ExtKeychain::derive_key_id(1, 1, 0, 0, 0);
	let mut b = new_block(vec![&tx], &keychain, &builder, &prev, &key_id);

	assert!(b.token_outputs()[0].is_tokenissue());
	b.token_outputs_mut()[0].features = OutputFeatures::Token;

	assert_eq!(
		b.validate(&BlindingFactor::zero(), verifier_cache()),
		Err(Error::Transaction(
			transaction::Error::IssueTokenSumMismatch
		))
	);
}

#[test]
fn remove_issuetoken_kernel_flag() {
	let keychain = ExtKeychain::from_random_seed(false).unwrap();
	let builder = ProofBuilder::new(&keychain);
	let tx = txissuetoken();
	let prev = BlockHeader::default();
	let key_id = ExtKeychain::derive_key_id(1, 1, 0, 0, 0);
	let mut b = new_block(vec![&tx], &keychain, &builder, &prev, &key_id);

	assert!(b.token_kernels()[0].is_issue_token());
	b.token_kernels_mut()[0].features = TokenKernelFeatures::PlainToken;

	assert_eq!(
		b.validate(&BlindingFactor::zero(), verifier_cache()),
		Err(Error::Transaction(
			transaction::Error::IssueTokenSumMismatch
		))
	);
}

#[test]
fn serialize_deserialize_header_version() {
	let mut vec1 = Vec::new();
	ser::serialize_default(&mut vec1, &1_u16).expect("serialization failed");

	let mut vec2 = Vec::new();
	ser::serialize_default(&mut vec2, &HeaderVersion(1)).expect("serialization failed");

	// Check that a header_version serializes to a
	// single u16 value with no extraneous bytes wrapping it.
	assert_eq!(vec1, vec2);

	// Check we can successfully deserialize a header_version.
	let version: HeaderVersion = ser::deserialize_default(&mut &vec2[..]).unwrap();
	assert_eq!(version.0, 1)
}

#[test]
fn serialize_deserialize_block_header() {
<<<<<<< HEAD
	global::set_mining_mode(ChainTypes::AutomatedTesting);
=======
	test_setup();
>>>>>>> e7d2c71c
	let keychain = ExtKeychain::from_random_seed(false).unwrap();
	let builder = ProofBuilder::new(&keychain);
	let prev = BlockHeader::default();
	let key_id = ExtKeychain::derive_key_id(1, 1, 0, 0, 0);
	let b = new_block(vec![], &keychain, &builder, &prev, &key_id);
	let header1 = b.header;

	let mut vec = Vec::new();
	ser::serialize_default(&mut vec, &header1).expect("serialization failed");
	let header2: BlockHeader = ser::deserialize_default(&mut &vec[..]).unwrap();

	assert_eq!(header1.hash(), header2.hash());
	assert_eq!(header1, header2);
}

#[test]
fn serialize_deserialize_block() {
<<<<<<< HEAD
	global::set_mining_mode(ChainTypes::AutomatedTesting);
	let tx1 = txissuetoken();
	let tx2 = tokentx1i2o();
=======
	test_setup();
	let tx1 = tx1i2o();
>>>>>>> e7d2c71c
	let keychain = ExtKeychain::from_random_seed(false).unwrap();
	let builder = ProofBuilder::new(&keychain);
	let prev = BlockHeader::default();
	let key_id = ExtKeychain::derive_key_id(1, 1, 0, 0, 0);
	let b = new_block(vec![&tx1, &tx2], &keychain, &builder, &prev, &key_id);

	let mut vec = Vec::new();
	ser::serialize_default(&mut vec, &b).expect("serialization failed");
	let b2: Block = ser::deserialize_default(&mut &vec[..]).unwrap();

	assert_eq!(b.hash(), b2.hash());
	assert_eq!(b.header, b2.header);
	assert_eq!(b.inputs(), b2.inputs());
	assert_eq!(b.outputs(), b2.outputs());
	assert_eq!(b.kernels(), b2.kernels());
	assert_eq!(b.token_inputs(), b2.token_inputs());
	assert_eq!(b.token_outputs(), b2.token_outputs());
	assert_eq!(b.token_kernels(), b2.token_kernels());
}

#[test]
fn empty_block_serialized_size() {
	test_setup();
	let keychain = ExtKeychain::from_random_seed(false).unwrap();
	let builder = ProofBuilder::new(&keychain);
	let prev = BlockHeader::default();
	let key_id = ExtKeychain::derive_key_id(1, 1, 0, 0, 0);
	let b = new_block(vec![], &keychain, &builder, &prev, &key_id);
	let mut vec = Vec::new();
	ser::serialize_default(&mut vec, &b).expect("serialization failed");
	assert_eq!(vec.len(), 1_333);
}

#[test]
fn block_single_tx_serialized_size() {
	test_setup();
	let keychain = ExtKeychain::from_random_seed(false).unwrap();
	let builder = ProofBuilder::new(&keychain);
	let tx1 = tx1i2o();
	let prev = BlockHeader::default();
	let key_id = ExtKeychain::derive_key_id(1, 1, 0, 0, 0);
	let b = new_block(vec![&tx1], &keychain, &builder, &prev, &key_id);
	let mut vec = Vec::new();
	ser::serialize_default(&mut vec, &b).expect("serialization failed");
	assert_eq!(vec.len(), 2_781);
}

#[test]
fn empty_compact_block_serialized_size() {
	test_setup();
	let keychain = ExtKeychain::from_random_seed(false).unwrap();
	let builder = ProofBuilder::new(&keychain);
	let prev = BlockHeader::default();
	let key_id = ExtKeychain::derive_key_id(1, 1, 0, 0, 0);
	let b = new_block(vec![], &keychain, &builder, &prev, &key_id);
	let cb: CompactBlock = b.into();
	let mut vec = Vec::new();
	ser::serialize_default(&mut vec, &cb).expect("serialization failed");
	assert_eq!(vec.len(), 1_317);
}

#[test]
fn compact_block_single_tx_serialized_size() {
	test_setup();
	let keychain = ExtKeychain::from_random_seed(false).unwrap();
	let builder = ProofBuilder::new(&keychain);
	let tx1 = tx1i2o();
	let prev = BlockHeader::default();
	let key_id = ExtKeychain::derive_key_id(1, 1, 0, 0, 0);
	let b = new_block(vec![&tx1], &keychain, &builder, &prev, &key_id);
	let cb: CompactBlock = b.into();
	let mut vec = Vec::new();
	ser::serialize_default(&mut vec, &cb).expect("serialization failed");
	assert_eq!(vec.len(), 1_323);
}

#[test]
fn block_10_tx_serialized_size() {
	test_setup();
	let keychain = ExtKeychain::from_random_seed(false).unwrap();
	let builder = ProofBuilder::new(&keychain);
	global::set_mining_mode(global::ChainTypes::Mainnet);

	let mut txs = vec![];
	for _ in 0..10 {
		let tx = tx1i2o();
		txs.push(tx);
	}
	let prev = BlockHeader::default();
	let key_id = ExtKeychain::derive_key_id(1, 1, 0, 0, 0);
	let b = new_block(txs.iter().collect(), &keychain, &builder, &prev, &key_id);

	// Default protocol version.
	{
		let mut vec = Vec::new();
		ser::serialize_default(&mut vec, &b).expect("serialization failed");
		assert_eq!(vec.len(), 17_073);
	}

	// Explicit protocol version 1
	{
		let mut vec = Vec::new();
		ser::serialize(&mut vec, ser::ProtocolVersion(1), &b).expect("serialization failed");
		assert_eq!(vec.len(), 17_145);
	}

	// Explicit protocol version 2
	{
		let mut vec = Vec::new();
		ser::serialize(&mut vec, ser::ProtocolVersion(2), &b).expect("serialization failed");
		assert_eq!(vec.len(), 17_073);
	}
}

#[test]
fn compact_block_10_tx_serialized_size() {
	test_setup();
	let keychain = ExtKeychain::from_random_seed(false).unwrap();
	let builder = ProofBuilder::new(&keychain);

	let mut txs = vec![];
	for _ in 0..10 {
		let tx = tx1i2o();
		txs.push(tx);
	}
	let prev = BlockHeader::default();
	let key_id = ExtKeychain::derive_key_id(1, 1, 0, 0, 0);
	let b = new_block(txs.iter().collect(), &keychain, &builder, &prev, &key_id);
	let cb: CompactBlock = b.into();
	let mut vec = Vec::new();
	ser::serialize_default(&mut vec, &cb).expect("serialization failed");
	assert_eq!(vec.len(), 1_377);
}

#[test]
fn compact_block_hash_with_nonce() {
	test_setup();
	let keychain = ExtKeychain::from_random_seed(false).unwrap();
	let builder = ProofBuilder::new(&keychain);
	let tx = tx1i2o();
	let prev = BlockHeader::default();
	let key_id = ExtKeychain::derive_key_id(1, 1, 0, 0, 0);
	let b = new_block(vec![&tx], &keychain, &builder, &prev, &key_id);
	let cb1: CompactBlock = b.clone().into();
	let cb2: CompactBlock = b.clone().into();

	// random nonce will not affect the hash of the compact block itself
	// hash is based on header POW only
	assert!(cb1.nonce != cb2.nonce);
	assert_eq!(b.hash(), cb1.hash());
	assert_eq!(cb1.hash(), cb2.hash());

	assert!(cb1.kern_ids()[0] != cb2.kern_ids()[0]);

	// check we can identify the specified kernel from the short_id
	// correctly in both of the compact_blocks
	assert_eq!(
		cb1.kern_ids()[0],
		tx.kernels()[0].short_id(&cb1.hash(), cb1.nonce)
	);
	assert_eq!(
		cb2.kern_ids()[0],
		tx.kernels()[0].short_id(&cb2.hash(), cb2.nonce)
	);
}

#[test]
fn compact_block_hash_with_nonce_for_token_tx() {
	let keychain = ExtKeychain::from_random_seed(false).unwrap();
	let builder = ProofBuilder::new(&keychain);
	let tx = tokentx1i2o();
	let prev = BlockHeader::default();
	let key_id = ExtKeychain::derive_key_id(1, 1, 0, 0, 0);
	let b = new_block(vec![&tx], &keychain, &builder, &prev, &key_id);
	let cb1: CompactBlock = b.clone().into();
	let cb2: CompactBlock = b.clone().into();

	// random nonce will not affect the hash of the compact block itself
	// hash is based on header POW only
	assert!(cb1.nonce != cb2.nonce);
	assert_eq!(b.hash(), cb1.hash());
	assert_eq!(cb1.hash(), cb2.hash());

	assert!(cb1.kern_ids()[0] != cb2.kern_ids()[0]);

	// check we can identify the specified kernel from the short_id
	// correctly in both of the compact_blocks
	assert_eq!(
		cb1.kern_ids()[0],
		tx.kernels()[0].short_id(&cb1.hash(), cb1.nonce)
	);
	assert_eq!(
		cb2.kern_ids()[0],
		tx.kernels()[0].short_id(&cb2.hash(), cb2.nonce)
	);
}

#[test]
fn convert_block_to_compact_block() {
	test_setup();
	let keychain = ExtKeychain::from_random_seed(false).unwrap();
	let builder = ProofBuilder::new(&keychain);
	let tx1 = tx1i2o();
	let prev = BlockHeader::default();
	let key_id = ExtKeychain::derive_key_id(1, 1, 0, 0, 0);
	let b = new_block(vec![&tx1], &keychain, &builder, &prev, &key_id);
	let cb: CompactBlock = b.clone().into();

	assert_eq!(cb.out_full().len(), 1);
	assert_eq!(cb.kern_full().len(), 1);
	assert_eq!(cb.kern_ids().len(), 1);

	assert_eq!(
		cb.kern_ids()[0],
		b.kernels()
			.iter()
			.find(|x| !x.is_coinbase())
			.unwrap()
			.short_id(&cb.hash(), cb.nonce)
	);
}

#[test]
fn convert_block_to_compact_block_for_token_tx() {
	let keychain = ExtKeychain::from_random_seed(false).unwrap();
	let builder = ProofBuilder::new(&keychain);
	let tx1 = tokentx1i2o();
	let prev = BlockHeader::default();
	let key_id = ExtKeychain::derive_key_id(1, 1, 0, 0, 0);
	let b = new_block(vec![&tx1], &keychain, &builder, &prev, &key_id);
	let cb: CompactBlock = b.clone().into();

	assert_eq!(cb.out_full().len(), 1);
	assert_eq!(cb.kern_full().len(), 1);
	assert_eq!(cb.kern_ids().len(), 1);

	assert_eq!(
		cb.kern_ids()[0],
		b.kernels()
			.iter()
			.find(|x| !x.is_coinbase())
			.unwrap()
			.short_id(&cb.hash(), cb.nonce)
	);
}

#[test]
fn hydrate_empty_compact_block() {
	test_setup();
	let keychain = ExtKeychain::from_random_seed(false).unwrap();
	let builder = ProofBuilder::new(&keychain);
	let prev = BlockHeader::default();
	let key_id = ExtKeychain::derive_key_id(1, 1, 0, 0, 0);
	let b = new_block(vec![], &keychain, &builder, &prev, &key_id);
	let cb: CompactBlock = b.clone().into();
	let hb = Block::hydrate_from(cb, vec![]).unwrap();
	assert_eq!(hb.header, b.header);
	assert_eq!(hb.outputs(), b.outputs());
	assert_eq!(hb.kernels(), b.kernels());
}

#[test]
fn serialize_deserialize_compact_block() {
	test_setup();
	let keychain = ExtKeychain::from_random_seed(false).unwrap();
	let builder = ProofBuilder::new(&keychain);
	let tx1 = tx1i2o();
	let tx2 = tokentx1i2o();
	let prev = BlockHeader::default();
	let key_id = ExtKeychain::derive_key_id(1, 1, 0, 0, 0);
	let b = new_block(vec![&tx1, &tx2], &keychain, &builder, &prev, &key_id);

	let mut cb1: CompactBlock = b.into();

	let mut vec = Vec::new();
	ser::serialize_default(&mut vec, &cb1).expect("serialization failed");

	// After header serialization, timestamp will lose 'nanos' info, that's the designed behavior.
	// To suppress 'nanos' difference caused assertion fail, we force b.header also lose 'nanos'.
	let origin_ts = cb1.header.timestamp;
	cb1.header.timestamp =
		origin_ts - Duration::nanoseconds(origin_ts.timestamp_subsec_nanos() as i64);

	let cb2: CompactBlock = ser::deserialize_default(&mut &vec[..]).unwrap();

	assert_eq!(cb1.header, cb2.header);
	assert_eq!(cb1.kern_ids(), cb2.kern_ids());
}

// Duplicate a range proof from a valid output into another of the same amount
#[test]
fn same_amount_outputs_copy_range_proof() {
	test_setup();
	let keychain = keychain::ExtKeychain::from_random_seed(false).unwrap();
	let builder = ProofBuilder::new(&keychain);
	let key_id1 = keychain::ExtKeychain::derive_key_id(1, 1, 0, 0, 0);
	let key_id2 = keychain::ExtKeychain::derive_key_id(1, 2, 0, 0, 0);
	let key_id3 = keychain::ExtKeychain::derive_key_id(1, 3, 0, 0, 0);

	let tx = build::transaction(
		KernelFeatures::Plain { fee: 1 },
		None,
		vec![input(7, key_id1), output(3, key_id2), output(3, key_id3)],
		&keychain,
		&builder,
	)
	.unwrap();

	// now we reconstruct the transaction, swapping the rangeproofs so they
	// have the wrong privkey
	let ins = tx.inputs();
	let mut outs = tx.outputs().clone();
	let kernels = tx.kernels();
	outs[0].proof = outs[1].proof;

	let key_id = keychain::ExtKeychain::derive_key_id(1, 4, 0, 0, 0);
	let prev = BlockHeader::default();
	let b = new_block(
		vec![&Transaction::new(
			ins.clone(),
			outs,
			vec![],
			vec![],
			kernels.clone(),
			vec![],
		)],
		&keychain,
		&builder,
		&prev,
		&key_id,
	);

	// block should have been automatically compacted (including reward
	// output) and should still be valid
	match b.validate(&BlindingFactor::zero(), verifier_cache()) {
		Err(Error::Transaction(transaction::Error::Secp(secp::Error::InvalidRangeProof))) => {}
		_ => panic!("Bad range proof should be invalid"),
	}
}

// Swap a range proof with the right private key but wrong amount
#[test]
fn wrong_amount_range_proof() {
	test_setup();
	let keychain = keychain::ExtKeychain::from_random_seed(false).unwrap();
	let builder = ProofBuilder::new(&keychain);
	let key_id1 = keychain::ExtKeychain::derive_key_id(1, 1, 0, 0, 0);
	let key_id2 = keychain::ExtKeychain::derive_key_id(1, 2, 0, 0, 0);
	let key_id3 = keychain::ExtKeychain::derive_key_id(1, 3, 0, 0, 0);

	let tx1 = build::transaction(
		KernelFeatures::Plain { fee: 1 },
		None,
		vec![
			input(7, key_id1.clone()),
			output(3, key_id2.clone()),
			output(3, key_id3.clone()),
		],
		&keychain,
		&builder,
	)
	.unwrap();
	let tx2 = build::transaction(
		KernelFeatures::Plain { fee: 1 },
		None,
		vec![input(7, key_id1), output(2, key_id2), output(4, key_id3)],
		&keychain,
		&builder,
	)
	.unwrap();

	// we take the range proofs from tx2 into tx1 and rebuild the transaction
	let ins = tx1.inputs();
	let mut outs = tx1.outputs().clone();
	let kernels = tx1.kernels();
	outs[0].proof = tx2.outputs()[0].proof;
	outs[1].proof = tx2.outputs()[1].proof;

	let key_id = keychain::ExtKeychain::derive_key_id(1, 4, 0, 0, 0);
	let prev = BlockHeader::default();
	let b = new_block(
		vec![&Transaction::new(
			ins.clone(),
			outs,
			vec![],
			vec![],
			kernels.clone(),
			vec![],
		)],
		&keychain,
		&builder,
		&prev,
		&key_id,
	);

	// block should have been automatically compacted (including reward
	// output) and should still be valid
	match b.validate(&BlindingFactor::zero(), verifier_cache()) {
		Err(Error::Transaction(transaction::Error::Secp(secp::Error::InvalidRangeProof))) => {}
		_ => panic!("Bad range proof should be invalid"),
	}
}

#[test]
<<<<<<< HEAD
fn reissue_token() {
=======
fn validate_header_proof() {
	test_setup();
>>>>>>> e7d2c71c
	let keychain = ExtKeychain::from_random_seed(false).unwrap();
	let builder = ProofBuilder::new(&keychain);
	let key_id1 = keychain::ExtKeychain::derive_key_id(1, 1, 0, 0, 0);
	let key_id2 = keychain::ExtKeychain::derive_key_id(1, 2, 0, 0, 0);
	let key_id3 = keychain::ExtKeychain::derive_key_id(1, 3, 0, 0, 0);
	let key_id4 = keychain::ExtKeychain::derive_key_id(1, 4, 0, 0, 0);
	let key_id5 = keychain::ExtKeychain::derive_key_id(1, 5, 0, 0, 0);
	let key_id6 = keychain::ExtKeychain::derive_key_id(1, 6, 0, 0, 0);

	let token_key = TokenKey::new_token_key();
	let tx1 = build::transaction(
		KernelFeatures::Plain { fee: 4 },
		Some(TokenKernelFeatures::IssueToken),
		vec![
			input(10, key_id1),
			output(6, key_id2),
			token_output(100, token_key, true, key_id3),
		],
		&keychain,
		&builder,
	)
	.unwrap();

	let tx2 = build::transaction(
		KernelFeatures::Plain { fee: 4 },
		Some(TokenKernelFeatures::IssueToken),
		vec![
			input(20, key_id4),
			output(16, key_id5),
			token_output(1000, token_key, true, key_id6),
		],
		&keychain,
		&builder,
	)
	.unwrap();

	let prev = BlockHeader::default();
	let key_id = ExtKeychain::derive_key_id(1, 1, 0, 0, 0);
	let b = new_block(vec![&tx1, &tx2], &keychain, &builder, &prev, &key_id);

	match b.validate(&BlindingFactor::zero(), verifier_cache()) {
		Err(Error::Transaction(transaction::Error::IssueTokenKeyRepeated)) => {}
		_ => panic!("Bad range proof should be invalid"),
	}
}<|MERGE_RESOLUTION|>--- conflicted
+++ resolved
@@ -13,21 +13,6 @@
 // limitations under the License.
 
 mod common;
-<<<<<<< HEAD
-use crate::common::{new_block, tokentx1i2o, tx1i2o, tx2i1o, txissuetoken, txspend1i1o};
-use crate::core::consensus::BLOCK_OUTPUT_WEIGHT;
-use crate::core::core::block::Error;
-use crate::core::core::hash::Hashed;
-use crate::core::core::id::ShortIdentifiable;
-use crate::core::core::transaction::{self, TokenKey, Transaction};
-use crate::core::core::verifier_cache::{LruVerifierCache, VerifierCache};
-use crate::core::core::Committed;
-use crate::core::core::{
-	Block, BlockHeader, CompactBlock, HeaderVersion, KernelFeatures, OutputFeatures,
-	TokenKernelFeatures,
-};
-use crate::core::libtx::build::{self, input, output, token_input, token_output};
-=======
 use crate::common::{new_block, tx1i2o, tx2i1o, txspend1i1o};
 use crate::core::consensus::{self, BLOCK_OUTPUT_WEIGHT, TESTING_THIRD_HARD_FORK};
 use crate::core::core::block::{Block, BlockHeader, Error, HeaderVersion};
@@ -39,14 +24,18 @@
 use crate::core::core::verifier_cache::{LruVerifierCache, VerifierCache};
 use crate::core::core::{Committed, CompactBlock};
 use crate::core::libtx::build::{self, input, output};
->>>>>>> e7d2c71c
 use crate::core::libtx::ProofBuilder;
 use crate::core::{global, ser};
 use chrono::Duration;
 use grin_core as core;
 use keychain::{BlindingFactor, ExtKeychain, Keychain};
 use std::sync::Arc;
-use util::{secp, RwLock, ToHex};
+use util::{secp, RwLock};
+
+use crate::common::{tokentx1i2o, txissuetoken};
+use crate::core::core::transaction::TokenKey;
+use crate::core::core::TokenKernelFeatures;
+use crate::core::libtx::build::{token_input, token_output};
 
 // Setup test with AutomatedTesting chain_type;
 fn test_setup() {
@@ -120,14 +109,14 @@
 	let mut tx = build::transaction(
 		KernelFeatures::NoRecentDuplicate {
 			fee: 2,
-			relative_height: NRDRelativeHeight::new(1440).unwrap(),
+			relative_height: NRDRelativeHeight::new(144).unwrap(),
 		},
+		None,
 		vec![input(7, key_id1), output(5, key_id2)],
 		&keychain,
 		&builder,
 	)
 	.unwrap();
-
 	let prev_height = TESTING_THIRD_HARD_FORK - 2;
 	let prev = BlockHeader {
 		height: prev_height,
@@ -143,7 +132,7 @@
 	);
 
 	// Block is invalid at header version 3 if it contains an NRD kernel.
-	assert_eq!(b.header.version, HeaderVersion(3));
+	assert_eq!(b.header.version, HeaderVersion(2));
 	assert_eq!(
 		b.validate(&BlindingFactor::zero(), verifier_cache()),
 		Err(Error::NRDKernelPreHF3)
@@ -165,7 +154,7 @@
 
 	// Block is valid at header version 4 (at HF height) if it contains an NRD kernel.
 	assert_eq!(b.header.height, TESTING_THIRD_HARD_FORK);
-	assert_eq!(b.header.version, HeaderVersion(4));
+	assert_eq!(b.header.version, HeaderVersion(2));
 	assert!(b
 		.validate(&BlindingFactor::zero(), verifier_cache())
 		.is_ok());
@@ -185,7 +174,7 @@
 	);
 
 	// Block is valid at header version 4 if it contains an NRD kernel.
-	assert_eq!(b.header.version, HeaderVersion(4));
+	assert_eq!(b.header.version, HeaderVersion(2));
 	assert!(b
 		.validate(&BlindingFactor::zero(), verifier_cache())
 		.is_ok());
@@ -204,8 +193,9 @@
 	let mut tx = build::transaction(
 		KernelFeatures::NoRecentDuplicate {
 			fee: 2,
-			relative_height: NRDRelativeHeight::new(1440).unwrap(),
+			relative_height: NRDRelativeHeight::new(144).unwrap(),
 		},
+		None,
 		vec![input(7, key_id1), output(5, key_id2)],
 		&keychain,
 		&builder,
@@ -227,7 +217,7 @@
 	);
 
 	// Block is invalid as NRD not enabled.
-	assert_eq!(b.header.version, HeaderVersion(3));
+	assert_eq!(b.header.version, HeaderVersion(2));
 	assert_eq!(
 		b.validate(&BlindingFactor::zero(), verifier_cache()),
 		Err(Error::NRDKernelNotEnabled)
@@ -249,7 +239,7 @@
 
 	// Block is invalid as NRD not enabled.
 	assert_eq!(b.header.height, TESTING_THIRD_HARD_FORK);
-	assert_eq!(b.header.version, HeaderVersion(4));
+	assert_eq!(b.header.version, HeaderVersion(2));
 	assert_eq!(
 		b.validate(&BlindingFactor::zero(), verifier_cache()),
 		Err(Error::NRDKernelNotEnabled)
@@ -270,7 +260,7 @@
 	);
 
 	// Block is invalid as NRD not enabled.
-	assert_eq!(b.header.version, HeaderVersion(4));
+	assert_eq!(b.header.version, HeaderVersion(2));
 	assert_eq!(
 		b.validate(&BlindingFactor::zero(), verifier_cache()),
 		Err(Error::NRDKernelNotEnabled)
@@ -321,6 +311,7 @@
 #[test]
 // builds a block with a token tx spending another and check that cut_through occurred
 fn block_with_token_cut_through() {
+	test_setup();
 	let keychain = ExtKeychain::from_random_seed(false).unwrap();
 	let builder = ProofBuilder::new(&keychain);
 	let key_id1 = ExtKeychain::derive_key_id(1, 1, 0, 0, 0);
@@ -471,7 +462,7 @@
 
 #[test]
 fn remove_issuetoken_output_flag() {
-	global::set_mining_mode(ChainTypes::AutomatedTesting);
+	test_setup();
 	let keychain = ExtKeychain::from_random_seed(false).unwrap();
 	let builder = ProofBuilder::new(&keychain);
 	let tx = txissuetoken();
@@ -492,6 +483,7 @@
 
 #[test]
 fn remove_issuetoken_kernel_flag() {
+	test_setup();
 	let keychain = ExtKeychain::from_random_seed(false).unwrap();
 	let builder = ProofBuilder::new(&keychain);
 	let tx = txissuetoken();
@@ -529,11 +521,7 @@
 
 #[test]
 fn serialize_deserialize_block_header() {
-<<<<<<< HEAD
-	global::set_mining_mode(ChainTypes::AutomatedTesting);
-=======
-	test_setup();
->>>>>>> e7d2c71c
+	test_setup();
 	let keychain = ExtKeychain::from_random_seed(false).unwrap();
 	let builder = ProofBuilder::new(&keychain);
 	let prev = BlockHeader::default();
@@ -551,14 +539,9 @@
 
 #[test]
 fn serialize_deserialize_block() {
-<<<<<<< HEAD
-	global::set_mining_mode(ChainTypes::AutomatedTesting);
+	test_setup();
 	let tx1 = txissuetoken();
 	let tx2 = tokentx1i2o();
-=======
-	test_setup();
-	let tx1 = tx1i2o();
->>>>>>> e7d2c71c
 	let keychain = ExtKeychain::from_random_seed(false).unwrap();
 	let builder = ProofBuilder::new(&keychain);
 	let prev = BlockHeader::default();
@@ -603,7 +586,7 @@
 	let b = new_block(vec![&tx1], &keychain, &builder, &prev, &key_id);
 	let mut vec = Vec::new();
 	ser::serialize_default(&mut vec, &b).expect("serialization failed");
-	assert_eq!(vec.len(), 2_781);
+	assert_eq!(vec.len(), 2_907);
 }
 
 #[test]
@@ -640,7 +623,6 @@
 	test_setup();
 	let keychain = ExtKeychain::from_random_seed(false).unwrap();
 	let builder = ProofBuilder::new(&keychain);
-	global::set_mining_mode(global::ChainTypes::Mainnet);
 
 	let mut txs = vec![];
 	for _ in 0..10 {
@@ -727,6 +709,7 @@
 
 #[test]
 fn compact_block_hash_with_nonce_for_token_tx() {
+	test_setup();
 	let keychain = ExtKeychain::from_random_seed(false).unwrap();
 	let builder = ProofBuilder::new(&keychain);
 	let tx = tokentx1i2o();
@@ -783,6 +766,7 @@
 
 #[test]
 fn convert_block_to_compact_block_for_token_tx() {
+	test_setup();
 	let keychain = ExtKeychain::from_random_seed(false).unwrap();
 	let builder = ProofBuilder::new(&keychain);
 	let tx1 = tokentx1i2o();
@@ -963,12 +947,8 @@
 }
 
 #[test]
-<<<<<<< HEAD
 fn reissue_token() {
-=======
-fn validate_header_proof() {
-	test_setup();
->>>>>>> e7d2c71c
+	test_setup();
 	let keychain = ExtKeychain::from_random_seed(false).unwrap();
 	let builder = ProofBuilder::new(&keychain);
 	let key_id1 = keychain::ExtKeychain::derive_key_id(1, 1, 0, 0, 0);
